six
enum34
lxml
numpy >= 1.12, < 1.9999
jsonschema
rig >= 2.0.0, < 3.0.0
<<<<<<< HEAD
SpiNNUtilities >= 3.0.0
=======
SpiNNUtilities >= 3.0.0, < 4.0.0
>>>>>>> bd6a5a0b
SpiNNMachine >= 3.0.0, < 4.0.0<|MERGE_RESOLUTION|>--- conflicted
+++ resolved
@@ -4,9 +4,5 @@
 numpy >= 1.12, < 1.9999
 jsonschema
 rig >= 2.0.0, < 3.0.0
-<<<<<<< HEAD
-SpiNNUtilities >= 3.0.0
-=======
 SpiNNUtilities >= 3.0.0, < 4.0.0
->>>>>>> bd6a5a0b
 SpiNNMachine >= 3.0.0, < 4.0.0