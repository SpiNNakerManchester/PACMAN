try:
    from setuptools import setup
except ImportError:
    from distutils.core import setup

setup(
    name="SpiNNaker_PACMAN",
    version="2016.001",
    description="Partition and Configuration Manager",
    url="https://github.com/SpiNNakerManchester/PACMAN",
    license="GNU GPLv3.0",
    packages=['pacman',
              'pacman.interfaces',
              'pacman.model',
              'pacman.model.abstract_classes',
              'pacman.model.constraints',
              'pacman.model.constraints.abstract_constraints',
              'pacman.model.constraints.key_allocator_constraints',
              'pacman.model.constraints.partitioner_constraints',
              'pacman.model.constraints.placer_constraints',
              'pacman.model.constraints.tag_allocator_constraints',
              'pacman.model.data_request_interfaces',
              'pacman.model.graph_mapper',
              'pacman.model.partitionable_graph',
              'pacman.model.partitioned_graph',
              'pacman.model.placements',
              'pacman.model.resources',
              'pacman.model.routing_info',
              'pacman.model.routing_tables',
              'pacman.model.tags',
              'pacman.operations',
              'pacman.operations.algorithm_reports',
              'pacman.operations.chip_id_allocator_algorithms',
              'pacman.operations.multi_cast_router_check_functionality',
              'pacman.operations.partition_algorithms',
              'pacman.operations.placer_algorithms',
              'pacman.operations.router_algorithms',
              'pacman.operations.routing_info_allocator_algorithms',
              'pacman.operations.routing_info_allocator_algorithms.malloc_based_routing_allocator',
              'pacman.operations.tag_allocator_algorithms',
              'pacman.utilities',
              'pacman.utilities.algorithm_utilities',
              'pacman.utilities.file_format_converters',
              'pacman.utilities.file_format_schemas',
              'pacman.utilities.utility_objs'],
    package_data={'pacman.operations.algorithm_reports': ['*.xml'],
                  'pacman.operations': ['*.xml', '*.xsd'],
                  'pacman.utilities.file_format_converters': ['*.xml'],
                  'pacman.utilities.file_format_schemas': ['*.json']},
    install_requires=[
<<<<<<< HEAD
        'six', 'enum34', 'numpy', 'jsonschema', 'rig >= 0.13.2'
        'SpiNNMachine == 2015.004.01']
=======
        'six', 'enum34', 'numpy', 'jsonschema', 'SpiNNMan==2016.001',
        'SpiNNMachine==2015.004.01'],
    dependency_links=['https://github.com/SpiNNakerManchester/SpiNNMan/tarball/master#egg=SpiNNMan-2016.001', 
                      'https://github.com/SpiNNakerManchester/SpiNNMachine/tarball/master#egg=SpiNNMachine-2015.004.01']
>>>>>>> 00a078b8
)<|MERGE_RESOLUTION|>--- conflicted
+++ resolved
@@ -48,13 +48,6 @@
                   'pacman.utilities.file_format_converters': ['*.xml'],
                   'pacman.utilities.file_format_schemas': ['*.json']},
     install_requires=[
-<<<<<<< HEAD
         'six', 'enum34', 'numpy', 'jsonschema', 'rig >= 0.13.2'
-        'SpiNNMachine == 2015.004.01']
-=======
-        'six', 'enum34', 'numpy', 'jsonschema', 'SpiNNMan==2016.001',
-        'SpiNNMachine==2015.004.01'],
-    dependency_links=['https://github.com/SpiNNakerManchester/SpiNNMan/tarball/master#egg=SpiNNMan-2016.001', 
-                      'https://github.com/SpiNNakerManchester/SpiNNMachine/tarball/master#egg=SpiNNMachine-2015.004.01']
->>>>>>> 00a078b8
+        'SpiNNMachine == 2016.001']
 )