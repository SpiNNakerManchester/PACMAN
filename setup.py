--- conflicted
+++ resolved
@@ -64,11 +64,7 @@
         'numpy',
         'lxml',
         'jsonschema',
-<<<<<<< HEAD
-        'sortedcollections']
-=======
         'sortedcollections'],
     maintainer="SpiNNakerTeam",
     maintainer_email="spinnakerusers@googlegroups.com"
->>>>>>> b7e43f63
 )