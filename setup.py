--- conflicted
+++ resolved
@@ -50,12 +50,9 @@
         'numpy',
         'lxml',
         'jsonschema',
-<<<<<<< HEAD
         'sortedcollections']
-=======
         'sortedcollections',
         'rig >= 2.0.0, < 3.0.0'],
     maintainer="SpiNNakerTeam",
     maintainer_email="spinnakerusers@googlegroups.com"
->>>>>>> 5200eed3
 )