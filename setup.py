try:
    from setuptools import setup
except ImportError:
    from distutils.core import setup

setup(
    name="SpiNNaker_PACMAN",
    version="2016.001",
    description="Partition and Configuration Manager",
    url="https://github.com/SpiNNakerManchester/PACMAN",
    license="GNU GPLv3.0",
    packages=['pacman',
              'pacman.interfaces',
              'pacman.model',
              'pacman.model.abstract_classes',
              'pacman.model.constraints',
              'pacman.model.constraints.abstract_constraints',
              'pacman.model.constraints.key_allocator_constraints',
              'pacman.model.constraints.partitioner_constraints',
              'pacman.model.constraints.placer_constraints',
              'pacman.model.constraints.tag_allocator_constraints',
              'pacman.model.data_request_interfaces',
              'pacman.model.graph_mapper',
              'pacman.model.partitionable_graph',
              'pacman.model.partitioned_graph',
              'pacman.model.placements',
              'pacman.model.resources',
              'pacman.model.routing_info',
              'pacman.model.routing_tables',
              'pacman.model.tags',
              'pacman.operations',
              'pacman.operations.algorithm_reports',
              'pacman.operations.chip_id_allocator_algorithms',
              'pacman.operations.multi_cast_router_check_functionality',
              'pacman.operations.partition_algorithms',
              'pacman.operations.placer_algorithms',
              'pacman.operations.router_algorithms',
              'pacman.operations.routing_info_allocator_algorithms',
              'pacman.operations.routing_info_allocator_algorithms.malloc_based_routing_allocator',
              'pacman.operations.tag_allocator_algorithms',
              'pacman.utilities',
              'pacman.utilities.algorithm_utilities',
              'pacman.utilities.file_format_converters',
              'pacman.utilities.file_format_schemas',
              'pacman.utilities.utility_objs'],
    package_data={'pacman.operations.algorithm_reports': ['*.xml'],
                  'pacman.operations': ['*.xml', '*.xsd'],
                  'pacman.utilities.file_format_converters': ['*.xml'],
                  'pacman.utilities.file_format_schemas': ['*.json']},
    install_requires=[
<<<<<<< HEAD
        'six', 'enum34', 'numpy', 'jsonschema', 'rig >= 0.12.2'
        'SpiNNMan == 2015.004', 'SpiNNMachine == 2015.004.01']
=======
        'six', 'enum34', 'numpy', 'jsonschema', 'SpiNNMan == 2016.001',
        'SpiNNMachine == 2015.004.01']
>>>>>>> aef5a0ba
)<|MERGE_RESOLUTION|>--- conflicted
+++ resolved
@@ -48,11 +48,6 @@
                   'pacman.utilities.file_format_converters': ['*.xml'],
                   'pacman.utilities.file_format_schemas': ['*.json']},
     install_requires=[
-<<<<<<< HEAD
         'six', 'enum34', 'numpy', 'jsonschema', 'rig >= 0.12.2'
-        'SpiNNMan == 2015.004', 'SpiNNMachine == 2015.004.01']
-=======
-        'six', 'enum34', 'numpy', 'jsonschema', 'SpiNNMan == 2016.001',
         'SpiNNMachine == 2015.004.01']
->>>>>>> aef5a0ba
 )