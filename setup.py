try:
    from setuptools import setup
except ImportError:
    from distutils.core import setup

setup(
    name="SpiNNaker_PACMAN",
    version="2015.004.01",
    description="Partition and Configuration Manager",
    url="https://github.com/SpiNNakerManchester/PACMAN",
    license="GNU GPLv3.0",
    packages=['pacman',
              'pacman.model',
              'pacman.model.abstract_classes',
              'pacman.model.constraints',
              'pacman.model.constraints.abstract_constraints',
              'pacman.model.constraints.key_allocator_constraints',
              'pacman.model.constraints.partitioner_constraints',
              'pacman.model.constraints.placer_constraints',
              'pacman.model.constraints.tag_allocator_constraints',
              'pacman.model.data_request_interfaces',
              'pacman.model.graph_mapper',
              'pacman.model.partitionable_graph',
              'pacman.model.partitioned_graph',
              'pacman.model.placements',
              'pacman.model.resources',
              'pacman.model.routing_info',
              'pacman.model.routing_tables',
              'pacman.model.tags',
              'pacman.operations',
              'pacman.operations.abstract_algorithms',
              'pacman.operations.chip_id_allocator_algorithms',
              'pacman.operations.multi_cast_router_check_functionality',
              'pacman.operations.partition_algorithms',
              'pacman.operations.placer_algorithms',
              'pacman.operations.router_algorithms',
              'pacman.operations.router_check_functionality',
              'pacman.operations.routing_info_allocator_algorithms',
              'pacman.operations.routing_info_allocator_algorithms.malloc_based_routing_allocator',
              'pacman.operations.tag_allocator_algorithms',
              'pacman.utilities'],
<<<<<<< HEAD
    install_requires=[
        'six', 'enum34', 'numpy', 'jsonschema', 'SpiNNMan == 2015.004',
        'SpiNNMachine == 2015.004']
=======
    install_requires=['six', 'enum34', 'numpy',
                      'SpiNNMachine == 2015.004.01']
>>>>>>> 14044141
)<|MERGE_RESOLUTION|>--- conflicted
+++ resolved
@@ -39,12 +39,7 @@
               'pacman.operations.routing_info_allocator_algorithms.malloc_based_routing_allocator',
               'pacman.operations.tag_allocator_algorithms',
               'pacman.utilities'],
-<<<<<<< HEAD
     install_requires=[
         'six', 'enum34', 'numpy', 'jsonschema', 'SpiNNMan == 2015.004',
-        'SpiNNMachine == 2015.004']
-=======
-    install_requires=['six', 'enum34', 'numpy',
-                      'SpiNNMachine == 2015.004.01']
->>>>>>> 14044141
+        'SpiNNMachine == 2015.004.01']
 )