--- conflicted
+++ resolved
@@ -48,13 +48,8 @@
     def get_dtcm_usage_for_atoms(self, lo_atom, hi_atom):
         return 200 * (hi_atom - lo_atom)
 
-<<<<<<< HEAD
-    def get_sdram_usage_for_atoms(self, lo_atom, hi_atom, graph):
-        return 4000 + 50 * (hi_atom - lo_atom)
-=======
     def get_sdram_usage_for_atoms(self, vertex_slice):
         return 4000 + 50 * (vertex_slice.hi_atom - vertex_slice.lo_atom)
->>>>>>> 1130a3a3
 
     def create_machine_vertex(
             self, vertex_slice, resources_required, label=None,
