--- conflicted
+++ resolved
@@ -379,12 +379,9 @@
 # List of method names used to declare (i.e. assign) instance attributes.
 defining-attr-methods=__init__,
                       __new__,
-<<<<<<< HEAD
                       __call__,
-=======
                       _clear,
                       _hard_reset,
->>>>>>> 9cb8c330
                       setUp
 
 # List of member names, which should be excluded from the protected access
