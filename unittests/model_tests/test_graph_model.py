--- conflicted
+++ resolved
@@ -1,20 +1,13 @@
 import unittest
 
 from pacman.model.abstract_classes.abstract_partitionable_vertex import \
-    AbstractPartitionableVertex
-<<<<<<< HEAD
-from pacman.model.partitionable_graph.abstract_constrained_vertex import AbstractConstrainedVertex
-from pacman.model.partitionable_graph.abstract_partitionable_edge import AbstractPartitionableEdge
-from pacman.model.partitionable_graph.partitionable_graph import PartitionableGraph
-from pacman.model.constraints.partitioner_maximum_size_constraint import \
-=======
-from pacman.model.partitionable_graph.partitionable_edge \
-    import PartitionableEdge
+    AbstractPartitionableVertex   
+from pacman.model.partitionable_graph.abstract_partitionable_edge \
+    import AbstractPartitionableEdge
 from pacman.model.partitionable_graph.partitionable_graph \
     import PartitionableGraph
 from pacman.model.constraints.partitioner_constraints\
     .partitioner_maximum_size_constraint import \
->>>>>>> d42ee76b
     PartitionerMaximumSizeConstraint
 from pacman.model.graph_mapper.slice import Slice
 
@@ -134,13 +127,8 @@
             Slice(0, 9), vert1.get_resources_used_by_atoms(Slice(0, 9), None))
         vert2 = MyVertex(5, "New AbstractConstrainedVertex 2", 256)
         subv_from_vert2 = vert2.create_subvertex(
-<<<<<<< HEAD
-            0, 4, vert2.get_resources_used_by_atoms(0, 4, None))
+            Slice(0, 4), vert2.get_resources_used_by_atoms(Slice(0, 4), None))
         edge1 = AbstractPartitionableEdge(vert1, vert2, "First edge")
-=======
-            Slice(0, 4), vert2.get_resources_used_by_atoms(Slice(0, 4), None))
-        edge1 = PartitionableEdge(vert1, vert2, "First edge")
->>>>>>> d42ee76b
         subedge1 = edge1.create_subedge(subv_from_vert1, subv_from_vert2)
         self.assertEqual(subedge1.label, "First edge")
 
