--- conflicted
+++ resolved
@@ -41,11 +41,7 @@
             splitter.set_governed_app_vertex(v1)
         mv = SimpleMachineVertex(ConstantSDRAM(10), vertex_slice=Slice(0, 5))
         v2 = AbstractOneAppOneMachineVertex(
-<<<<<<< HEAD
-            machine_vertex=mv, label="v1", constraints=None)
-=======
-            machine_vertex=SimpleMachineVertex(None), label="v1")
->>>>>>> e7761177
+            machine_vertex=mv, label="v1")
         splitter.set_governed_app_vertex(v2)
         a = str(splitter)
         self.assertIsNotNone(a)
