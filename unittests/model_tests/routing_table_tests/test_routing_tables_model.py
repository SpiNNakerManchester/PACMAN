# Copyright (c) 2017-2019 The University of Manchester
#
# This program is free software: you can redistribute it and/or modify
# it under the terms of the GNU General Public License as published by
# the Free Software Foundation, either version 3 of the License, or
# (at your option) any later version.
#
# This program is distributed in the hope that it will be useful,
# but WITHOUT ANY WARRANTY; without even the implied warranty of
# MERCHANTABILITY or FITNESS FOR A PARTICULAR PURPOSE.  See the
# GNU General Public License for more details.
#
# You should have received a copy of the GNU General Public License
# along with this program.  If not, see <http://www.gnu.org/licenses/>.

import unittest

from spinn_machine import MulticastRoutingEntry
<<<<<<< HEAD
from pacman.model.graphs.machine import MachineOutgoingEdgePartition
=======
from pacman.model.graphs import OutgoingEdgePartition
>>>>>>> 18e8a3ad
from pacman.model.routing_tables import (
    UnCompressedMulticastRoutingTable, MulticastRoutingTables)
from pacman.model.routing_tables.multicast_routing_tables import (
    to_json, from_json)
from pacman.model.routing_table_by_partition import (
    MulticastRoutingTableByPartition, MulticastRoutingTableByPartitionEntry)
from pacman.exceptions import (
    PacmanAlreadyExistsException, PacmanInvalidParameterException)
from pacman.utilities import file_format_schemas


class TestRoutingTable(unittest.TestCase):
    """
    tests for the routing table object
    """
    def test_new_multicast_routing_table_entry(self):
        """
        test that creating a multicast routing entry works
        """
        # TODO: Move this test to SpiNNMachine's test suite
        key_combo = 0xff00
        mask = 0xff00
        proc_ids = range(18)
        link_ids = range(6)
        MulticastRoutingEntry(key_combo, mask, proc_ids, link_ids, True)

    def test_new_multicast_routing_table(self):
        """
        test that creating a multicast routing entry and adding it to the table
        works
        """
        key_combo = 0xff000
        mask = 0xff000
        proc_ids = list()
        link_ids = list()
        for i in range(18):
            proc_ids.append(i)
        for i in range(6):
            link_ids.append(i)
        multicast_entries = list()
        for i in range(5):
            multicast_entries.append(
                MulticastRoutingEntry(key_combo + i, mask + i, proc_ids,
                                      link_ids, True))
        mrt = UnCompressedMulticastRoutingTable(0, 0, multicast_entries)
        self.assertEqual(mrt.x, 0)
        self.assertEqual(mrt.y, 0)

        mre = mrt.multicast_routing_entries
        for entry in mre:
            self.assertIn(entry, multicast_entries)
        self.assertEqual(len(mre), len(multicast_entries))
        for i in range(5):
            self.assertEqual(
                mrt.get_multicast_routing_entry_by_routing_entry_key(
                    key_combo + i, mask + i),
                multicast_entries[i])
        self.assertEqual(mrt.get_multicast_routing_entry_by_routing_entry_key(
            key_combo + 5, mask + 5), None)
        self.assertEqual(mrt.get_multicast_routing_entry_by_routing_entry_key(
            key_combo - 1, mask - 1), None)

    def test_new_multicast_routing_table_empty(self):
        """
        tests creating a basic multicast routing table
        """
        UnCompressedMulticastRoutingTable(0, 0)

    def test_new_multicast_routing_table_duplicate_entry(self):
        """
        test that adding multiple identical entries into a multicast table
        causes an error
        """
        key_combo = 0xff35
        mask = 0xff35
        proc_ids = list()
        link_ids = list()
        for i in range(18):
            proc_ids.append(i)
        for i in range(6):
            link_ids.append(i)
        multicast_entries = list()
        for i in range(5):
            multicast_entries.append(MulticastRoutingEntry(
                key_combo + i, mask + i, proc_ids, link_ids, True))
        mrt = UnCompressedMulticastRoutingTable(0, 0, multicast_entries)
        with self.assertRaises(PacmanAlreadyExistsException):
            mrt.add_multicast_routing_entry(multicast_entries[0])

    def test_new_multicast_routing_table_duplicate_key_combo(self):

        key_combo = 0xff35
        mask = 0xffff
        proc_ids = list()
        link_ids = list()
        for i in range(18):
            proc_ids.append(i)
        for i in range(6):
            link_ids.append(i)
        multicast_entries = list()
        for i in range(5):
            multicast_entries.append(MulticastRoutingEntry(
                key_combo, mask, proc_ids, link_ids, True))
        with self.assertRaises(PacmanAlreadyExistsException):
            UnCompressedMulticastRoutingTable(0, 0, multicast_entries)

    def test_new_multicast_routing_tables(self):
        key_combo = 0xff35
        mask = 0xffff
        proc_ids = list()
        link_ids = list()
        for i in range(18):
            proc_ids.append(i)
        for i in range(6):
            link_ids.append(i)
        multicast_entries1 = MulticastRoutingEntry(
            key_combo, mask, proc_ids, link_ids, True)
        multicast_entries2 = MulticastRoutingEntry(
            key_combo - 1, mask - 1, proc_ids, link_ids, True)
        mrt = list()

        t1 = UnCompressedMulticastRoutingTable(0, 0, [multicast_entries1])
        t2 = UnCompressedMulticastRoutingTable(1, 0, [multicast_entries2])
        mrt.append(t1)
        mrt.append(t2)
        tables = MulticastRoutingTables(mrt)
        retrieved_tables = tables.routing_tables
        self.assertEqual(len(retrieved_tables), len(mrt))
        for tab in retrieved_tables:
            self.assertIn(tab, mrt)

        self.assertEqual(tables.get_routing_table_for_chip(0, 0), t1)
        self.assertEqual(tables.get_routing_table_for_chip(1, 0), t2)
        self.assertEqual(tables.get_routing_table_for_chip(2, 0), None)

        json_obj = to_json(tables)
        file_format_schemas.validate(json_obj, "routing_tables.json")
        new_tables = from_json(json_obj)
        self.assertEqual(new_tables.get_routing_table_for_chip(0, 0), t1)
        self.assertEqual(new_tables.get_routing_table_for_chip(1, 0), t2)
        self.assertEqual(new_tables.get_routing_table_for_chip(2, 0), None)

    def test_new_multicast_routing_tables_empty(self):
        MulticastRoutingTables()

    def test_add_routing_table_for_duplicate_chip(self):
        key_combo = 0xff35
        mask = 0xffff
        proc_ids = list()
        link_ids = list()
        for i in range(18):
            proc_ids.append(i)
        for i in range(6):
            link_ids.append(i)
        multicast_entries1 = MulticastRoutingEntry(
            key_combo, mask, proc_ids, link_ids, True)

        multicast_entries2 = MulticastRoutingEntry(
            key_combo - 1, mask, proc_ids, link_ids, True)
        mrt = list()
        mrt.append(
            UnCompressedMulticastRoutingTable(3, 0, [multicast_entries1]))
        mrt.append(
            UnCompressedMulticastRoutingTable(3, 0, [multicast_entries2]))
        with self.assertRaises(PacmanAlreadyExistsException):
            MulticastRoutingTables(mrt)

    def test_multicast_routing_table_by_partition(self):
        mrt = MulticastRoutingTableByPartition()
        partition = MachineOutgoingEdgePartition("foo", None)
        entry = MulticastRoutingTableByPartitionEntry(range(4), range(2))
        mrt.add_path_entry(entry, 0, 0, partition)
        entry = MulticastRoutingTableByPartitionEntry(
            range(4, 8), range(2, 4))
        mrt.add_path_entry(entry, 0, 0, partition)
        entry = MulticastRoutingTableByPartitionEntry(
            range(8, 12), range(4, 6))
        mrt.add_path_entry(entry, 0, 0, partition)
        assert list(mrt.get_routers()) == [(0, 0)]
        assert len(mrt.get_entries_for_router(0, 0)) == 1
        assert next(iter(mrt.get_entries_for_router(0, 0))) == partition
        mre = mrt.get_entries_for_router(0, 0)[partition]
        assert str(mre) == (
            "None:None:False:{0, 1, 2, 3, 4, 5, 6, 7, 8, 9, 10, 11}"
            ":{0, 1, 2, 3, 4, 5}")
        assert mre == mrt.get_entry_on_coords_for_edge(partition, 0, 0)

    def test_multicast_routing_table_by_partition_entry(self):
        e1 = MulticastRoutingTableByPartitionEntry(range(18), range(6))
        with self.assertRaises(PacmanInvalidParameterException):
            MulticastRoutingTableByPartitionEntry(range(18), range(6), 4, 3)
        e2 = MulticastRoutingTableByPartitionEntry(
            range(4), range(2), incoming_processor=4)
        e3 = MulticastRoutingTableByPartitionEntry(
            range(12, 16), range(3, 5), incoming_link=3)
        with self.assertRaises(PacmanInvalidParameterException):
            MulticastRoutingTableByPartitionEntry(range(18), range(6),
                                                  incoming_link=[])
        e4 = MulticastRoutingTableByPartitionEntry(16, 2)
        e5 = MulticastRoutingTableByPartitionEntry(None, None)
        assert str(e2) == "None:4:False:{0, 1, 2, 3}:{0, 1}"
        assert str(e3) == "3:None:False:{12, 13, 14, 15}:{3, 4}"
        with self.assertRaises(PacmanInvalidParameterException):
            e2.merge_entry(e3)
        e6 = e2.merge_entry(MulticastRoutingTableByPartitionEntry(
            range(12, 16), range(3, 5)))
        assert str(e2) == "None:4:False:{0, 1, 2, 3}:{0, 1}"
        assert str(e6) == (
            "None:4:False:{0, 1, 2, 3, 12, 13, 14, 15}:{0, 1, 3, 4}")
        e6 = e3.merge_entry(MulticastRoutingTableByPartitionEntry(
            range(4), range(2)))
        assert str(e3) == "3:None:False:{12, 13, 14, 15}:{3, 4}"
        assert str(e6) == (
            "3:None:False:{0, 1, 2, 3, 12, 13, 14, 15}:{0, 1, 3, 4}")
        assert str(e4.merge_entry(e5)) == "None:None:False:{16}:{2}"
        assert str(e1) == str(e5.merge_entry(e1))
        # NB: Have true object identity; we have setters!
        assert e5 != MulticastRoutingTableByPartitionEntry(None, None)


if __name__ == '__main__':
    unittest.main()<|MERGE_RESOLUTION|>--- conflicted
+++ resolved
@@ -16,11 +16,8 @@
 import unittest
 
 from spinn_machine import MulticastRoutingEntry
-<<<<<<< HEAD
-from pacman.model.graphs.machine import MachineOutgoingEdgePartition
-=======
 from pacman.model.graphs import OutgoingEdgePartition
->>>>>>> 18e8a3ad
+from pacman.model.graphs.machine import MachineEdge
 from pacman.model.routing_tables import (
     UnCompressedMulticastRoutingTable, MulticastRoutingTables)
 from pacman.model.routing_tables.multicast_routing_tables import (
@@ -190,7 +187,7 @@
 
     def test_multicast_routing_table_by_partition(self):
         mrt = MulticastRoutingTableByPartition()
-        partition = MachineOutgoingEdgePartition("foo", None)
+        partition = OutgoingEdgePartition("foo", MachineEdge, None)
         entry = MulticastRoutingTableByPartitionEntry(range(4), range(2))
         mrt.add_path_entry(entry, 0, 0, partition)
         entry = MulticastRoutingTableByPartitionEntry(
