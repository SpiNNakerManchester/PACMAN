# Copyright (c) 2014 The University of Manchester
#
# Licensed under the Apache License, Version 2.0 (the "License");
# you may not use this file except in compliance with the License.
# You may obtain a copy of the License at
#
#     https://www.apache.org/licenses/LICENSE-2.0
#
# Unless required by applicable law or agreed to in writing, software
# distributed under the License is distributed on an "AS IS" BASIS,
# WITHOUT WARRANTIES OR CONDITIONS OF ANY KIND, either express or implied.
# See the License for the specific language governing permissions and
# limitations under the License.

import numpy
import unittest
from pacman.config_setup import unittest_setup
from pacman.exceptions import (
    PacmanConfigurationException, PacmanInvalidParameterException)
from pacman.model.graphs.common import Slice, ChipAndCore
from pacman.model.graphs.machine import SimpleMachineVertex
from pacman.model.graphs.application import ApplicationVertex
from pacman.model.partitioner_splitters import SplitterFixedLegacy
from pacman_test_objects import SimpleTestVertex


class MockSplitter(SplitterFixedLegacy):

    reset_seen = False

    def reset_called(self):
        self.reset_seen = True


class SimpleMDVertex(ApplicationVertex):

    def __init__(self, max_atoms_per_core, atoms_shape):
        super(SimpleMDVertex, self).__init__(
            max_atoms_per_core=max_atoms_per_core)
        self.__atoms_shape = atoms_shape

    @property
    def n_atoms(self):
        return numpy.prod(self.__atoms_shape)

    @property
    def atoms_shape(self):
        return self.__atoms_shape


class TestApplicationGraphModel(unittest.TestCase):
    """
    tests which test the application graph object
    """

    def setUp(self):
        unittest_setup()

    def test_create_new_vertex(self):
        """
        test initialisation of a vertex
        """
        vert = SimpleTestVertex(10, "New AbstractConstrainedVertex", 256)
        self.assertEqual(vert.n_atoms, 10)
        self.assertEqual(vert.label, "New AbstractConstrainedVertex")

    def test_create_new_vertex_without_label(self):
        """
        test initialisation of a vertex without a label
        """
        vert = SimpleTestVertex(10, "Population", 256)
        self.assertEqual(vert.n_atoms, 10)
        pieces = vert.label.split(" ")
        self.assertIn(pieces[0], "Population n")

    def test_create_new_vertex_add_fixed(self):
        """
        test that creating a vertex and then adding fixed_locations
        """
        vert = SimpleTestVertex(10, "New AbstractConstrainedVertex", 256)
        self.assertIsNone(vert.get_fixed_location())
        vert.set_fixed_location(0, 0, 1)
        self.assertEqual(vert.get_fixed_location(), ChipAndCore(0, 0, 1))
        with self.assertRaises(PacmanConfigurationException):
            vert.set_fixed_location(0, 0)
        vert.set_fixed_location(0, 0, 1)

    def test_new_create_vertex_from_vertex_no_fixed(self):
        """
        test the creating of a vertex by the
        create vertex method will actually create a vertex of the
        vertex type.
        """
        vert = SimpleTestVertex(10, "New AbstractConstrainedVertex", 256)
        vertex = vert.create_machine_vertex(
            Slice(0, 9),
            vert.get_sdram_used_by_atoms(Slice(0, 9)))
        self.assertIsInstance(vertex, SimpleMachineVertex)

    def test_new_create_vertex_from_vertex_check_resources(self):
        """
        check that the creation of a vertex means that the resources
        calculated by the vertex is the same as what the
        vertex says (given same sizes)

        """
        vert = SimpleTestVertex(10, "New AbstractConstrainedVertex", 256)
        sdram = vert.get_sdram_used_by_atoms(Slice(0, 9))
        subv_from_vert = vert.create_machine_vertex(Slice(0, 9), sdram, "")
        self.assertEqual(subv_from_vert.sdram_required, sdram)

    def test_round_n_atoms(self):
        # .1 is not exact in floating point
        near = .1 + .1 + .1 + .1 + .1 + .1 + .1 + .1 + .1 + .1
        self.assertNotEqual(1, near)
        vert = SimpleTestVertex(near)
        self.assertEqual(1, vert.n_atoms)
        with self.assertRaises(PacmanInvalidParameterException):
            SimpleTestVertex(1.5)
        vert = SimpleTestVertex(numpy.int64(23))
        self.assertTrue(isinstance(vert.n_atoms, int))

    def test_set_splitter(self):
        split1 = MockSplitter()
        vert = SimpleTestVertex(5, splitter=split1)
        self.assertEqual(split1, vert.splitter)
        vert.splitter = split1
        self.assertEqual(split1, vert.splitter)
        split2 = MockSplitter()
        with self.assertRaises(PacmanConfigurationException):
            vert.splitter = split2
        self.assertFalse(split1.reset_seen)
        vert.reset()
        self.assertTrue(split1.reset_seen)

    def test_set_label(self):
        vert = SimpleTestVertex(5)
        vert.set_label("test 1")
        self.assertEqual("test 1", vert.label)
        self.assertFalse(vert.has_been_added_to_graph())
        vert.setAddedToGraph()
        with self.assertRaises(PacmanConfigurationException):
            vert.set_label("test 2")
<<<<<<< HEAD

    def test_get_key_ordered_indices(self):
        vtx = SimpleMDVertex((3, 3), (6, 6))
        # From the interdimensional compatibility documentation diagram, we can
        # check we get what we expect
        first_half_indices = vtx.get_key_ordered_indices(numpy.arange(18))
        assert numpy.array_equal(
            first_half_indices,
            [0, 1, 2, 9, 10, 11, 3, 4, 5, 12, 13, 14, 6, 7, 8, 15, 16, 17])

        # Much more complex - suffice to check that each index exists exactly
        # once
        size = (6, 9, 2)
        n_atoms = numpy.prod(size)
        vtx_2 = SimpleMDVertex((2, 3, 2), size)
        row_indices = vtx_2.get_key_ordered_indices(numpy.arange(n_atoms))
        test_array = numpy.zeros(n_atoms)
        test_array[row_indices] += 1
        assert all(numpy.equal(test_array, 1))

    def test_get_raster_ordered_indices(self):
        # Go forward to row indices then back to atoms
        vtx = SimpleMDVertex((3, 4, 5), (9, 16, 25))
        all_atoms = numpy.arange(9 * 16 * 25)
        row_indices = vtx.get_key_ordered_indices(all_atoms)
        atoms = vtx.get_raster_ordered_indices(row_indices)

        # Should be the original list of atoms on reversal
        assert numpy.array_equal(atoms, all_atoms)
=======
        self.assertTrue(vert.has_been_added_to_graph())
>>>>>>> b9c1c424
<|MERGE_RESOLUTION|>--- conflicted
+++ resolved
@@ -141,7 +141,7 @@
         vert.setAddedToGraph()
         with self.assertRaises(PacmanConfigurationException):
             vert.set_label("test 2")
-<<<<<<< HEAD
+        self.assertTrue(vert.has_been_added_to_graph())
 
     def test_get_key_ordered_indices(self):
         vtx = SimpleMDVertex((3, 3), (6, 6))
@@ -170,7 +170,4 @@
         atoms = vtx.get_raster_ordered_indices(row_indices)
 
         # Should be the original list of atoms on reversal
-        assert numpy.array_equal(atoms, all_atoms)
-=======
-        self.assertTrue(vert.has_been_added_to_graph())
->>>>>>> b9c1c424
+        assert numpy.array_equal(atoms, all_atoms)