--- conflicted
+++ resolved
@@ -155,10 +155,7 @@
 
         self.assertEqual(len(routing_info), len(list(routing_info)))
 
-<<<<<<< HEAD
-    def test_base_key_and_mask(self) -> None:
-=======
-    def test_multiple(self):
+    def test_multiple(self) -> None:
         routing_info = RoutingInfo()
         vertex1 = SimpleMachineVertex(ConstantSDRAM(0))
         key = 12345
@@ -171,8 +168,7 @@
         routing_info.add_routing_info(info)
         self.assertEqual(len(routing_info), len(list(routing_info)))
 
-    def test_base_key_and_mask(self):
->>>>>>> 72d4387f
+    def test_base_key_and_mask(self) -> None:
         with self.assertRaises(PacmanConfigurationException):
             BaseKeyAndMask(0xF0, 0x40)
         bkm1 = BaseKeyAndMask(0x40, 0xF0)
