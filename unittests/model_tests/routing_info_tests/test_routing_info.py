--- conflicted
+++ resolved
@@ -21,15 +21,8 @@
 from pacman.model.routing_info import (
     RoutingInfo, BaseKeyAndMask, PartitionRoutingInfo,
     DictBasedMachinePartitionNKeysMap)
-<<<<<<< HEAD
 from pacman.model.graphs.machine import MachineEdge, SimpleMachineVertex
-
-_32_BITS = 0xFFFFFFFF
-=======
-from pacman.model.graphs.machine import (
-    MachineOutgoingEdgePartition, MachineEdge, SimpleMachineVertex)
 from pacman.utilities.constants import FULL_MASK
->>>>>>> 1130a3a3
 
 
 class TestRoutingInfo(unittest.TestCase):
