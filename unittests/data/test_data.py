# Copyright (c) 2021 The University of Manchester
#
# This program is free software: you can redistribute it and/or modify
# it under the terms of the GNU General Public License as published by
# the Free Software Foundation, either version 3 of the License, or
# (at your option) any later version.
#
# This program is distributed in the hope that it will be useful,
# but WITHOUT ANY WARRANTY; without even the implied warranty of
# MERCHANTABILITY or FITNESS FOR A PARTICULAR PURPOSE.  See the
# GNU General Public License for more details.
#
# You should have received a copy of the GNU General Public License
# along with this program.  If not, see <http://www.gnu.org/licenses/>.

import unittest
from spinn_utilities.exceptions import (DataLocked, DataNotYetAvialable)
from pacman.config_setup import unittest_setup
from pacman.data import PacmanDataView
from pacman.data.pacman_data_writer import PacmanDataWriter
from pacman.model.graphs.machine import (MachineGraph, SimpleMachineVertex)
from pacman_test_objects import SimpleTestVertex


class TestSimulatorData(unittest.TestCase):

    def setUp(cls):
        unittest_setup()

    def test_setup(self):
        view = PacmanDataView()
        writer = PacmanDataWriter()
        # What happens before setup depends on the previous test
        # Use manual_check to verify this without dependency
        writer.setup()
        with self.assertRaises(DataNotYetAvialable):
            view.graph

    def test_mock(self):
        view = PacmanDataView()
        writer = PacmanDataWriter()
        writer.mock()
        # check there is a value not what it is
        view.run_dir_path

    def test_graphs(self):
        view = PacmanDataView()
        writer = PacmanDataWriter()
        writer.setup()
        with self.assertRaises(DataNotYetAvialable):
            writer.graph
        with self.assertRaises(DataNotYetAvialable):
            writer.machine_graph
        with self.assertRaises(DataNotYetAvialable):
            writer.runtime_graph
        with self.assertRaises(DataNotYetAvialable):
            writer.runtime_machine_graph()

        writer.create_graphs("bacon")
        writer.graph
        writer.machine_graph
        with self.assertRaises(DataNotYetAvialable):
            writer.runtime_graph
        with self.assertRaises(DataNotYetAvialable):
            writer.runtime_machine_graph()

        writer.clone_graphs()
        with self.assertRaises(DataLocked):
            writer.runtime_graph
        with self.assertRaises(DataLocked):
            writer.runtime_machine_graph()
        # the writer still has access to the runtime graphs
        writer.get_runtime_graph()
        writer.get_runtime_machine_graph()

        writer.start_run()
        writer.runtime_graph
        writer.runtime_machine_graph
        # the writer still has access to the user graphs
        writer.get_graph()
        writer.get_machine_graph()
        # The view does not while in run mode
        with self.assertRaises(DataLocked):
            view.graph
        with self.assertRaises(DataLocked):
            view.machine_graph

        writer.finish_run()
        writer.graph
        writer.machine_graph
        with self.assertRaises(DataLocked):
            writer.runtime_graph
        with self.assertRaises(DataLocked):
            writer.runtime_machine_graph()
        # the writer still has access to the runtime graphs
        writer.get_runtime_graph()
        writer.get_runtime_machine_graph()

        writer.stopping()
        writer.runtime_graph
        writer.runtime_machine_graph
        # the writer still has access to the user graphs
        writer.get_graph()
        writer.get_machine_graph()
<<<<<<< HEAD
        # The view does not while in run mode
=======
        # The view does not while in stopping mode
>>>>>>> 0e45c3f9
        with self.assertRaises(DataLocked):
            view.graph
        with self.assertRaises(DataLocked):
            view.machine_graph

        writer.shut_down()
        writer.graph
        writer.machine_graph
        with self.assertRaises(DataLocked):
            writer.runtime_graph
        with self.assertRaises(DataLocked):
            writer.runtime_machine_graph()
        # the writer still has access to the runtime graphs
        writer.get_runtime_graph()
        writer.get_runtime_machine_graph()

    def test_graph_support(self):
        view = PacmanDataView()
        writer = PacmanDataWriter()
        writer.setup()
        writer.create_graphs("test")
        writer.start_run()
        writer.clone_graphs()
        app1 = SimpleTestVertex(12, "app1")
        app2 = SimpleTestVertex(23, "app21")
        app3 = SimpleTestVertex(33, "app3")
        writer.runtime_graph.add_vertices([app1, app2, app3])
        mach11 = SimpleMachineVertex("mach11",  app_vertex=app1)
        mach12 = SimpleMachineVertex("mach12",  app_vertex=app1)
        mach13 = SimpleMachineVertex("mach13",  app_vertex=app1)
        mach21 = SimpleMachineVertex("mach21",  app_vertex=app2)
        mach22 = SimpleMachineVertex("mach22",  app_vertex=app2)
        mach31 = SimpleMachineVertex("mach31",  app_vertex=app3)
        mg = MachineGraph(
            label="my test", application_graph=writer.runtime_graph)
        m_vertices = set([mach11, mach12, mach13, mach21, mach22, mach31])
        mg.add_vertices(m_vertices)
        writer.set_runtime_machine_graph(mg)
        self.assertEqual(6, view.runtime_machine_graph.n_vertices)
        self.assertEqual(6, view.runtime_n_machine_vertices)
        self.assertEqual(6, view.runtime_n_machine_vertices2)
        self.assertSetEqual(
            m_vertices, set(view.runtime_machine_graph.vertices))
        self.assertSetEqual(
            m_vertices, set(view.runtime_machine_vertices))
        self.assertSetEqual(
            m_vertices, set(view.runtime_machine_vertices2))<|MERGE_RESOLUTION|>--- conflicted
+++ resolved
@@ -102,11 +102,7 @@
         # the writer still has access to the user graphs
         writer.get_graph()
         writer.get_machine_graph()
-<<<<<<< HEAD
-        # The view does not while in run mode
-=======
         # The view does not while in stopping mode
->>>>>>> 0e45c3f9
         with self.assertRaises(DataLocked):
             view.graph
         with self.assertRaises(DataLocked):
