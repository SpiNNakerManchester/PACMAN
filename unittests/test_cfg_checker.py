--- conflicted
+++ resolved
@@ -22,15 +22,11 @@
 
 class TestCfgChecker(unittest.TestCase):
 
-<<<<<<< HEAD
-    def test_cfg_check(self):
-=======
     @classmethod
     def setUpClass(cls):
         reset_configs()
 
-    def test_import_all(self):
->>>>>>> 8c338898
+    def test_cfg_check(self):
         module = __import__("pacman")
         path = module.__file__
         directory = os.path.dirname(path)
