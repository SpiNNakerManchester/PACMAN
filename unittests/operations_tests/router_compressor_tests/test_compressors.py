--- conflicted
+++ resolved
@@ -53,14 +53,10 @@
         original_table.add_multicast_routing_entry(
             MulticastRoutingEntry(0b0010, 0b1011, [4, 5], [], False))
         self.original_tables.add_routing_table(original_table)
-<<<<<<< HEAD
-        reset_configs()
-        load_config()
-=======
         unittest_setup()
         set_config(
             "Mapping", "router_table_compression_target_length", "None")
->>>>>>> 8c5573bd
+
 
     def check_compression(self, compressed_tables):
         for original in self.original_tables:
