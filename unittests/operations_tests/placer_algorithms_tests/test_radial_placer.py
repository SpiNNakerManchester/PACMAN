--- conflicted
+++ resolved
@@ -29,11 +29,7 @@
     vertex = Vertex(1, None)
     cpu_cycles = vertex.get_cpu_usage_for_atoms(lo_atom, hi_atom)
     dtcm_requirement = vertex.get_dtcm_usage_for_atoms(lo_atom, hi_atom)
-<<<<<<< HEAD
-    sdram_requirement = vertex.get_static_sdram_usage_for_atoms(
-=======
     sdram_requirement = vertex.get_sdram_usage_for_atoms(
->>>>>>> bcf4b65b
         lo_atom, hi_atom, vertex_in_edges)
     # noinspection PyTypeChecker
     resources = ResourceContainer(cpu=CPUCyclesPerTickResource(cpu_cycles),
@@ -58,11 +54,7 @@
     def get_dtcm_usage_for_atoms(self, lo_atom, hi_atom):
         return 200 * (hi_atom - lo_atom)
 
-<<<<<<< HEAD
-    def get_static_sdram_usage_for_atoms(
-=======
     def get_sdram_usage_for_atoms(
->>>>>>> bcf4b65b
             self, vertex_slice, partitionable_graph):
         return 4000 + (50 * (vertex_slice.hi_atom - vertex_slice.lo_atom))
 
