--- conflicted
+++ resolved
@@ -12,12 +12,8 @@
 # See the License for the specific language governing permissions and
 # limitations under the License.
 from spinn_utilities.config_holder import set_config
-<<<<<<< HEAD
+from spinn_machine.virtual_machine import virtual_machine_by_cores
 from spinn_machine.version import ANY_VERSION
-from spinn_machine.virtual_machine import virtual_machine
-=======
-from spinn_machine.virtual_machine import virtual_machine_by_cores
->>>>>>> 424c430f
 from pacman.data.pacman_data_writer import PacmanDataWriter
 from pacman.exceptions import (PacmanPlaceException, PacmanTooBigToPlace)
 from pacman.model.partitioner_splitters import (
@@ -248,14 +244,8 @@
     unittest_setup()
     set_config("Machine", "version", ANY_VERSION)
     writer = PacmanDataWriter.mock()
-<<<<<<< HEAD
-    version = writer.get_machine_version()
-    _make_vertices(
-        writer, 1, 1, version.max_cores_per_chip + 1, "big_app_vertex")
-=======
     many = writer.get_machine_version().max_cores_per_chip + 1
     _make_vertices(writer, 1, 1, many, "big_app_vertex")
->>>>>>> 424c430f
     try:
         place_application_graph(Placements())
         raise AssertionError("Error not raise")
@@ -267,13 +257,8 @@
     unittest_setup()
     set_config("Machine", "version", ANY_VERSION)
     writer = PacmanDataWriter.mock()
-<<<<<<< HEAD
-    version = writer.get_machine_version()
-    _make_vertices(writer, 1, 1, version.max_cores_per_chip, "big_app_vertex")
-=======
     many = writer.get_machine_version().max_cores_per_chip
     _make_vertices(writer, 1, 1, many, "big_app_vertex")
->>>>>>> 424c430f
     try:
         place_application_graph(Placements())
         raise AssertionError("Error not raise")
@@ -292,11 +277,7 @@
     many = writer.get_machine_version().max_cores_per_chip - 1
     try:
         placer = ApplicationPlacer(Placements())
-<<<<<<< HEAD
-        placer._check_could_fit(version.max_cores_per_chip-1, 500000)
-=======
         placer._check_could_fit(many, 500000)
->>>>>>> 424c430f
         raise AssertionError("Error not raise")
     except PacmanTooBigToPlace as ex:
         assert ("reserved for monitors" in str(ex))
