--- conflicted
+++ resolved
@@ -150,13 +150,9 @@
     set_config("Machine", "version", 5)
     writer = PacmanDataWriter.mock()
     max_sdram = writer.get_machine_version().max_sdram_per_chip
-    system = SimpleMachineVertex(ConstantSDRAM(max_sdram // 2))
+    monitor = SimpleMachineVertex(ConstantSDRAM(max_sdram // 2))
     # This is purely an info call so test check directly
-<<<<<<< HEAD
-    writer.add_system_all_chips(system)
-=======
     writer.add_sample_monitor_vertex(monitor, True)
->>>>>>> 07ec7980
     try:
         _check_could_fit("app_test", ["m_vertex]"], sdram=max_sdram // 2 + 5)
         raise AssertionError("Error not raise")
@@ -194,11 +190,7 @@
     writer = PacmanDataWriter.mock()
     monitor = SimpleMachineVertex(ConstantSDRAM(4000))
     # This is purely an info call so test check directly
-<<<<<<< HEAD
-    writer.add_system_all_chips(monitor)
-=======
     writer.add_sample_monitor_vertex(monitor, True)
->>>>>>> 07ec7980
     m_vertexs = [f"m_v_{i}" for i in range(17)]
     try:
         _check_could_fit("app_test", m_vertexs, 500000)
@@ -211,12 +203,7 @@
     unittest_setup()
     set_config("Machine", "version", 5)
     writer = PacmanDataWriter.mock()
-<<<<<<< HEAD
-    system = SimpleMachineVertex(ConstantSDRAM(0))
-    writer.add_system_all_chips(system)
-=======
     monitor = SimpleMachineVertex(ConstantSDRAM(0))
     writer.add_sample_monitor_vertex(monitor, True)
->>>>>>> 07ec7980
     m_vertexs = [f"m_v_{i}" for i in range(16)]
     _check_could_fit("app_test", m_vertexs, 500000)