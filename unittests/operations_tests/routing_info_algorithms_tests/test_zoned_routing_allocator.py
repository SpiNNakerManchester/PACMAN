--- conflicted
+++ resolved
@@ -62,12 +62,8 @@
             self, label=None, constraints=None, app_vertex=None,
             vertex_slice=None, n_keys_required=None):
         super(TestMacVertex, self).__init__(
-<<<<<<< HEAD
-            label, constraints, app_vertex, vertex_slice)
-=======
             label=label, constraints=constraints, app_vertex=app_vertex,
             vertex_slice=vertex_slice)
->>>>>>> 41063eef
         self.__n_keys_required = n_keys_required
 
     def get_n_keys_for_partition(self, partition_id):
@@ -91,11 +87,7 @@
     app_graph.add_vertices(app_vertices)
 
     # An output vertex to aim things at (to make keys required)
-<<<<<<< HEAD
-    out_mac_vertex = TestMacVertex()
-=======
     out_mac_vertex = TestMacVertex(label="out_vertex")
->>>>>>> 41063eef
     out_app_vertex.remember_machine_vertex(out_mac_vertex)
 
     for app_index, app_vertex in enumerate(app_vertices):
@@ -109,26 +101,6 @@
         for mac_index in range((app_index * 2 * 10) + 1):
 
             # Give the vertex up to (80 * 2) + 1 = 161 keys (8 bits)
-<<<<<<< HEAD
-            mac_vertex = TestMacVertex(n_keys_required={
-                f"Part{i}": (mac_index * 2) + 1
-                for i in range((app_index * 10) + 1)})
-            app_vertex.remember_machine_vertex(mac_vertex)
-
-            if with_fixed:
-                if app_index == 2 and mac_index == 4:
-                    mac_vertex.add_constraint(FixedKeyAndMaskConstraint(
-                        [BaseKeyAndMask(0xFE00000, 0xFFFFFFC0)],
-                        partition="Part7"))
-                if app_index == 2 and mac_index == 0:
-                    mac_vertex.add_constraint(FixedKeyAndMaskConstraint(
-                        [BaseKeyAndMask(0x4c00000, 0xFFFFFFFE)],
-                        partition="Part1"))
-                if app_index == 3 and mac_index == 0:
-                    mac_vertex.add_constraint(FixedKeyAndMaskConstraint(
-                        [BaseKeyAndMask(0x3300000, 0xFFFFFFFF)],
-                        partition="Part1"))
-=======
             mac_vertex = TestMacVertex(
                 label=f"Part{i}_vertex",
                 n_keys_required={f"Part{i}": (mac_index * 2) + 1
@@ -148,7 +120,6 @@
                 app_vertex.add_constraint(FixedKeyAndMaskConstraint(
                     [BaseKeyAndMask(0x3300000, 0xFFFFFFFF)],
                     partition="Part1"))
->>>>>>> 41063eef
 
     return app_graph
 
@@ -162,33 +133,19 @@
     app_graph.add_vertex(app_vertex)
 
     # An output vertex to aim things at (to make keys required)
-<<<<<<< HEAD
-    out_mac_vertex = TestMacVertex()
-    out_app_vertex.remember_machine_vertex(out_mac_vertex)
-
-    mac_vertex = TestMacVertex()
-=======
     out_mac_vertex = TestMacVertex(label="out_mac_vertex")
     out_app_vertex.remember_machine_vertex(out_mac_vertex)
 
     mac_vertex = TestMacVertex(label="mac_vertex")
->>>>>>> 41063eef
     app_vertex.remember_machine_vertex(mac_vertex)
 
     app_graph.add_edge(ApplicationEdge(app_vertex, out_app_vertex), "Part0")
     app_graph.add_edge(ApplicationEdge(app_vertex, out_app_vertex), "Part1")
 
-<<<<<<< HEAD
-    mac_vertex.add_constraint(FixedKeyAndMaskConstraint(
-                [BaseKeyAndMask(0x4c00000, 0xFFFFFFFE)],
-                partition="Part0"))
-    mac_vertex.add_constraint(FixedKeyAndMaskConstraint(
-=======
     app_vertex.add_constraint(FixedKeyAndMaskConstraint(
                 [BaseKeyAndMask(0x4c00000, 0xFFFFFFFE)],
                 partition="Part0"))
     app_vertex.add_constraint(FixedKeyAndMaskConstraint(
->>>>>>> 41063eef
                 [BaseKeyAndMask(0x4c00000, 0xFFFFFFFF)],
                 partition="Part1"))
 
@@ -342,18 +299,6 @@
     big_app_vertex.remember_machine_vertex(big_mac_vertex)
 
     # Create a single output vertex (which won't send)
-<<<<<<< HEAD
-    out_mac_vertex = TestMacVertex()
-    out_app_vertex.remember_machine_vertex(out_mac_vertex)
-
-    # Create a load of middle vertices and connect them up
-    for _ in range(2000):  # 2000 needs 11 bits
-        mid_mac_vertex = TestMacVertex(n_keys_required={"Test": 100})
-        mid_app_vertex.remember_machine_vertex(mid_mac_vertex)
-
-    if with_fixed:
-        big_mac_vertex.add_constraint(FixedKeyAndMaskConstraint([
-=======
     out_mac_vertex = TestMacVertex(label="OutMacVertex")
     out_app_vertex.remember_machine_vertex(out_mac_vertex)
 
@@ -365,7 +310,6 @@
 
     if with_fixed:
         big_app_vertex.add_constraint(FixedKeyAndMaskConstraint([
->>>>>>> 41063eef
             BaseKeyAndMask(0x0, 0x180000)]))
     return app_graph
 
