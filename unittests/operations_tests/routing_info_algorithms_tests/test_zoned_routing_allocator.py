--- conflicted
+++ resolved
@@ -218,19 +218,11 @@
     writer = PacmanDataWriter.mock()
 
     # Allocate something and check it does the right thing
-<<<<<<< HEAD
-    app_graph, mac_graph, n_keys_map = create_graphs1(False)
-    writer.set_runtime_machine_graph(mac_graph)
-    writer.set_machine_partition_n_keys_map(n_keys_map)
+    app_graph = create_graphs1(False)
+    writer._set_runtime_graph(app_graph)
 
     # The number of bits is 7 + 5 + 8 = 20, so it shouldn't fail
-    routing_info = global_allocate()
-=======
-    app_graph = create_graphs1(False)
-
-    # The number of bits is 6 + 7 + 8 = 21, so it shouldn't fail
-    routing_info = global_allocate(app_graph, [])
->>>>>>> 417fc1ff
+    routing_info = global_allocate([])
 
     # Last 8 for atom id
     mask = 0xFFFFFF00
@@ -246,20 +238,12 @@
     unittest_setup()
 
     # Allocate something and check it does the right thing
-<<<<<<< HEAD
-    writer = PacmanDataWriter.mock()
-    app_graph, mac_graph, n_keys_map = create_graphs1(False)
-    writer.set_runtime_machine_graph(mac_graph)
-    writer.set_machine_partition_n_keys_map(n_keys_map)
-
-    # The number of bits is 7 + 11 = 20, so it shouldn't fail
-    routing_info = flexible_allocate()
-=======
+    writer = PacmanDataWriter.mock()
     app_graph = create_graphs1(False)
+    writer._set_runtime_graph(app_graph)
 
     # The number of bits is 8 + 7 + 6 = 21, so it shouldn't fail
-    routing_info = flexible_allocate(app_graph, [])
->>>>>>> 417fc1ff
+    routing_info = flexible_allocate([])
 
     # all but the bottom 8 + 7 = 15 bits should be the same
     app_mask = 0xFFFF8000
@@ -269,56 +253,33 @@
 
 def test_fixed_only():
     unittest_setup()
-<<<<<<< HEAD
-    writer = PacmanDataWriter.mock()
-    app_graph, mac_graph, n_keys_map = create_graphs_only_fixed()
-    writer.set_runtime_machine_graph(mac_graph)
-    writer.set_machine_partition_n_keys_map(n_keys_map)
-    flexible_allocate()
-    routing_info = global_allocate()
-    assert len(list(routing_info)) == 2
-=======
+    writer = PacmanDataWriter.mock()
     app_graph = create_graphs_only_fixed()
-    flexible_allocate(app_graph, [])
-    routing_info = global_allocate(app_graph, [])
+    writer._set_runtime_graph(app_graph)
+    flexible_allocate([])
+    routing_info = global_allocate([])
     assert len(list(routing_info)) == 4
->>>>>>> 417fc1ff
 
 
 def test_no_edge():
     unittest_setup()
-<<<<<<< HEAD
-    writer = PacmanDataWriter.mock()
-    app_graph, mac_graph, n_keys_map = create_graphs_no_edge()
-    writer.set_runtime_machine_graph(mac_graph)
-    writer.set_machine_partition_n_keys_map(n_keys_map)
-    flexible_allocate()
-    routing_info = global_allocate()
-=======
+    writer = PacmanDataWriter.mock()
     app_graph = create_graphs_no_edge()
-    flexible_allocate(app_graph, [])
-    routing_info = global_allocate(app_graph, [])
->>>>>>> 417fc1ff
+    writer._set_runtime_graph(app_graph)
+    flexible_allocate([])
+    routing_info = global_allocate([])
     assert len(list(routing_info)) == 0
 
 
 def test_flexible_allocator_with_fixed():
     unittest_setup()
     # Allocate something and check it does the right thing
-<<<<<<< HEAD
-    writer = PacmanDataWriter.mock()
-    app_graph, mac_graph, n_keys_map = create_graphs1(True)
-    writer.set_runtime_machine_graph(mac_graph)
-    writer.set_machine_partition_n_keys_map(n_keys_map)
-
-    # The number of bits is 7 + 11 = 20, so it shouldn't fail
-    routing_info = flexible_allocate()
-=======
+    writer = PacmanDataWriter.mock()
     app_graph = create_graphs1(True)
+    writer._set_runtime_graph(app_graph)
 
     # The number of bits is 6 + 7 + 8 = 21, so it shouldn't fail
-    routing_info = flexible_allocate(app_graph, [])
->>>>>>> 417fc1ff
+    routing_info = flexible_allocate([])
 
     # all but the bottom 8 + 7 = 15 bits should be the same
     app_mask = 0xFFFF8000
@@ -366,20 +327,12 @@
 
 def test_big_flexible_no_fixed():
     unittest_setup()
-<<<<<<< HEAD
-    writer = PacmanDataWriter.mock()
-    app_graph, mac_graph, n_keys_map = create_big(False)
-    writer.set_runtime_machine_graph(mac_graph)
-    writer.set_machine_partition_n_keys_map(n_keys_map)
+    writer = PacmanDataWriter.mock()
+    app_graph = create_big(False)
+    writer._set_runtime_graph(app_graph)
 
     # The number of bits is 1 + 11 + 21 = 33, so it shouldn't fail
-    routing_info = flexible_allocate()
-=======
-    app_graph = create_big(False)
-
-    # The number of bits is 1 + 11 + 21 = 33, so it shouldn't fail
-    routing_info = flexible_allocate(app_graph, [])
->>>>>>> 417fc1ff
+    routing_info = flexible_allocate([])
 
     # The number of bits is 1 + 21 = 22, so it shouldn't fail
     # all but the bottom 21 bits should be the same
@@ -390,17 +343,10 @@
 
 def test_big_global_no_fixed():
     unittest_setup()
-<<<<<<< HEAD
-    writer = PacmanDataWriter.mock()
-    app_graph, mac_graph, n_keys_map = create_big(False)
-    writer.set_runtime_machine_graph(mac_graph)
-    writer.set_machine_partition_n_keys_map(n_keys_map)
-    routing_info = global_allocate()
-=======
+    writer = PacmanDataWriter.mock()
     app_graph = create_big(False)
-    # Make the call, and it should fail
-    routing_info = global_allocate(app_graph, [])
->>>>>>> 417fc1ff
+    writer._set_runtime_graph(app_graph)
+    routing_info = global_allocate([])
 
     # 1 for app 11 for machine so where possible use 20 for atoms
     mask = 0xFFF00000
@@ -417,20 +363,12 @@
 
 def test_big_flexible_fixed():
     unittest_setup()
-<<<<<<< HEAD
-    writer = PacmanDataWriter.mock()
-    app_graph, mac_graph, n_keys_map = create_big(True)
-    writer.set_runtime_machine_graph(mac_graph)
-    writer.set_machine_partition_n_keys_map(n_keys_map)
+    writer = PacmanDataWriter.mock()
+    app_graph = create_big(True)
+    writer._set_runtime_graph(app_graph)
 
     # The number of bits is 1 + 11 + 21 = 33, so it shouldn't fail
-    routing_info = flexible_allocate()
-=======
-    app_graph = create_big(True)
-
-    # The number of bits is 1 + 11 + 21 = 33, so it shouldn't fail
-    routing_info = flexible_allocate(app_graph, [])
->>>>>>> 417fc1ff
+    routing_info = flexible_allocate([])
 
     # all but the bottom 18 bits should be the same
     app_mask = 0xFFFC0000
@@ -440,17 +378,10 @@
 
 def test_big_global_fixed():
     unittest_setup()
-<<<<<<< HEAD
-    writer = PacmanDataWriter.mock()
-    app_graph, mac_graph, n_keys_map = create_big(True)
-    writer.set_runtime_machine_graph(mac_graph)
-    writer.set_machine_partition_n_keys_map(n_keys_map)
-    routing_info = global_allocate()
-=======
+    writer = PacmanDataWriter.mock()
     app_graph = create_big(True)
-    # Make the call, and it should fail
-    routing_info = global_allocate(app_graph, [])
->>>>>>> 417fc1ff
+    writer._set_runtime_graph(app_graph)
+    routing_info = global_allocate([])
 
     # 7 bit atoms is 7 as it ignore the retina
     mask = 0xFFFFFF80
@@ -462,41 +393,4 @@
     # all but the top 1 bits should be the same
     app_mask = 0xFFFC0000
     check_keys_for_application_partition_pairs(
-<<<<<<< HEAD
-        app_graph, mac_graph, routing_info, app_mask)
-
-
-def test_no_app_level_flexible():
-    unittest_setup()
-    writer = PacmanDataWriter.mock()
-    app_graph, mac_graph, n_keys_map = create_app_less()
-    writer.set_runtime_machine_graph(mac_graph)
-    writer.set_machine_partition_n_keys_map(n_keys_map)
-    # The number of bits is 1 + 11 + 21 = 33, so it shouldn't fail
-    routing_info = flexible_allocate()
-
-    # all but the bottom 8 bits should be the same
-    app_mask = 0xFFFFFF00
-    check_keys_for_application_partition_pairs(
-        app_graph, mac_graph, routing_info, app_mask)
-
-
-def test_no_app_level_global():
-    unittest_setup()
-    writer = PacmanDataWriter.mock()
-    app_graph, mac_graph, n_keys_map = create_app_less()
-    writer.set_runtime_machine_graph(mac_graph)
-    writer.set_machine_partition_n_keys_map(n_keys_map)
-    # The number of bits is 1 + 11 + 21 = 33, so it shouldn't fail
-    routing_info = global_allocate()
-    # Last 8 for masks
-    mask = 0xFFFFFF00
-    check_masks_all_the_same(routing_info,  mask)
-
-    # all but the bottom 8 bits should be the same
-    app_mask = 0xFFFFFF00
-    check_keys_for_application_partition_pairs(
-        app_graph, mac_graph, routing_info, app_mask)
-=======
-        app_graph, routing_info, app_mask)
->>>>>>> 417fc1ff
+        app_graph, routing_info, app_mask)