--- conflicted
+++ resolved
@@ -19,14 +19,9 @@
 
 import unittest
 from spinn_machine import (
-<<<<<<< HEAD
-    Processor, SDRAM, Link, Router, Chip, machine_from_chips, virtual_machine)
+    SDRAM, Link, Router, Chip, machine_from_chips, virtual_machine)
 from pacman.model.graphs.application import (
     ApplicationEdge, ApplicationGraph, ApplicationOutgoingEdgePartition)
-=======
-    SDRAM, Link, Router, Chip, machine_from_chips, virtual_machine)
-from pacman.model.graphs.application import ApplicationEdge, ApplicationGraph
->>>>>>> 0742876b
 from pacman.exceptions import (
     PacmanInvalidParameterException, PacmanException,
     PacmanValueError)
@@ -254,7 +249,6 @@
         in that it has less SDRAM available
         """
         self.setup()
-        (e, _, n, w, _, s) = range(6)
 
         n_processors = 18
 
@@ -397,7 +391,7 @@
         partitioner = BasicPartitioner()
         machine_graph, _, _ = partitioner(
             app_graph, machine, plan_n_timesteps=None)
-        self.assert_(len(machine_graph.vertices) == 4)
+        self.assertEqual(len(machine_graph.vertices), 4)
 
 
 if __name__ == '__main__':
