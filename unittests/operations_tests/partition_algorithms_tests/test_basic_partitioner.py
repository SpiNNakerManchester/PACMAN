--- conflicted
+++ resolved
@@ -1,32 +1,16 @@
 """
 test for partitioning
 """
-<<<<<<< HEAD
-=======
-
-# pacman imports
-from pacman.model.graphs.application import ApplicationEdge, ApplicationGraph
-
-from pacman.exceptions import PacmanInvalidParameterException,\
-    PacmanPartitionException, PacmanValueError
-from pacman.model.constraints.partitioner_constraints\
-    import MaxVertexAtomsConstraint, FixedVertexAtomsConstraint
-from spinn_machine.virtual_machine import VirtualMachine
-from pacman.operations.partition_algorithms.basic_partitioner \
-    import BasicPartitioner
-
-# spinnMachine imports
-from spinn_machine import Machine, Processor, SDRAM, Link, Router, Chip
-
-# general imports
->>>>>>> ea231e66
+
 import unittest
-from spinn_machine import Machine, Processor, SDRAM, Link, Router, Chip
+from spinn_machine import (
+    Machine, Processor, SDRAM, Link, Router, Chip, VirtualMachine)
 from pacman.model.graphs.application import ApplicationEdge, ApplicationGraph
 from pacman.exceptions import (
-    PacmanInvalidParameterException, PacmanPartitionException)
+    PacmanInvalidParameterException, PacmanPartitionException,
+    PacmanValueError)
 from pacman.model.constraints.partitioner_constraints import (
-    MaxVertexAtomsConstraint)
+    MaxVertexAtomsConstraint, FixedVertexAtomsConstraint)
 from pacman.operations.partition_algorithms import BasicPartitioner
 from uinit_test_objects import NewPartitionerConstraint, SimpleTestVertex
 
