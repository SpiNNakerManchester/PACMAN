--- conflicted
+++ resolved
@@ -90,12 +90,8 @@
         test a partitioning with a graph with no extra constraints
         """
         self.setup()
-<<<<<<< HEAD
-        graph, mapper, _ = self.bp(
-            self.graph, self.machine, minimum_simtime_in_us=None)
-=======
-        graph, _ = self.bp(self.graph, self.machine, 3000)
->>>>>>> 18e8a3ad
+        graph, _ = self.bp(
+            self.graph, self.machine, minimum_simtime_in_us=None)
         self.assertEqual(len(list(graph.vertices)), 3)
         vert_sizes = []
         for vert in self.verts:
@@ -110,14 +106,9 @@
         """
         self.setup()
         self.graph.add_edge(
-<<<<<<< HEAD
             ApplicationEdge(self.vert3, self.vert1, None, "extra"), "TEST")
-        graph, _, _ = self.bp(
-            self.graph, self.machine, minimum_simtime_in_us=None)
-=======
-            ApplicationEdge(self.vert3, self.vert1, label="extra"), "TEST")
-        graph, _ = self.bp(self.graph, self.machine, 3000)
->>>>>>> 18e8a3ad
+        graph, _ = self.bp(
+            self.graph, self.machine, minimum_simtime_in_us=None)
         self.assertEqual(len(list(graph.vertices)), 3)
         self.assertEqual(len(list(graph.edges)), 4)
 
@@ -143,12 +134,8 @@
         self.assertEqual(large_vertex._model_based_max_atoms_per_core, 256)
         self.graph = ApplicationGraph("Graph with large vertex")
         self.graph.add_vertex(large_vertex)
-<<<<<<< HEAD
-        graph, _, _ = self.bp(
-            self.graph, self.machine, minimum_simtime_in_us=None)
-=======
-        graph, _ = self.bp(self.graph, self.machine, 3000)
->>>>>>> 18e8a3ad
+        graph, _ = self.bp(
+            self.graph, self.machine, minimum_simtime_in_us=None)
         self.assertEqual(large_vertex._model_based_max_atoms_per_core, 256)
         self.assertGreater(len(list(graph.vertices)), 1)
 
@@ -161,12 +148,8 @@
         large_vertex.add_constraint(MaxVertexAtomsConstraint(10))
         self.graph = ApplicationGraph("Graph with large vertex")
         self.graph.add_vertex(large_vertex)
-<<<<<<< HEAD
-        graph, _, _ = self.bp(
-            self.graph, self.machine, minimum_simtime_in_us=None)
-=======
-        graph, _ = self.bp(self.graph, self.machine, 3000)
->>>>>>> 18e8a3ad
+        graph, _ = self.bp(
+            self.graph, self.machine, minimum_simtime_in_us=None)
         self.assertEqual(len(list(graph.vertices)), 100)
 
     def test_partition_with_barely_sufficient_space(self):
@@ -206,12 +189,8 @@
         self.assertEqual(singular_vertex._model_based_max_atoms_per_core, 1)
         self.graph = ApplicationGraph("Graph with large vertex")
         self.graph.add_vertex(singular_vertex)
-<<<<<<< HEAD
-        graph, _, _ = self.bp(
-            self.graph, self.machine, minimum_simtime_in_us=None)
-=======
-        graph, _ = self.bp(self.graph, self.machine, 3000)
->>>>>>> 18e8a3ad
+        graph, _ = self.bp(
+            self.graph, self.machine, minimum_simtime_in_us=None)
         self.assertEqual(singular_vertex._model_based_max_atoms_per_core, 1)
         self.assertEqual(len(list(graph.vertices)), n_neurons)
 
@@ -253,11 +232,7 @@
         self.graph = ApplicationGraph("Graph with large vertex")
         self.graph.add_vertex(large_vertex)
         with self.assertRaises(PacmanException):
-<<<<<<< HEAD
             self.bp(self.graph, self.machine, minimum_simtime_in_us=None)
-=======
-            self.bp(self.graph, self.machine, 3000)
->>>>>>> 18e8a3ad
 
     def test_partition_with_less_sdram_than_default(self):
         """
@@ -291,11 +266,7 @@
                     chips.append(Chip(x, y, n_processors, r, _sdram, 0, 0))
 
         self.machine = machine_from_chips(chips)
-<<<<<<< HEAD
         self.bp(self.graph, self.machine, minimum_simtime_in_us=None)
-=======
-        self.bp(self.graph, self.machine, 3000)
->>>>>>> 18e8a3ad
 
     def test_partition_with_more_sdram_than_default(self):
         """
@@ -329,11 +300,7 @@
                     chips.append(Chip(x, y, n_processors, r, _sdram, 0, 0))
 
         self.machine = machine_from_chips(chips)
-<<<<<<< HEAD
         self.bp(self.graph, self.machine, minimum_simtime_in_us=None)
-=======
-        self.bp(self.graph, self.machine, 3000)
->>>>>>> 18e8a3ad
 
     def test_partition_with_unsupported_constraints(self):
         """
@@ -348,11 +315,7 @@
         graph.add_vertex(constrained_vertex)
         partitioner = BasicPartitioner()
         with self.assertRaises(PacmanInvalidParameterException):
-<<<<<<< HEAD
             partitioner(graph, self.machine, minimum_simtime_in_us=None)
-=======
-            partitioner(graph, self.machine, 3000)
->>>>>>> 18e8a3ad
 
     def test_partition_with_empty_graph(self):
         """
@@ -360,12 +323,8 @@
         """
         self.setup()
         self.graph = ApplicationGraph("foo")
-<<<<<<< HEAD
-        graph, _, _ = self.bp(
-            self.graph, self.machine, minimum_simtime_in_us=None)
-=======
-        graph, _ = self.bp(self.graph, self.machine, 3000)
->>>>>>> 18e8a3ad
+        graph, _ = self.bp(
+            self.graph, self.machine, minimum_simtime_in_us=None)
         self.assertEqual(len(list(graph.vertices)), 0)
 
     def test_partition_with_fixed_atom_constraints(self):
@@ -394,11 +353,7 @@
         # Do the partitioning - this should result in an error
         with self.assertRaises(PacmanValueError):
             partitioner = BasicPartitioner()
-<<<<<<< HEAD
             partitioner(app_graph, machine, minimum_simtime_in_us=None)
-=======
-            partitioner(app_graph, machine, 3000)
->>>>>>> 18e8a3ad
 
     def test_partition_with_fixed_atom_constraints_at_limit(self):
         """
@@ -424,12 +379,8 @@
 
         # Do the partitioning - this should just work
         partitioner = BasicPartitioner()
-<<<<<<< HEAD
-        machine_graph, _, _ = partitioner(
+        machine_graph, _ = partitioner(
             app_graph, machine, minimum_simtime_in_us=None)
-=======
-        machine_graph, _ = partitioner(app_graph, machine, 3000)
->>>>>>> 18e8a3ad
         self.assertEqual(4, len(machine_graph.vertices))
 
 
