# Copyright (c) 2017-2019 The University of Manchester
#
# This program is free software: you can redistribute it and/or modify
# it under the terms of the GNU General Public License as published by
# the Free Software Foundation, either version 3 of the License, or
# (at your option) any later version.
#
# This program is distributed in the hope that it will be useful,
# but WITHOUT ANY WARRANTY; without even the implied warranty of
# MERCHANTABILITY or FITNESS FOR A PARTICULAR PURPOSE.  See the
# GNU General Public License for more details.
#
# You should have received a copy of the GNU General Public License
# along with this program.  If not, see <http://www.gnu.org/licenses/>.

"""
test for partitioning
"""

import unittest
from spinn_machine import (
    SDRAM, Link, Router, Chip, machine_from_chips, virtual_machine)
from pacman.model.graphs.application import ApplicationEdge, ApplicationGraph
from pacman.exceptions import (
    PacmanInvalidParameterException, PacmanException,
    PacmanValueError)
from pacman.model.constraints.partitioner_constraints import (
    MaxVertexAtomsConstraint, FixedVertexAtomsConstraint)
from pacman.operations.partition_algorithms import BasicPartitioner
from uinit_test_objects import NewPartitionerConstraint, SimpleTestVertex


class TestBasicPartitioner(unittest.TestCase):
    """
    test for basic partitioning algorithm
    """
    # pylint: disable=attribute-defined-outside-init

    TheTestAddress = "192.162.240.253"

    def setup(self):
        """
        setup for all basic partitioner tests
        """
        self.vert1 = SimpleTestVertex(10, "New AbstractConstrainedVertex 1")
        self.vert2 = SimpleTestVertex(5, "New AbstractConstrainedVertex 2")
        self.vert3 = SimpleTestVertex(3, "New AbstractConstrainedVertex 3")
        self.edge1 = ApplicationEdge(self.vert1, self.vert2, None,
                                     "First edge")
        self.edge2 = ApplicationEdge(self.vert2, self.vert1, None,
                                     "Second edge")
        self.edge3 = ApplicationEdge(self.vert1, self.vert3, None,
                                     "Third edge")
        self.verts = [self.vert1, self.vert2, self.vert3]
        self.edges = [self.edge1, self.edge2, self.edge3]
        self.graph = ApplicationGraph("Graph")
        self.graph.add_vertices(self.verts)
        self.graph.add_edges(self.edges, "foo")

        n_processors = 18

        links = list()
        links.append(Link(0, 0, 0, 0, 1))

        _sdram = SDRAM(128 * (2**20))

        links = list()

        links.append(Link(0, 0, 0, 1, 1))
        links.append(Link(0, 1, 1, 1, 0))
        links.append(Link(1, 1, 2, 0, 0))
        links.append(Link(1, 0, 3, 0, 1))
        r = Router(links, False, 1024)

        ip = TestBasicPartitioner.TheTestAddress
        chips = list()
        for x in range(5):
            for y in range(5):
                if x == y == 0:
                    chips.append(Chip(x, y, n_processors, r, _sdram, 0, 0, ip))
                else:
                    chips.append(Chip(
                        x, y, n_processors, r, _sdram, 0, 0, None))

        self.machine = machine_from_chips(chips)
        self.bp = BasicPartitioner()

    def test_partition_with_no_additional_constraints(self):
        """
        test a partitioning with a graph with no extra constraints
        """
        self.setup()
        graph, _ = self.bp(
            self.graph, self.machine, plan_n_timesteps=None)
        self.assertEqual(len(list(graph.vertices)), 3)
        vert_sizes = []
        for vert in self.verts:
            vert_sizes.append(vert.n_atoms)
        self.assertEqual(len(list(graph.edges)), 3)
        for vertex in graph.vertices:
            self.assertIn(vertex.vertex_slice.n_atoms, vert_sizes)

    def test_partition_with_no_additional_constraints_extra_edge(self):
        """
        test that the basic form with an extra edge works
        """
        self.setup()
        self.graph.add_edge(
            ApplicationEdge(self.vert3, self.vert1, None, "extra"), "TEST")
        graph, _ = self.bp(self.graph, self.machine, plan_n_timesteps=None)
        self.assertEqual(len(list(graph.vertices)), 3)
        self.assertEqual(len(list(graph.edges)), 4)

    def test_partition_on_large_vertex_than_has_to_be_split(self):
        """
        test that partitioning 1 large vertex can make it into 2 small ones
        """
        self.setup()
        large_vertex = SimpleTestVertex(300, "Large vertex")
        self.graph = ApplicationGraph("Graph with large vertex")
        self.graph.add_vertex(large_vertex)
        self.assertEqual(large_vertex._model_based_max_atoms_per_core, 256)
        graph, _ = self.bp(self.graph, self.machine, 1000)
        self.assertGreater(len(list(graph.vertices)), 1)

    def test_partition_on_very_large_vertex_than_has_to_be_split(self):
        """
        test that partitioning 1 large vertex can make it into multiple small
        ones
        """
        self.setup()
        large_vertex = SimpleTestVertex(500, "Large vertex")
        self.assertEqual(large_vertex._model_based_max_atoms_per_core, 256)
        self.graph = ApplicationGraph("Graph with large vertex")
        self.graph.add_vertex(large_vertex)
        graph, _ = self.bp(self.graph, self.machine, plan_n_timesteps=None)
        self.assertEqual(large_vertex._model_based_max_atoms_per_core, 256)
        self.assertGreater(len(list(graph.vertices)), 1)

    def test_partition_on_target_size_vertex_than_has_to_be_split(self):
        """
        test that fixed partitioning causes correct number of vertices
        """
        self.setup()
        large_vertex = SimpleTestVertex(1000, "Large vertex")
        large_vertex.add_constraint(MaxVertexAtomsConstraint(10))
        self.graph = ApplicationGraph("Graph with large vertex")
        self.graph.add_vertex(large_vertex)
        graph, _ = self.bp(self.graph, self.machine, plan_n_timesteps=None)
        self.assertEqual(len(list(graph.vertices)), 100)

    def test_partition_with_barely_sufficient_space(self):
        """
        test that partitioning will work when close to filling the machine
        """
        self.setup()
<<<<<<< HEAD
        flops = 20000000
=======
>>>>>>> bc3a4ff2

        n_processors = 18

        links = list()
        links.append(Link(0, 0, 0, 0, 1))

        _sdram = SDRAM(2**12)

        links = list()

        links.append(Link(0, 0, 0, 1, 1))
        links.append(Link(0, 1, 1, 1, 0))
        links.append(Link(1, 1, 2, 0, 0))
        links.append(Link(1, 0, 3, 0, 1))
        r = Router(links, False, 1024)

        ip = TestBasicPartitioner.TheTestAddress
        chips = list()
        for x in range(5):
            for y in range(5):
                if x == y == 0:
                    chips.append(Chip(x, y, n_processors, r, _sdram, 0, 0, ip))
                else:
                    chips.append(Chip(
                        x, y, n_processors, r, _sdram, 0, 0, None))

        self.machine = machine_from_chips(chips)
        n_neurons = 17 * 5 * 5
        singular_vertex = SimpleTestVertex(n_neurons, "Large vertex",
                                           max_atoms_per_core=1)
        self.assertEqual(singular_vertex._model_based_max_atoms_per_core, 1)
        self.graph = ApplicationGraph("Graph with large vertex")
        self.graph.add_vertex(singular_vertex)
        graph, _ = self.bp(self.graph, self.machine, plan_n_timesteps=None)
        self.assertEqual(singular_vertex._model_based_max_atoms_per_core, 1)
        self.assertEqual(len(list(graph.vertices)), n_neurons)

    def test_partition_with_insufficient_space(self):
        """
        test that if there's not enough space, the test the partitioner will
        raise an error
        """
        self.setup()
<<<<<<< HEAD
        flops = 1000
=======
>>>>>>> bc3a4ff2

        n_processors = 18

        links = list()
        links.append(Link(0, 0, 0, 0, 1))

        _sdram = SDRAM(2**11)

        links = list()

        links.append(Link(0, 0, 0, 1, 1))
        links.append(Link(0, 1, 1, 1, 0))
        links.append(Link(1, 1, 2, 0, 0))
        links.append(Link(1, 0, 3, 0, 1))
        r = Router(links, False, 1024)

        ip = TestBasicPartitioner.TheTestAddress
        chips = list()
        for x in range(5):
            for y in range(5):
                if x == y == 0:
                    chips.append(Chip(x, y, n_processors, r, _sdram, 0, 0, ip))
                else:
                    chips.append(Chip(
                        x, y, n_processors, r, _sdram, 0, 0, None))

        self.machine = machine_from_chips(chips)
        large_vertex = SimpleTestVertex(3000, "Large vertex",
                                        max_atoms_per_core=1)
        self.assertEqual(large_vertex._model_based_max_atoms_per_core, 1)
        self.graph = ApplicationGraph("Graph with large vertex")
        self.graph.add_vertex(large_vertex)
        with self.assertRaises(PacmanException):
            self.bp(self.graph, self.machine, plan_n_timesteps=None)

    def test_partition_with_less_sdram_than_default(self):
        """
        test that the partitioner works when its machine is slightly malformed
        in that it has less SDRAM available
        """
        self.setup()
<<<<<<< HEAD
        flops = 20000000
=======
        (e, _, n, w, _, s) = range(6)
>>>>>>> bc3a4ff2

        n_processors = 18

        links = list()
        links.append(Link(0, 0, 0, 0, 1))

        _sdram = SDRAM(128 * (2**19))

        links = list()

        links.append(Link(0, 0, 0, 1, 1))
        links.append(Link(0, 1, 1, 1, 0))
        links.append(Link(1, 1, 2, 0, 0))
        links.append(Link(1, 0, 3, 0, 1))
        r = Router(links, False, 1024)

        ip = TestBasicPartitioner.TheTestAddress
        chips = list()
        for x in range(5):
            for y in range(5):
                if x == y == 0:
                    chips.append(Chip(x, y, n_processors, r, _sdram, 0, 0, ip))
                else:
                    chips.append(Chip(
                        x, y, n_processors, r, _sdram, 0, 0, None))

        self.machine = machine_from_chips(chips)
        self.bp(self.graph, self.machine, plan_n_timesteps=None)

    def test_partition_with_more_sdram_than_default(self):
        """
        test that the partitioner works when its machine is slightly malformed
        in that it has more SDRAM available
        """
        self.setup()
<<<<<<< HEAD
        flops = 20000000
=======
>>>>>>> bc3a4ff2

        n_processors = 18

        links = list()
        links.append(Link(0, 0, 0, 0, 1))

        _sdram = SDRAM(128 * (2**21))

        links = list()

        links.append(Link(0, 0, 0, 1, 1))
        links.append(Link(0, 1, 1, 1, 0))
        links.append(Link(1, 1, 2, 0, 0))
        links.append(Link(1, 0, 3, 0, 1))
        r = Router(links, False, 1024)

        ip = TestBasicPartitioner.TheTestAddress
        chips = list()
        for x in range(5):
            for y in range(5):
                if x == y == 0:
                    chips.append(Chip(x, y, n_processors, r, _sdram, 0, 0, ip))
                else:
                    chips.append(Chip(
                        x, y, n_processors, r, _sdram, 0, 0, None))

        self.machine = machine_from_chips(chips)
        self.bp(self.graph, self.machine, plan_n_timesteps=None)

    def test_partition_with_unsupported_constraints(self):
        """
        test that when a vertex has a constraint that is unrecognised,
        it raises an error
        """
        self.setup()
        constrained_vertex = SimpleTestVertex(13, "Constrained")
        constrained_vertex.add_constraint(
            NewPartitionerConstraint("Mock constraint"))
        graph = ApplicationGraph("Graph")
        graph.add_vertex(constrained_vertex)
        partitioner = BasicPartitioner()
        with self.assertRaises(PacmanInvalidParameterException):
            partitioner(graph, self.machine, plan_n_timesteps=None)

    def test_partition_with_empty_graph(self):
        """
        test that the partitioner can work with an empty graph
        """
        self.setup()
        self.graph = ApplicationGraph("foo")
        graph, _ = self.bp(self.graph, self.machine, plan_n_timesteps=None)
        self.assertEqual(len(list(graph.vertices)), 0)

    def test_partition_with_fixed_atom_constraints(self):
        """
        test a partitioning with a graph with fixed atom constraint
        """

        # Create a 2x2 machine with 10 cores per chip (so 40 cores),
        # but 1MB off 2MB per chip (so 19MB per chip)
        n_cores_per_chip = 10
        sdram_per_chip = (n_cores_per_chip * 2) - 1
        machine = virtual_machine(
            width=2, height=2, n_cpus_per_chip=n_cores_per_chip,
            sdram_per_chip=sdram_per_chip)

        # Create a vertex where each atom requires 1MB (default) of SDRAM
        # but which can't be subdivided lower than 2 atoms per core.
        # The vertex has 1 atom per MB of SDRAM, and so would fit but will
        # be disallowed by the fixed atoms per core constraint
        vertex = SimpleTestVertex(
            sdram_per_chip * machine.n_chips,
            max_atoms_per_core=2, constraints=[FixedVertexAtomsConstraint(2)])
        app_graph = ApplicationGraph("Test")
        app_graph.add_vertex(vertex)

        # Do the partitioning - this should result in an error
        with self.assertRaises(PacmanValueError):
            partitioner = BasicPartitioner()
            partitioner(app_graph, machine, plan_n_timesteps=None)

    def test_partition_with_fixed_atom_constraints_at_limit(self):
        """
        test a partitioning with a graph with fixed atom constraint which\
        should fit but is close to the limit
        """

        # Create a 2x2 machine with 1 core per chip (so 4 cores),
        # and 8MB SDRAM per chip
        n_cores_per_chip = 2  # Remember 1 core is the monitor
        sdram_per_chip = 8
        machine = virtual_machine(
            width=2, height=2, n_cpus_per_chip=n_cores_per_chip,
            sdram_per_chip=sdram_per_chip)

        # Create a vertex which will need to be split perfectly into 4 cores
        # to work and which max atoms per core must be ignored
        vertex = SimpleTestVertex(
            sdram_per_chip * 2, max_atoms_per_core=sdram_per_chip,
            constraints=[FixedVertexAtomsConstraint(sdram_per_chip // 2)])
        app_graph = ApplicationGraph("Test")
        app_graph.add_vertex(vertex)

        # Do the partitioning - this should just work
        partitioner = BasicPartitioner()
        machine_graph, _ = partitioner(
            app_graph, machine, plan_n_timesteps=None)
        self.assertEqual(len(machine_graph.vertices), 4)


if __name__ == '__main__':
    unittest.main()<|MERGE_RESOLUTION|>--- conflicted
+++ resolved
@@ -57,19 +57,20 @@
         self.graph.add_vertices(self.verts)
         self.graph.add_edges(self.edges, "foo")
 
-        n_processors = 18
-
-        links = list()
-        links.append(Link(0, 0, 0, 0, 1))
+        (e, ne, n, w, _, _) = range(6)
+        n_processors = 18
+
+        links = list()
+        links.append(Link(0, 0, e, 0, 1))
 
         _sdram = SDRAM(128 * (2**20))
 
         links = list()
 
-        links.append(Link(0, 0, 0, 1, 1))
-        links.append(Link(0, 1, 1, 1, 0))
-        links.append(Link(1, 1, 2, 0, 0))
-        links.append(Link(1, 0, 3, 0, 1))
+        links.append(Link(0, 0, e, 1, 1))
+        links.append(Link(0, 1, ne, 1, 0))
+        links.append(Link(1, 1, n, 0, 0))
+        links.append(Link(1, 0, w, 0, 1))
         r = Router(links, False, 1024)
 
         ip = TestBasicPartitioner.TheTestAddress
@@ -154,24 +155,20 @@
         test that partitioning will work when close to filling the machine
         """
         self.setup()
-<<<<<<< HEAD
-        flops = 20000000
-=======
->>>>>>> bc3a4ff2
-
-        n_processors = 18
-
-        links = list()
-        links.append(Link(0, 0, 0, 0, 1))
+        (e, ne, n, w, _, _) = range(6)
+        n_processors = 18
+
+        links = list()
+        links.append(Link(0, 0, e, 0, 1))
 
         _sdram = SDRAM(2**12)
 
         links = list()
 
-        links.append(Link(0, 0, 0, 1, 1))
-        links.append(Link(0, 1, 1, 1, 0))
-        links.append(Link(1, 1, 2, 0, 0))
-        links.append(Link(1, 0, 3, 0, 1))
+        links.append(Link(0, 0, e, 1, 1))
+        links.append(Link(0, 1, ne, 1, 0))
+        links.append(Link(1, 1, n, 0, 0))
+        links.append(Link(1, 0, w, 0, 1))
         r = Router(links, False, 1024)
 
         ip = TestBasicPartitioner.TheTestAddress
@@ -201,24 +198,20 @@
         raise an error
         """
         self.setup()
-<<<<<<< HEAD
-        flops = 1000
-=======
->>>>>>> bc3a4ff2
-
-        n_processors = 18
-
-        links = list()
-        links.append(Link(0, 0, 0, 0, 1))
+        (e, ne, n, w, _, _) = range(6)
+        n_processors = 18
+
+        links = list()
+        links.append(Link(0, 0, e, 0, 1))
 
         _sdram = SDRAM(2**11)
 
         links = list()
 
-        links.append(Link(0, 0, 0, 1, 1))
-        links.append(Link(0, 1, 1, 1, 0))
-        links.append(Link(1, 1, 2, 0, 0))
-        links.append(Link(1, 0, 3, 0, 1))
+        links.append(Link(0, 0, e, 1, 1))
+        links.append(Link(0, 1, ne, 1, 0))
+        links.append(Link(1, 1, n, 0, 0))
+        links.append(Link(1, 0, w, 0, 1))
         r = Router(links, False, 1024)
 
         ip = TestBasicPartitioner.TheTestAddress
@@ -246,25 +239,20 @@
         in that it has less SDRAM available
         """
         self.setup()
-<<<<<<< HEAD
-        flops = 20000000
-=======
-        (e, _, n, w, _, s) = range(6)
->>>>>>> bc3a4ff2
-
-        n_processors = 18
-
-        links = list()
-        links.append(Link(0, 0, 0, 0, 1))
+        (e, ne, n, w, _, _) = range(6)
+        n_processors = 18
+
+        links = list()
+        links.append(Link(0, 0, e, 0, 1))
 
         _sdram = SDRAM(128 * (2**19))
 
         links = list()
 
-        links.append(Link(0, 0, 0, 1, 1))
-        links.append(Link(0, 1, 1, 1, 0))
-        links.append(Link(1, 1, 2, 0, 0))
-        links.append(Link(1, 0, 3, 0, 1))
+        links.append(Link(0, 0, e, 1, 1))
+        links.append(Link(0, 1, ne, 1, 0))
+        links.append(Link(1, 1, n, 0, 0))
+        links.append(Link(1, 0, w, 0, 1))
         r = Router(links, False, 1024)
 
         ip = TestBasicPartitioner.TheTestAddress
@@ -286,10 +274,6 @@
         in that it has more SDRAM available
         """
         self.setup()
-<<<<<<< HEAD
-        flops = 20000000
-=======
->>>>>>> bc3a4ff2
 
         n_processors = 18
 
