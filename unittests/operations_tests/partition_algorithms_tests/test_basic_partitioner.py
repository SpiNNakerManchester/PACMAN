# Copyright (c) 2017-2019 The University of Manchester
#
# This program is free software: you can redistribute it and/or modify
# it under the terms of the GNU General Public License as published by
# the Free Software Foundation, either version 3 of the License, or
# (at your option) any later version.
#
# This program is distributed in the hope that it will be useful,
# but WITHOUT ANY WARRANTY; without even the implied warranty of
# MERCHANTABILITY or FITNESS FOR A PARTICULAR PURPOSE.  See the
# GNU General Public License for more details.
#
# You should have received a copy of the GNU General Public License
# along with this program.  If not, see <http://www.gnu.org/licenses/>.

"""
test for partitioning
"""

import unittest
from spinn_machine import (
    SDRAM, Link, Router, Chip, machine_from_chips, virtual_machine)
from pacman.model.graphs.application import ApplicationEdge, ApplicationGraph
from pacman.exceptions import (
    PacmanInvalidParameterException, PacmanException,
    PacmanValueError)
from pacman.model.constraints.partitioner_constraints import (
    MaxVertexAtomsConstraint, FixedVertexAtomsConstraint)
from pacman.operations.partition_algorithms import BasicPartitioner
from uinit_test_objects import NewPartitionerConstraint, SimpleTestVertex


class TestBasicPartitioner(unittest.TestCase):
    """
    test for basic partitioning algorithm
    """

    TheTestAddress = "192.162.240.253"

    def setup(self):
        """
        setup for all basic partitioner tests
        """
        self.vert1 = SimpleTestVertex(10, "New AbstractConstrainedVertex 1")
        self.vert2 = SimpleTestVertex(5, "New AbstractConstrainedVertex 2")
        self.vert3 = SimpleTestVertex(3, "New AbstractConstrainedVertex 3")
        self.edge1 = ApplicationEdge(self.vert1, self.vert2, None,
                                     "First edge")
        self.edge2 = ApplicationEdge(self.vert2, self.vert1, None,
                                     "Second edge")
        self.edge3 = ApplicationEdge(self.vert1, self.vert3, None,
                                     "Third edge")
        self.verts = [self.vert1, self.vert2, self.vert3]
        self.edges = [self.edge1, self.edge2, self.edge3]
        self.graph = ApplicationGraph("Graph")
        self.graph.add_vertices(self.verts)
        self.graph.add_edges(self.edges, "foo")

        n_processors = 18
        (e, ne, n, w, _, _) = range(6)

        links = list()
        links.append(Link(0, 0, 0, 0, 1))

        _sdram = SDRAM(128 * (2**20))

        links = list()

        links.append(Link(0, 0, e, 1, 1))
        links.append(Link(0, 1, ne, 1, 0))
        links.append(Link(1, 1, n, 0, 0))
        links.append(Link(1, 0, w, 0, 1))
        r = Router(links, False, 1024)

        ip = TestBasicPartitioner.TheTestAddress
        chips = list()
        for x in range(5):
            for y in range(5):
                if x == y == 0:
                    chips.append(Chip(x, y, n_processors, r, _sdram, 0, 0, ip))
                else:
                    chips.append(Chip(
                        x, y, n_processors, r, _sdram, 0, 0, None))

        self.machine = machine_from_chips(chips)
        self.bp = BasicPartitioner()

    def test_partition_with_no_additional_constraints(self):
        """
        test a partitioning with a graph with no extra constraints
        """
        self.setup()
        graph, mapper, _ = self.bp(
            self.graph, self.machine, minimum_simtime_in_us=None)
        self.assertEqual(len(list(graph.vertices)), 3)
        vert_sizes = []
        for vert in self.verts:
            vert_sizes.append(vert.n_atoms)
        self.assertEqual(len(list(graph.edges)), 3)
        for vertex in graph.vertices:
            self.assertIn(mapper.get_slice(vertex).n_atoms, vert_sizes)

    def test_partition_with_no_additional_constraints_extra_edge(self):
        """
        test that the basic form with an extra edge works
        """
        self.setup()
        self.graph.add_edge(
            ApplicationEdge(self.vert3, self.vert1, None, "extra"), "TEST")
        graph, _, _ = self.bp(
            self.graph, self.machine, minimum_simtime_in_us=None)
        self.assertEqual(len(list(graph.vertices)), 3)
        self.assertEqual(len(list(graph.edges)), 4)

    def test_partition_on_large_vertex_than_has_to_be_split(self):
        """
        test that partitioning 1 large vertex can make it into 2 small ones
        """
        self.setup()
        large_vertex = SimpleTestVertex(300, "Large vertex")
        self.graph = ApplicationGraph("Graph with large vertex")
        self.graph.add_vertex(large_vertex)
        self.assertEqual(large_vertex._model_based_max_atoms_per_core, 256)
        graph, _, _ = self.bp(self.graph, self.machine, 1000)
        self.assertGreater(len(list(graph.vertices)), 1)

    def test_partition_on_very_large_vertex_than_has_to_be_split(self):
        """
        test that partitioning 1 large vertex can make it into multiple small
        ones
        """
        self.setup()
        large_vertex = SimpleTestVertex(500, "Large vertex")
        self.assertEqual(large_vertex._model_based_max_atoms_per_core, 256)
        self.graph = ApplicationGraph("Graph with large vertex")
        self.graph.add_vertex(large_vertex)
        graph, _, _ = self.bp(
            self.graph, self.machine, minimum_simtime_in_us=None)
        self.assertEqual(large_vertex._model_based_max_atoms_per_core, 256)
        self.assertGreater(len(list(graph.vertices)), 1)

    def test_partition_on_target_size_vertex_than_has_to_be_split(self):
        """
        test that fixed partitioning causes correct number of vertices
        """
        self.setup()
        large_vertex = SimpleTestVertex(1000, "Large vertex")
        large_vertex.add_constraint(MaxVertexAtomsConstraint(10))
        self.graph = ApplicationGraph("Graph with large vertex")
        self.graph.add_vertex(large_vertex)
        graph, _, _ = self.bp(
            self.graph, self.machine, minimum_simtime_in_us=None)
        self.assertEqual(len(list(graph.vertices)), 100)

    def test_partition_with_barely_sufficient_space(self):
        """
        test that partitioning will work when close to filling the machine
        """
        self.setup()
        n_processors = 18
        (e, ne, n, w, _, _) = range(6)

        links = list()
        links.append(Link(0, 0, e, 0, 1))

        _sdram = SDRAM(2**12)

        links = list()

        links.append(Link(0, 0, e, 1, 1))
        links.append(Link(0, 1, ne, 1, 0))
        links.append(Link(1, 1, n, 0, 0))
        links.append(Link(1, 0, w, 0, 1))
        r = Router(links, False, 1024)

        ip = TestBasicPartitioner.TheTestAddress
        chips = list()
        for x in range(5):
            for y in range(5):
                if x == y == 0:
                    chips.append(Chip(x, y, n_processors, r, _sdram, 0, 0, ip))
                else:
                    chips.append(Chip(
                        x, y, n_processors, r, _sdram, 0, 0, None))

        self.machine = machine_from_chips(chips)
        n_neurons = 17 * 5 * 5
        singular_vertex = SimpleTestVertex(n_neurons, "Large vertex",
                                           max_atoms_per_core=1)
        self.assertEqual(singular_vertex._model_based_max_atoms_per_core, 1)
        self.graph = ApplicationGraph("Graph with large vertex")
        self.graph.add_vertex(singular_vertex)
        graph, _, _ = self.bp(
            self.graph, self.machine, minimum_simtime_in_us=None)
        self.assertEqual(singular_vertex._model_based_max_atoms_per_core, 1)
        self.assertEqual(len(list(graph.vertices)), n_neurons)

    def test_partition_with_insufficient_space(self):
        """
        test that if there's not enough space, the test the partitioner will
        raise an error
        """
        self.setup()
        n_processors = 18
        (e, ne, n, w, _, _) = range(6)

        links = list()
        links.append(Link(0, 0, e, 0, 1))

        _sdram = SDRAM(2**11)

        links = list()

        links.append(Link(0, 0, e, 1, 1))
        links.append(Link(0, 1, ne, 1, 0))
        links.append(Link(1, 1, n, 0, 0))
        links.append(Link(1, 0, w, 0, 1))
        r = Router(links, False, 1024)

        ip = TestBasicPartitioner.TheTestAddress
        chips = list()
        for x in range(5):
            for y in range(5):
                if x == y == 0:
                    chips.append(Chip(x, y, n_processors, r, _sdram, 0, 0, ip))
                else:
                    chips.append(Chip(
                        x, y, n_processors, r, _sdram, 0, 0, None))

        self.machine = machine_from_chips(chips)
        large_vertex = SimpleTestVertex(3000, "Large vertex",
                                        max_atoms_per_core=1)
        self.assertEqual(large_vertex._model_based_max_atoms_per_core, 1)
        self.graph = ApplicationGraph("Graph with large vertex")
        self.graph.add_vertex(large_vertex)
        with self.assertRaises(PacmanException):
            self.bp(self.graph, self.machine, minimum_simtime_in_us=None)

    def test_partition_with_less_sdram_than_default(self):
        """
        test that the partitioner works when its machine is slightly malformed
        in that it has less SDRAM available
        """
        self.setup()
        n_processors = 18
        (e, ne, n, w, _, _) = range(6)

        links = list()
        links.append(Link(0, 0, e, 0, 1))

        _sdram = SDRAM(128 * (2**19))

        links = list()

        links.append(Link(0, 0, e, 1, 1))
        links.append(Link(0, 1, ne, 1, 0))
        links.append(Link(1, 1, n, 0, 0))
        links.append(Link(1, 0, w, 0, 1))
        r = Router(links, False, 1024)

        ip = TestBasicPartitioner.TheTestAddress
        chips = list()
        for x in range(5):
            for y in range(5):
                if x == y == 0:
                    chips.append(Chip(x, y, n_processors, r, _sdram, 0, 0, ip))
                else:
                    chips.append(Chip(
                        x, y, n_processors, r, _sdram, 0, 0, None))

        self.machine = machine_from_chips(chips)
        self.bp(self.graph, self.machine, minimum_simtime_in_us=None)

    def test_partition_with_more_sdram_than_default(self):
        """
        test that the partitioner works when its machine is slightly malformed
        in that it has more SDRAM available
        """
        self.setup()
        n_processors = 18
        (e, ne, n, w, _, _) = range(6)

        links = list()
        links.append(Link(0, 0, e, 0, 1))

        _sdram = SDRAM(128 * (2**21))

        links = list()

        links.append(Link(0, 0, e, 1, 1))
        links.append(Link(0, 1, ne, 1, 0))
        links.append(Link(1, 1, n, 0, 0))
        links.append(Link(1, 0, w, 0, 1))
        r = Router(links, False, 1024)

        ip = TestBasicPartitioner.TheTestAddress
        chips = list()
        for x in range(5):
            for y in range(5):
                if x == y == 0:
                    chips.append(Chip(x, y, n_processors, r, _sdram, 0, 0, ip))
                else:
                    chips.append(Chip(
                        x, y, n_processors, r, _sdram, 0, 0, None))

        self.machine = machine_from_chips(chips)
        self.bp(self.graph, self.machine, minimum_simtime_in_us=None)

    def test_partition_with_unsupported_constraints(self):
        """
        test that when a vertex has a constraint that is unrecognised,
        it raises an error
        """
        self.setup()
        constrained_vertex = SimpleTestVertex(13, "Constrained")
        constrained_vertex.add_constraint(
            NewPartitionerConstraint("Mock constraint"))
        graph = ApplicationGraph("Graph")
        graph.add_vertex(constrained_vertex)
        partitioner = BasicPartitioner()
        with self.assertRaises(PacmanInvalidParameterException):
            partitioner(graph, self.machine, minimum_simtime_in_us=None)

    def test_partition_with_empty_graph(self):
        """
        test that the partitioner can work with an empty graph
        """
        self.setup()
        self.graph = ApplicationGraph("foo")
        graph, _, _ = self.bp(
            self.graph, self.machine, minimum_simtime_in_us=None)
        self.assertEqual(len(list(graph.vertices)), 0)

    def test_partition_with_fixed_atom_constraints(self):
        """
        test a partitioning with a graph with fixed atom constraint
        """

        # Create a 2x2 machine with 10 cores per chip (so 40 cores),
        # but 1MB off 2MB per chip (so 19MB per chip)
        n_cores_per_chip = 10
        sdram_per_chip = (n_cores_per_chip * 2) - 1
        machine = virtual_machine(
            width=2, height=2, n_cpus_per_chip=n_cores_per_chip,
            sdram_per_chip=sdram_per_chip)

        # Create a vertex where each atom requires 1MB (default) of SDRAM
        # but which can't be subdivided lower than 2 atoms per core.
        # The vertex has 1 atom per MB of SDRAM, and so would fit but will
        # be disallowed by the fixed atoms per core constraint
        vertex = SimpleTestVertex(
            sdram_per_chip * machine.n_chips,
            max_atoms_per_core=2, constraints=[FixedVertexAtomsConstraint(2)])
        app_graph = ApplicationGraph("Test")
        app_graph.add_vertex(vertex)

        # Do the partitioning - this should result in an error
        with self.assertRaises(PacmanValueError):
            partitioner = BasicPartitioner()
            partitioner(app_graph, machine, minimum_simtime_in_us=None)

    def test_partition_with_fixed_atom_constraints_at_limit(self):
        """
        test a partitioning with a graph with fixed atom constraint which\
        should fit but is close to the limit
        """

        # Create a 2x2 machine with 1 core per chip (so 4 cores),
        # and 8MB SDRAM per chip
        n_cores_per_chip = 2  # Remember 1 core is the monitor
        sdram_per_chip = 8
        machine = virtual_machine(
            width=2, height=2, n_cpus_per_chip=n_cores_per_chip,
            sdram_per_chip=sdram_per_chip)

        # Create a vertex which will need to be split perfectly into 4 cores
        # to work and which max atoms per core must be ignored
        vertex = SimpleTestVertex(
            sdram_per_chip * 2, max_atoms_per_core=sdram_per_chip,
            constraints=[FixedVertexAtomsConstraint(sdram_per_chip // 2)])
        app_graph = ApplicationGraph("Test")
        app_graph.add_vertex(vertex)

        # Do the partitioning - this should just work
        partitioner = BasicPartitioner()
        machine_graph, _, _ = partitioner(
<<<<<<< HEAD
            app_graph, machine, minimum_simtime_in_us=None)
        self.assert_(len(machine_graph.vertices) == 4)
=======
            app_graph, machine, plan_n_timesteps=None)
        self.assertEqual(4, len(machine_graph.vertices))
>>>>>>> 67eae832


if __name__ == '__main__':
    unittest.main()<|MERGE_RESOLUTION|>--- conflicted
+++ resolved
@@ -384,13 +384,8 @@
         # Do the partitioning - this should just work
         partitioner = BasicPartitioner()
         machine_graph, _, _ = partitioner(
-<<<<<<< HEAD
             app_graph, machine, minimum_simtime_in_us=None)
-        self.assert_(len(machine_graph.vertices) == 4)
-=======
-            app_graph, machine, plan_n_timesteps=None)
         self.assertEqual(4, len(machine_graph.vertices))
->>>>>>> 67eae832
 
 
 if __name__ == '__main__':
