--- conflicted
+++ resolved
@@ -20,12 +20,8 @@
 import unittest
 
 from pacman.config_setup import unittest_setup
-<<<<<<< HEAD
 from pacman.data.pacman_data_writer import PacmanDataWriter
-from pacman.model.partitioner_splitters import SplitterSliceLegacy
-=======
 from pacman.model.partitioner_splitters import SplitterFixedLegacy
->>>>>>> 417fc1ff
 from pacman.operations.partition_algorithms import splitter_partitioner
 from pacman.model.graphs.application import ApplicationGraph
 from pacman.exceptions import PacmanInvalidParameterException
@@ -49,59 +45,11 @@
         setup for all basic partitioner tests
         """
         unittest_setup()
-<<<<<<< HEAD
-        self.vert1 = SimpleTestVertex(10, "New AbstractConstrainedVertex 1")
-        self.vert1.splitter = SplitterSliceLegacy()
-        self.vert2 = SimpleTestVertex(5, "New AbstractConstrainedVertex 2")
-        self.vert2.splitter = SplitterSliceLegacy()
-        self.vert3 = SimpleTestVertex(3, "New AbstractConstrainedVertex 3")
-        self.vert3.splitter = SplitterSliceLegacy()
-        self.edge1 = ApplicationEdge(
-            self.vert1, self.vert2, label="First edge")
-        self.edge2 = ApplicationEdge(
-            self.vert2, self.vert1, label="Second edge")
-        self.edge3 = ApplicationEdge(
-            self.vert1, self.vert3, label="Third edge")
-        self.verts = [self.vert1, self.vert2, self.vert3]
-        self.edges = [self.edge1, self.edge2, self.edge3]
-        self.graph = ApplicationGraph("Graph")
-        self.graph.add_vertices(self.verts)
-        self.graph.add_edges(self.edges, "foo")
-=======
->>>>>>> 417fc1ff
 
     def test_partition_with_no_additional_constraints(self):
         """
         test a partitioning with a graph with no extra constraints
         """
-<<<<<<< HEAD
-        writer = PacmanDataWriter.mock()
-        writer._set_runtime_graph(self.graph)
-        writer.set_plan_n_timesteps(3000)
-
-        graph, _ = splitter_partitioner()
-        self.assertEqual(len(list(graph.vertices)), 3)
-        vert_sizes = []
-        for vert in self.verts:
-            vert_sizes.append(vert.n_atoms)
-        self.assertEqual(len(list(graph.edges)), 3)
-        for vertex in graph.vertices:
-            self.assertIn(vertex.vertex_slice.n_atoms, vert_sizes)
-
-    def test_partition_with_no_additional_constraints_extra_edge(self):
-        """
-        test that the basic form with an extra edge works
-        """
-        self.graph.add_edge(
-            ApplicationEdge(self.vert3, self.vert1, label="extra"), "TEST")
-        writer = PacmanDataWriter.mock()
-        writer._set_runtime_graph(self.graph)
-        writer.set_plan_n_timesteps(3000)
-
-        graph, _ = splitter_partitioner()
-        self.assertEqual(len(list(graph.vertices)), 3)
-        self.assertEqual(len(list(graph.edges)), 4)
-=======
         vert1 = SimpleTestVertex(10, "New AbstractConstrainedVertex 1")
         vert1.splitter = SplitterFixedLegacy()
         vert2 = SimpleTestVertex(5, "New AbstractConstrainedVertex 2")
@@ -111,12 +59,14 @@
         verts = [vert1, vert2, vert3]
         graph = ApplicationGraph("Graph")
         graph.add_vertices(verts)
-        splitter_partitioner(graph, 3000)
+        writer = PacmanDataWriter.mock()
+        writer._set_runtime_graph(graph)
+        writer.set_plan_n_timesteps(3000)
+        splitter_partitioner()
         self.assertEqual(_n_machine_vertices(graph), 3)
         for vert in verts:
             for m_vert in vert.machine_vertices:
                 self.assertEqual(vert.n_atoms, m_vert.vertex_slice.n_atoms)
->>>>>>> 417fc1ff
 
     def test_partition_on_large_vertex_than_has_to_be_split(self):
         """
@@ -126,36 +76,12 @@
         large_vertex.splitter = SplitterFixedLegacy()
         graph = ApplicationGraph("Graph with large vertex")
         graph.add_vertex(large_vertex)
+        writer = PacmanDataWriter.mock()
+        writer.set_plan_n_timesteps(1000)
+        writer._set_runtime_graph(graph)
         self.assertEqual(large_vertex._model_based_max_atoms_per_core, 256)
-<<<<<<< HEAD
-        writer = PacmanDataWriter.mock()
-        writer._set_runtime_graph(self.graph)
-        writer.set_plan_n_timesteps(1000)
-
-        graph, _ = splitter_partitioner()
-        self.assertGreater(len(list(graph.vertices)), 1)
-
-    def test_partition_on_very_large_vertex_than_has_to_be_split(self):
-        """
-        test that partitioning 1 large vertex can make it into multiple small
-        ones
-        """
-        large_vertex = SimpleTestVertex(500, "Large vertex")
-        large_vertex.splitter = SplitterSliceLegacy()
-        self.assertEqual(large_vertex._model_based_max_atoms_per_core, 256)
-        self.graph = ApplicationGraph("Graph with large vertex")
-        self.graph.add_vertex(large_vertex)
-        writer = PacmanDataWriter.mock()
-        writer._set_runtime_graph(self.graph)
-        writer.set_plan_n_timesteps(3000)
-
-        graph, _ = splitter_partitioner()
-        self.assertEqual(large_vertex._model_based_max_atoms_per_core, 256)
-        self.assertGreater(len(list(graph.vertices)), 1)
-=======
-        splitter_partitioner(graph, 1000)
+        splitter_partitioner()
         self.assertEqual(_n_machine_vertices(graph), 2)
->>>>>>> 417fc1ff
 
     def test_partition_on_target_size_vertex_than_has_to_be_split(self):
         """
@@ -163,187 +89,14 @@
         """
         large_vertex = SimpleTestVertex(
             1000, "Large vertex", max_atoms_per_core=10)
-<<<<<<< HEAD
-        large_vertex.splitter = SplitterSliceLegacy()
-        self.graph = ApplicationGraph("Graph with large vertex")
-        self.graph.add_vertex(large_vertex)
-        writer = PacmanDataWriter.mock()
-        writer._set_runtime_graph(self.graph)
-        writer.set_plan_n_timesteps(3000)
-
-        graph, _ = splitter_partitioner()
-        self.assertEqual(len(list(graph.vertices)), 100)
-
-    def test_partition_with_barely_sufficient_space(self):
-        """
-        test that partitioning will work when close to filling the machine
-        """
-        writer = PacmanDataWriter.mock()
-        n_processors = 18
-        (e, ne, n, w, _, _) = range(6)
-
-        links = list()
-        links.append(Link(0, 0, e, 0, 1))
-
-        _sdram = SDRAM(2**12)
-
-        links = list()
-
-        links.append(Link(0, 0, e, 1, 1))
-        links.append(Link(0, 1, ne, 1, 0))
-        links.append(Link(1, 1, n, 0, 0))
-        links.append(Link(1, 0, w, 0, 1))
-        r = Router(links, False, 1024)
-
-        ip = TestBasicPartitioner.TheTestAddress
-        chips = list()
-        for x in range(5):
-            for y in range(5):
-                if x == y == 0:
-                    chips.append(Chip(x, y, n_processors, r, _sdram, 0, 0, ip))
-                else:
-                    chips.append(Chip(x, y, n_processors, r, _sdram, 0, 0))
-
-        writer.set_machine(machine_from_chips(chips))
-        n_neurons = 17 * 5 * 5
-        singular_vertex = SimpleTestVertex(n_neurons, "Large vertex",
-                                           max_atoms_per_core=1)
-        singular_vertex.splitter = SplitterSliceLegacy()
-        self.assertEqual(singular_vertex._model_based_max_atoms_per_core, 1)
-        self.graph = ApplicationGraph("Graph with large vertex")
-        self.graph.add_vertex(singular_vertex)
-        writer._set_runtime_graph(self.graph)
-        writer.set_plan_n_timesteps(3000)
-
-        graph, _ = splitter_partitioner()
-        self.assertEqual(singular_vertex._model_based_max_atoms_per_core, 1)
-        self.assertEqual(len(list(graph.vertices)), n_neurons)
-
-    def test_partition_with_insufficient_space(self):
-        """
-        test that if there's not enough space, the test the partitioner will
-        raise an error
-        """
-        writer = PacmanDataWriter.mock()
-        n_processors = 18
-        (e, ne, n, w, _, _) = range(6)
-
-        links = list()
-        links.append(Link(0, 0, e, 0, 1))
-
-        _sdram = SDRAM(2**11)
-
-        links = list()
-
-        links.append(Link(0, 0, e, 1, 1))
-        links.append(Link(0, 1, ne, 1, 0))
-        links.append(Link(1, 1, n, 0, 0))
-        links.append(Link(1, 0, w, 0, 1))
-        r = Router(links, False, 1024)
-
-        ip = TestBasicPartitioner.TheTestAddress
-        chips = list()
-        for x in range(5):
-            for y in range(5):
-                if x == y == 0:
-                    chips.append(Chip(x, y, n_processors, r, _sdram, 0, 0, ip))
-                else:
-                    chips.append(Chip(x, y, n_processors, r, _sdram, 0, 0))
-
-        writer.set_machine(machine_from_chips(chips))
-        large_vertex = SimpleTestVertex(3000, "Large vertex",
-                                        max_atoms_per_core=1)
-        large_vertex.splitter = SplitterSliceLegacy()
-        self.assertEqual(large_vertex._model_based_max_atoms_per_core, 1)
-        self.graph = ApplicationGraph("Graph with large vertex")
-        self.graph.add_vertex(large_vertex)
-        writer = PacmanDataWriter.mock()
-        writer._set_runtime_graph(self.graph)
-        writer.set_plan_n_timesteps(3000)
-
-        with self.assertRaises(PacmanException):
-            splitter_partitioner()
-
-    def test_partition_with_less_sdram_than_default(self):
-        """
-        test that the partitioner works when its machine is slightly malformed
-        in that it has less SDRAM available
-        """
-        writer = PacmanDataWriter.mock()
-        n_processors = 18
-        (e, ne, n, w, _, _) = range(6)
-
-        links = list()
-        links.append(Link(0, 0, e, 0, 1))
-
-        _sdram = SDRAM(128 * (2**19))
-
-        links = list()
-
-        links.append(Link(0, 0, e, 1, 1))
-        links.append(Link(0, 1, ne, 1, 0))
-        links.append(Link(1, 1, n, 0, 0))
-        links.append(Link(1, 0, w, 0, 1))
-        r = Router(links, False, 1024)
-
-        ip = TestBasicPartitioner.TheTestAddress
-        chips = list()
-        for x in range(5):
-            for y in range(5):
-                if x == y == 0:
-                    chips.append(Chip(x, y, n_processors, r, _sdram, 0, 0, ip))
-                else:
-                    chips.append(Chip(x, y, n_processors, r, _sdram, 0, 0))
-
-        writer.set_machine(machine_from_chips(chips))
-        writer._set_runtime_graph(self.graph)
-        writer.set_plan_n_timesteps(3000)
-
-        splitter_partitioner()
-
-    def test_partition_with_more_sdram_than_default(self):
-        """
-        test that the partitioner works when its machine is slightly malformed
-        in that it has more SDRAM available
-        """
-        writer = PacmanDataWriter.mock()
-        n_processors = 18
-        (e, ne, n, w, _, _) = range(6)
-
-        links = list()
-        links.append(Link(0, 0, e, 0, 1))
-
-        _sdram = SDRAM(128 * (2**21))
-
-        links = list()
-
-        links.append(Link(0, 0, e, 1, 1))
-        links.append(Link(0, 1, ne, 1, 0))
-        links.append(Link(1, 1, n, 0, 0))
-        links.append(Link(1, 0, w, 0, 1))
-        r = Router(links, False, 1024)
-
-        ip = TestBasicPartitioner.TheTestAddress
-        chips = list()
-        for x in range(5):
-            for y in range(5):
-                if x == y == 0:
-                    chips.append(Chip(x, y, n_processors, r, _sdram, 0, 0, ip))
-                else:
-                    chips.append(Chip(x, y, n_processors, r, _sdram, 0, 0))
-
-        writer.set_machine(machine_from_chips(chips))
-        writer._set_runtime_graph(self.graph)
-        writer.set_plan_n_timesteps(3000)
-
-        splitter_partitioner()
-=======
         large_vertex.splitter = SplitterFixedLegacy()
         graph = ApplicationGraph("Graph with large vertex")
+        writer = PacmanDataWriter.mock()
+        writer.set_plan_n_timesteps(1000)
         graph.add_vertex(large_vertex)
-        splitter_partitioner(graph, 3000)
+        writer._set_runtime_graph(graph)
+        splitter_partitioner()
         self.assertEqual(_n_machine_vertices(graph), 100)
->>>>>>> 417fc1ff
 
     def test_partition_with_unsupported_constraints(self):
         """
@@ -360,61 +113,11 @@
         """
         test that the partitioner can work with an empty graph
         """
-<<<<<<< HEAD
-        self.graph = ApplicationGraph("foo")
+        graph = ApplicationGraph("foo")
         writer = PacmanDataWriter.mock()
-        writer._set_runtime_graph(self.graph)
+        writer._set_runtime_graph(graph)
         writer.set_plan_n_timesteps(3000)
-        graph, _ = splitter_partitioner()
-        self.assertEqual(len(list(graph.vertices)), 0)
-
-    def test_partition_with_fixed_atom_constraints(self):
-        """
-        test a partitioning with a graph with fixed atom constraint
-        """
-        writer = PacmanDataWriter.mock()
-        # Create a 2x2 machine with 10 cores per chip (so 40 cores),
-        # but 1 off 2 per chip (so 19 per chip)
-        n_cores_per_chip = 10
-        sdram_per_chip = (n_cores_per_chip * 2) - 1
-        set_config("Machine", "max_sdram_allowed_per_chip", sdram_per_chip)
-        machine = virtual_machine(
-            width=2, height=2, n_cpus_per_chip=n_cores_per_chip)
-        writer.set_machine(machine)
-
-        # Create a vertex where each atom requires 1MB (default) of SDRAM
-        # but which can't be subdivided lower than 2 atoms per core.
-        # The vertex has 1 atom per MB of SDRAM, and so would fit but will
-        # be disallowed by the fixed atoms per core constraint
-        vertex = SimpleTestVertex(
-            sdram_per_chip * machine.n_chips, max_atoms_per_core=2)
-        vertex.splitter = SplitterSliceLegacy()
-        app_graph = ApplicationGraph("Test")
-        app_graph.add_vertex(vertex)
-
-        # Do the partitioning - this should result in an error
-        writer._set_runtime_graph(app_graph)
-        writer.set_plan_n_timesteps(3000)
-        with self.assertRaises(PacmanValueError):
-            splitter_partitioner()
-
-    def test_partition_with_max_atom_constraints_at_limit(self):
-        """
-        test a partitioning with a graph with fixed atom constraint which\
-        should fit but is close to the limit
-        """
-        writer = PacmanDataWriter.mock()
-        # Create a 2x2 machine with 1 core per chip (so 4 cores),
-        # and SDRAM per chip
-        n_cores_per_chip = 2  # Remember 1 core is the monitor
-        writer.set_machine(virtual_machine(
-            width=2, height=2, n_cpus_per_chip=n_cores_per_chip))
-
-        # Create a vertex which will need to be split perfectly into 4 cores
-        # to work and which max atoms per core must be ignored
-=======
-        graph = ApplicationGraph("foo")
-        splitter_partitioner(graph, 3000)
+        splitter_partitioner()
         self.assertEqual(_n_machine_vertices(graph), 0)
 
     def test_partition_with_fixed_atom_constraints(self):
@@ -424,22 +127,16 @@
         """
 
         # Create a vertex which will be split perfectly into 4 cores
->>>>>>> 417fc1ff
         vertex = SimpleTestVertex(16, max_atoms_per_core=4)
         vertex.splitter = SplitterFixedLegacy()
         app_graph = ApplicationGraph("Test")
         app_graph.add_vertex(vertex)
-
-        # Do the partitioning - this should just work
-<<<<<<< HEAD
+        writer = PacmanDataWriter.mock()
         writer._set_runtime_graph(app_graph)
         writer.set_plan_n_timesteps(3000)
-        machine_graph, _ = splitter_partitioner()
-        self.assertEqual(4, len(machine_graph.vertices))
-=======
-        splitter_partitioner(app_graph, 3000)
+        # Do the partitioning - this should just work
+        splitter_partitioner()
         self.assertEqual(4, _n_machine_vertices(app_graph))
->>>>>>> 417fc1ff
 
 
 if __name__ == '__main__':
