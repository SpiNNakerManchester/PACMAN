--- conflicted
+++ resolved
@@ -19,14 +19,9 @@
 from __future__ import division
 import unittest
 from spinn_machine import (
-<<<<<<< HEAD
-    Processor, SDRAM, Link, Router, Chip, machine_from_chips, virtual_machine)
+    SDRAM, Link, Router, Chip, machine_from_chips, virtual_machine)
 from pacman.model.graphs.application import (
     ApplicationEdge, ApplicationGraph, ApplicationOutgoingEdgePartition)
-=======
-    SDRAM, Link, Router, Chip, machine_from_chips, virtual_machine)
-from pacman.model.graphs.application import ApplicationEdge, ApplicationGraph
->>>>>>> 0742876b
 from pacman.exceptions import (
     PacmanException, PacmanPartitionException, PacmanInvalidParameterException,
     PacmanValueError)
@@ -485,7 +480,7 @@
         partitioner = PartitionAndPlacePartitioner()
         machine_graph, _, _ = partitioner(
             app_graph, machine, plan_n_timesteps=None)
-        self.assert_(len(machine_graph.vertices) == 4)
+        self.assertEqual(len(machine_graph.vertices), 4)
 
 
 if __name__ == '__main__':
