# Copyright (c) 2017-2019 The University of Manchester
#
# This program is free software: you can redistribute it and/or modify
# it under the terms of the GNU General Public License as published by
# the Free Software Foundation, either version 3 of the License, or
# (at your option) any later version.
#
# This program is distributed in the hope that it will be useful,
# but WITHOUT ANY WARRANTY; without even the implied warranty of
# MERCHANTABILITY or FITNESS FOR A PARTICULAR PURPOSE.  See the
# GNU General Public License for more details.
#
# You should have received a copy of the GNU General Public License
# along with this program.  If not, see <http://www.gnu.org/licenses/>.

from spinn_machine import virtual_machine
from pacman.config_setup import unittest_setup
from pacman.model.partitioner_splitters import SplitterSliceLegacy
from pacman.operations.partition_algorithms import SplitterPartitioner
from pacman.model.constraints.placer_constraints import (
    ChipAndCoreConstraint)
from pacman.model.graphs.application import ApplicationGraph
from pacman.model.resources import (PreAllocatedResourceContainer)
from pacman_test_objects import SimpleTestVertex


class TestPartitionerWithPreAllocatedResources(object):
    """ tests the interaction of the pre allocated res with the partitioner\
     and place partitioner
    """

<<<<<<< HEAD
=======
    def test_1_chip_over_pre_allocated(self):
        unittest_setup()
        machine = virtual_machine(width=8, height=8)
        graph = ApplicationGraph("Test")
        partitioner = SplitterPartitioner()

        # add graph vertices which reside on 0,0
        for _ in range(0, 13):
            vertex = SimpleTestVertex(
                constraints=[ChipAndCoreConstraint(x=0, y=0)],
                n_atoms=1)
            vertex.splitter = SplitterSliceLegacy()
            graph.add_vertex(vertex)

        # add pre-allocated resources for cores on 0,0
        core_pre = CoreResource(chip=machine.get_chip_at(0, 0), n_cores=5)
        pre_allocated_res = PreAllocatedResourceContainer(
            core_resources=[core_pre])

        # run partitioner that should go boom
        with pytest.raises(PacmanInvalidParameterException):
            partitioner(graph, machine, plan_n_time_steps=None,
                        pre_allocated_resources=pre_allocated_res)

    def test_1_chip_under_pre_allocated(self):
        unittest_setup()
        machine = virtual_machine(width=8, height=8)
        graph = ApplicationGraph("Test")
        partitioner = SplitterPartitioner()

        # add graph vertices which reside on 0,0
        for _ in range(0, 13):
            vertex = SimpleTestVertex(
                constraints=[ChipAndCoreConstraint(x=0, y=0)],
                n_atoms=1)
            vertex.splitter = SplitterSliceLegacy()
            graph.add_vertex(vertex)

        # add pre-allocated resources for cores on 0,0
        core_pre = CoreResource(chip=machine.get_chip_at(0, 0), n_cores=4)
        pre_allocated_res = PreAllocatedResourceContainer(
            core_resources=[core_pre])

        # run partitioner that should go boom
        try:
            partitioner(graph, machine, plan_n_time_steps=None,
                        pre_allocated_resources=pre_allocated_res)
        except Exception as e:
            raise Exception("should have blown up here") from e

    def test_1_chip_pre_allocated_same_core(self):
        unittest_setup()
        machine = virtual_machine(width=8, height=8)
        graph = ApplicationGraph("Test")
        partitioner = SplitterPartitioner()

        # add graph vertices which reside on 0,0
        for p in range(0, 13):
            vertex = SimpleTestVertex(
                constraints=[ChipAndCoreConstraint(x=0, y=0, p=p)],
                n_atoms=1)
            vertex.splitter = SplitterSliceLegacy()
            graph.add_vertex(vertex)

        # add pre-allocated resources for cores on 0,0
        core_pre = SpecificCoreResource(
            chip=machine.get_chip_at(0, 0), cores=[4])
        pre_allocated_res = PreAllocatedResourceContainer(
            specific_core_resources=[core_pre])

        # run partitioner that should go boom
        with pytest.raises(PacmanValueError):
            partitioner(graph, machine, plan_n_time_steps=None,
                        pre_allocated_resources=pre_allocated_res)

    def test_1_chip_pre_allocated_too_much_sdram(self):
        unittest_setup()
        machine = virtual_machine(width=8, height=8)
        graph = ApplicationGraph("Test")
        partitioner = SplitterPartitioner()

        eight_meg = 8 * 1024 * 1024

        # add graph vertices which reside on 0,0
        for _ in range(0, 13):
            vertex = SimpleTestVertex(
                constraints=[ChipAndCoreConstraint(x=0, y=0)],
                n_atoms=1,
                fixed_sdram_value=eight_meg)
            vertex.splitter = SplitterSliceLegacy()
            graph.add_vertex(vertex)

        # add pre-allocated resources for cores on 0,0
        twenty_meg = ConstantSDRAM(20 * 1024 * 1024)
        core_pre = SpecificChipSDRAMResource(
            chip=machine.get_chip_at(0, 0), sdram_usage=twenty_meg)
        pre_allocated_res = PreAllocatedResourceContainer(
            specific_sdram_usage=[core_pre])

        # run partitioner that should go boom
        with pytest.raises(PacmanPartitionException):
            partitioner(graph, machine, plan_n_time_steps=None,
                        pre_allocated_resources=pre_allocated_res)

>>>>>>> 8c5573bd
    def test_1_chip_no_pre_allocated_too_much_sdram(self):
        unittest_setup()
        machine = virtual_machine(width=8, height=8)
        graph = ApplicationGraph("Test")
        partitioner = SplitterPartitioner()

        eight_meg = 8 * 1024 * 1024

        # add graph vertices which reside on 0,0
        for _ in range(0, 13):
            vertex = SimpleTestVertex(
                constraints=[ChipAndCoreConstraint(x=0, y=0)],
                n_atoms=1,
                fixed_sdram_value=eight_meg)
            vertex.splitter = SplitterSliceLegacy()
            graph.add_vertex(vertex)

        # add pre-allocated resources for cores on 0,0
        pre_allocated_res = PreAllocatedResourceContainer()

        # run partitioner that should go boom
        try:
            partitioner(graph, machine, plan_n_time_steps=None,
                        pre_allocated_resources=pre_allocated_res)
        except Exception as e:
            raise Exception("should have blown up here") from e


if __name__ == "__main__":

    test = TestPartitionerWithPreAllocatedResources()
    test.test_1_chip_over_pre_allocated()
    test.test_1_chip_under_pre_allocated()
    test.test_1_chip_pre_allocated_same_core()
    test.test_1_chip_pre_allocated_too_much_sdram()<|MERGE_RESOLUTION|>--- conflicted
+++ resolved
@@ -29,113 +29,6 @@
      and place partitioner
     """
 
-<<<<<<< HEAD
-=======
-    def test_1_chip_over_pre_allocated(self):
-        unittest_setup()
-        machine = virtual_machine(width=8, height=8)
-        graph = ApplicationGraph("Test")
-        partitioner = SplitterPartitioner()
-
-        # add graph vertices which reside on 0,0
-        for _ in range(0, 13):
-            vertex = SimpleTestVertex(
-                constraints=[ChipAndCoreConstraint(x=0, y=0)],
-                n_atoms=1)
-            vertex.splitter = SplitterSliceLegacy()
-            graph.add_vertex(vertex)
-
-        # add pre-allocated resources for cores on 0,0
-        core_pre = CoreResource(chip=machine.get_chip_at(0, 0), n_cores=5)
-        pre_allocated_res = PreAllocatedResourceContainer(
-            core_resources=[core_pre])
-
-        # run partitioner that should go boom
-        with pytest.raises(PacmanInvalidParameterException):
-            partitioner(graph, machine, plan_n_time_steps=None,
-                        pre_allocated_resources=pre_allocated_res)
-
-    def test_1_chip_under_pre_allocated(self):
-        unittest_setup()
-        machine = virtual_machine(width=8, height=8)
-        graph = ApplicationGraph("Test")
-        partitioner = SplitterPartitioner()
-
-        # add graph vertices which reside on 0,0
-        for _ in range(0, 13):
-            vertex = SimpleTestVertex(
-                constraints=[ChipAndCoreConstraint(x=0, y=0)],
-                n_atoms=1)
-            vertex.splitter = SplitterSliceLegacy()
-            graph.add_vertex(vertex)
-
-        # add pre-allocated resources for cores on 0,0
-        core_pre = CoreResource(chip=machine.get_chip_at(0, 0), n_cores=4)
-        pre_allocated_res = PreAllocatedResourceContainer(
-            core_resources=[core_pre])
-
-        # run partitioner that should go boom
-        try:
-            partitioner(graph, machine, plan_n_time_steps=None,
-                        pre_allocated_resources=pre_allocated_res)
-        except Exception as e:
-            raise Exception("should have blown up here") from e
-
-    def test_1_chip_pre_allocated_same_core(self):
-        unittest_setup()
-        machine = virtual_machine(width=8, height=8)
-        graph = ApplicationGraph("Test")
-        partitioner = SplitterPartitioner()
-
-        # add graph vertices which reside on 0,0
-        for p in range(0, 13):
-            vertex = SimpleTestVertex(
-                constraints=[ChipAndCoreConstraint(x=0, y=0, p=p)],
-                n_atoms=1)
-            vertex.splitter = SplitterSliceLegacy()
-            graph.add_vertex(vertex)
-
-        # add pre-allocated resources for cores on 0,0
-        core_pre = SpecificCoreResource(
-            chip=machine.get_chip_at(0, 0), cores=[4])
-        pre_allocated_res = PreAllocatedResourceContainer(
-            specific_core_resources=[core_pre])
-
-        # run partitioner that should go boom
-        with pytest.raises(PacmanValueError):
-            partitioner(graph, machine, plan_n_time_steps=None,
-                        pre_allocated_resources=pre_allocated_res)
-
-    def test_1_chip_pre_allocated_too_much_sdram(self):
-        unittest_setup()
-        machine = virtual_machine(width=8, height=8)
-        graph = ApplicationGraph("Test")
-        partitioner = SplitterPartitioner()
-
-        eight_meg = 8 * 1024 * 1024
-
-        # add graph vertices which reside on 0,0
-        for _ in range(0, 13):
-            vertex = SimpleTestVertex(
-                constraints=[ChipAndCoreConstraint(x=0, y=0)],
-                n_atoms=1,
-                fixed_sdram_value=eight_meg)
-            vertex.splitter = SplitterSliceLegacy()
-            graph.add_vertex(vertex)
-
-        # add pre-allocated resources for cores on 0,0
-        twenty_meg = ConstantSDRAM(20 * 1024 * 1024)
-        core_pre = SpecificChipSDRAMResource(
-            chip=machine.get_chip_at(0, 0), sdram_usage=twenty_meg)
-        pre_allocated_res = PreAllocatedResourceContainer(
-            specific_sdram_usage=[core_pre])
-
-        # run partitioner that should go boom
-        with pytest.raises(PacmanPartitionException):
-            partitioner(graph, machine, plan_n_time_steps=None,
-                        pre_allocated_resources=pre_allocated_res)
-
->>>>>>> 8c5573bd
     def test_1_chip_no_pre_allocated_too_much_sdram(self):
         unittest_setup()
         machine = virtual_machine(width=8, height=8)
