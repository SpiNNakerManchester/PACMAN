# Copyright (c) 2017-2019 The University of Manchester
#
# This program is free software: you can redistribute it and/or modify
# it under the terms of the GNU General Public License as published by
# the Free Software Foundation, either version 3 of the License, or
# (at your option) any later version.
#
# This program is distributed in the hope that it will be useful,
# but WITHOUT ANY WARRANTY; without even the implied warranty of
# MERCHANTABILITY or FITNESS FOR A PARTICULAR PURPOSE.  See the
# GNU General Public License for more details.
#
# You should have received a copy of the GNU General Public License
# along with this program.  If not, see <http://www.gnu.org/licenses/>.

import six
import sys

from pacman.model.partitioner_splitters import SplitterSliceLegacy
from pacman.operations.partition_algorithms import SplitterPartitioner
from spinn_machine import virtual_machine
from pacman.exceptions import (
    PacmanInvalidParameterException, PacmanValueError,
    PacmanPartitionException)
from pacman.model.constraints.placer_constraints import (
    ChipAndCoreConstraint)
from pacman.model.graphs.application import ApplicationGraph
from pacman.model.resources import (
    CoreResource, ConstantSDRAM, SpecificCoreResource,
    SpecificChipSDRAMResource, PreAllocatedResourceContainer)
from uinit_test_objects import SimpleTestVertex


class TestPartitionerWithPreAllocatedResources(object):
    """ tests the interaction of the pre allocated res with the partitioner\
     and place partitioner
    """

    def test_1_chip_over_pre_allocated(self):
        machine = virtual_machine(width=8, height=8)
        graph = ApplicationGraph("Test")
        partitioner = SplitterPartitioner()

        # add graph vertices which reside on 0,0
        for _ in range(0, 13):
            vertex = SimpleTestVertex(
                constraints=[ChipAndCoreConstraint(x=0, y=0)],
                n_atoms=1)
<<<<<<< HEAD
            vertex.splitter_object = SplitterSliceLegacy()
=======
            vertex.splitter = SplitterSliceLegacy()
>>>>>>> a5a34463
            graph.add_vertex(vertex)

        # add pre-allocated resources for cores on 0,0
        core_pre = CoreResource(chip=machine.get_chip_at(0, 0), n_cores=5)
        pre_allocated_res = PreAllocatedResourceContainer(
            core_resources=[core_pre])

        # run partitioner that should go boom
        try:
            partitioner(graph, machine, plan_n_time_steps=None,
                        pre_allocated_resources=pre_allocated_res)
            raise Exception("should have blown up here")
        except PacmanInvalidParameterException:
            pass

    def test_1_chip_under_pre_allocated(self):
        machine = virtual_machine(width=8, height=8)
        graph = ApplicationGraph("Test")
        partitioner = SplitterPartitioner()

        # add graph vertices which reside on 0,0
        for _ in range(0, 13):
            vertex = SimpleTestVertex(
                constraints=[ChipAndCoreConstraint(x=0, y=0)],
                n_atoms=1)
<<<<<<< HEAD
            vertex.splitter_object = SplitterSliceLegacy()
=======
            vertex.splitter = SplitterSliceLegacy()
>>>>>>> a5a34463
            graph.add_vertex(vertex)

        # add pre-allocated resources for cores on 0,0
        core_pre = CoreResource(chip=machine.get_chip_at(0, 0), n_cores=4)
        pre_allocated_res = PreAllocatedResourceContainer(
            core_resources=[core_pre])

        # run partitioner that should go boom
        try:
            partitioner(graph, machine, plan_n_time_steps=None,
                        pre_allocated_resources=pre_allocated_res)
        except Exception:
            raise Exception("should have blown up here")

    def test_1_chip_pre_allocated_same_core(self):
        machine = virtual_machine(width=8, height=8)
        graph = ApplicationGraph("Test")
        partitioner = SplitterPartitioner()

        # add graph vertices which reside on 0,0
        for p in range(0, 13):
            vertex = SimpleTestVertex(
                constraints=[ChipAndCoreConstraint(x=0, y=0, p=p)],
                n_atoms=1)
<<<<<<< HEAD
            vertex.splitter_object = SplitterSliceLegacy()
=======
            vertex.splitter = SplitterSliceLegacy()
>>>>>>> a5a34463
            graph.add_vertex(vertex)

        # add pre-allocated resources for cores on 0,0
        core_pre = SpecificCoreResource(
            chip=machine.get_chip_at(0, 0), cores=[4])
        pre_allocated_res = PreAllocatedResourceContainer(
            specific_core_resources=[core_pre])

        # run partitioner that should go boom
        try:
            partitioner(graph, machine, plan_n_time_steps=None,
                        pre_allocated_resources=pre_allocated_res)
            raise Exception("should have blown up here")
        except PacmanValueError:
            pass
        except Exception:
            raise Exception("should have blown up here")

    def test_1_chip_pre_allocated_too_much_sdram(self):
        machine = virtual_machine(width=8, height=8)
        graph = ApplicationGraph("Test")
        partitioner = SplitterPartitioner()

        eight_meg = 8 * 1024 * 1024

        # add graph vertices which reside on 0,0
        for _ in range(0, 13):
            vertex = SimpleTestVertex(
                constraints=[ChipAndCoreConstraint(x=0, y=0)],
                n_atoms=1,
                fixed_sdram_value=eight_meg)
<<<<<<< HEAD
            vertex.splitter_object = SplitterSliceLegacy()
=======
            vertex.splitter = SplitterSliceLegacy()
>>>>>>> a5a34463
            graph.add_vertex(vertex)

        # add pre-allocated resources for cores on 0,0
        twenty_meg = ConstantSDRAM(20 * 1024 * 1024)
        core_pre = SpecificChipSDRAMResource(
            chip=machine.get_chip_at(0, 0), sdram_usage=twenty_meg)
        pre_allocated_res = PreAllocatedResourceContainer(
            specific_sdram_usage=[core_pre])

        # run partitioner that should go boom
        try:
            partitioner(graph, machine, plan_n_time_steps=None,
                        pre_allocated_resources=pre_allocated_res)
            raise Exception("should have blown up here")
        except PacmanPartitionException:
            pass
        except Exception:
            exc_info = sys.exc_info()
            six.reraise(*exc_info)

    def test_1_chip_no_pre_allocated_too_much_sdram(self):
        machine = virtual_machine(width=8, height=8)
        graph = ApplicationGraph("Test")
        partitioner = SplitterPartitioner()

        eight_meg = 8 * 1024 * 1024

        # add graph vertices which reside on 0,0
        for _ in range(0, 13):
            vertex = SimpleTestVertex(
                constraints=[ChipAndCoreConstraint(x=0, y=0)],
                n_atoms=1,
                fixed_sdram_value=eight_meg)
<<<<<<< HEAD
            vertex.splitter_object = SplitterSliceLegacy()
=======
            vertex.splitter = SplitterSliceLegacy()
>>>>>>> a5a34463
            graph.add_vertex(vertex)

        # add pre-allocated resources for cores on 0,0
        pre_allocated_res = PreAllocatedResourceContainer()

        # run partitioner that should go boom
        try:
            partitioner(graph, machine, plan_n_time_steps=None,
                        pre_allocated_resources=pre_allocated_res)
        except Exception:
            raise Exception("should have blown up here")


if __name__ == "__main__":

    test = TestPartitionerWithPreAllocatedResources()
    test.test_1_chip_over_pre_allocated()
    test.test_1_chip_under_pre_allocated()
    test.test_1_chip_pre_allocated_same_core()
    test.test_1_chip_pre_allocated_too_much_sdram()<|MERGE_RESOLUTION|>--- conflicted
+++ resolved
@@ -46,11 +46,7 @@
             vertex = SimpleTestVertex(
                 constraints=[ChipAndCoreConstraint(x=0, y=0)],
                 n_atoms=1)
-<<<<<<< HEAD
-            vertex.splitter_object = SplitterSliceLegacy()
-=======
             vertex.splitter = SplitterSliceLegacy()
->>>>>>> a5a34463
             graph.add_vertex(vertex)
 
         # add pre-allocated resources for cores on 0,0
@@ -76,11 +72,7 @@
             vertex = SimpleTestVertex(
                 constraints=[ChipAndCoreConstraint(x=0, y=0)],
                 n_atoms=1)
-<<<<<<< HEAD
-            vertex.splitter_object = SplitterSliceLegacy()
-=======
             vertex.splitter = SplitterSliceLegacy()
->>>>>>> a5a34463
             graph.add_vertex(vertex)
 
         # add pre-allocated resources for cores on 0,0
@@ -105,11 +97,7 @@
             vertex = SimpleTestVertex(
                 constraints=[ChipAndCoreConstraint(x=0, y=0, p=p)],
                 n_atoms=1)
-<<<<<<< HEAD
-            vertex.splitter_object = SplitterSliceLegacy()
-=======
             vertex.splitter = SplitterSliceLegacy()
->>>>>>> a5a34463
             graph.add_vertex(vertex)
 
         # add pre-allocated resources for cores on 0,0
@@ -141,11 +129,7 @@
                 constraints=[ChipAndCoreConstraint(x=0, y=0)],
                 n_atoms=1,
                 fixed_sdram_value=eight_meg)
-<<<<<<< HEAD
-            vertex.splitter_object = SplitterSliceLegacy()
-=======
             vertex.splitter = SplitterSliceLegacy()
->>>>>>> a5a34463
             graph.add_vertex(vertex)
 
         # add pre-allocated resources for cores on 0,0
@@ -179,11 +163,7 @@
                 constraints=[ChipAndCoreConstraint(x=0, y=0)],
                 n_atoms=1,
                 fixed_sdram_value=eight_meg)
-<<<<<<< HEAD
-            vertex.splitter_object = SplitterSliceLegacy()
-=======
             vertex.splitter = SplitterSliceLegacy()
->>>>>>> a5a34463
             graph.add_vertex(vertex)
 
         # add pre-allocated resources for cores on 0,0
