--- conflicted
+++ resolved
@@ -18,13 +18,8 @@
 from pacman.data import PacmanDataView
 from pacman.data.pacman_data_writer import PacmanDataWriter
 from pacman.model.graphs.application import (
-<<<<<<< HEAD
-    ApplicationVertex, ApplicationGraph, ApplicationEdge,
+    ApplicationVertex, ApplicationEdge,
     ApplicationSpiNNakerLinkVertex, ApplicationFPGAVertex, FPGAConnection)
-=======
-    ApplicationVertex, ApplicationEdge,
-    ApplicationSpiNNakerLinkVertex, ApplicationFPGAVertex)
->>>>>>> 9cb8c330
 from pacman.model.graphs.machine import MulticastEdgePartition, MachineEdge
 from pacman.model.partitioner_splitters import SplitterExternalDevice
 from pacman.utilities.utility_objs import ChipCounter
@@ -604,26 +599,16 @@
 def test_fpga_link(params):
     algorithm, n_vertices, n_m_vertices = params
     unittest_setup()
-<<<<<<< HEAD
-    app_graph = ApplicationGraph("Test")
+    writer = PacmanDataWriter.mock()
     in_device = ApplicationFPGAVertex(
         100, [FPGAConnection(0, 0, None, None)], None)
     in_device.splitter = SplitterExternalDevice()
     in_device.splitter.create_machine_vertices(ChipCounter())
-    app_graph.add_vertex(in_device)
+    writer.add_vertex(in_device)
     out_device = ApplicationFPGAVertex(
         100, [FPGAConnection(0, 1, None, None)],
         FPGAConnection(0, 1, None, None))
     out_device.splitter = SplitterExternalDevice()
-=======
-    writer = PacmanDataWriter.mock()
-    in_device = ApplicationFPGAVertex(100, 0, 0)
-    in_device.splitter = SplitterFixedLegacy()
-    in_device.splitter.create_machine_vertices(ChipCounter())
-    writer.add_vertex(in_device)
-    out_device = ApplicationFPGAVertex(100, 0, 1)
-    out_device.splitter = SplitterFixedLegacy()
->>>>>>> 9cb8c330
     out_device.splitter.create_machine_vertices(ChipCounter())
     writer.add_vertex(out_device)
     for i in range(n_vertices):
