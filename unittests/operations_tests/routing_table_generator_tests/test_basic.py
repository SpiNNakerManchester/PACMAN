--- conflicted
+++ resolved
@@ -105,10 +105,9 @@
         system_plaements.add_placement(Placement(mv, 1, 2, 3))
         self.make_infos(writer, system_plaements)
         data = basic_routing_table_generator()
-<<<<<<< HEAD
-        self.assertEqual(34, data.get_max_number_of_entries())
-        self.assertEqual(114, data.get_total_number_of_entries())
-        self.assertEqual(4, len(list(data.routing_tables)))
+        self.assertEqual(31, data.get_max_number_of_entries())
+        self.assertEqual(108, data.get_total_number_of_entries())
+        self.assertEqual(5, len(list(data.routing_tables)))
 
     def test_overlapping(self):
         # Two vertices in the same router can't send with the same key
@@ -167,9 +166,4 @@
         system_placements.add_placement(
             Placement(v_target_2.machine_vertex, 0, 0, 3))
         self.make_infos(writer, system_placements)
-        basic_routing_table_generator()
-=======
-        self.assertEqual(31, data.get_max_number_of_entries())
-        self.assertEqual(108, data.get_total_number_of_entries())
-        self.assertEqual(5, len(list(data.routing_tables)))
->>>>>>> b31702e2
+        basic_routing_table_generator()