from spinn_utilities.timer import Timer
# pacman imports
from pacman import exceptions
from pacman import operations
from pacman.executor.injection_decorator import injection_context, do_injection
from pacman.executor.algorithm_decorators import algorithm_decorator
from pacman.executor.algorithm_metadata_xml_reader \
    import AlgorithmMetadataXmlReader
from pacman.operations import algorithm_reports
from pacman.utilities import file_format_converters

# general imports
import logging
<<<<<<< HEAD
from collections import defaultdict
=======
import os
>>>>>>> bd6a5a0b

logger = logging.getLogger(__name__)


class PACMANAlgorithmExecutor(object):
    """ An executor of PACMAN algorithms where the order is deduced from the\
        input and outputs of the algorithm using an XML description of the\
        algorithm
    """

    __slots__ = [

        # The timing of algorithms
        "_algorithm_timings",

        # The algorithms to run
        "_algorithms",

        # The inputs passed in from the user
        "_inputs",

        # The type mapping as things flow from input to output
        "_internal_type_mapping",

        # True if timing is to be done
        "_do_timing",

        # True if timing is to be printed
        "_print_timings",

        # True if injection is to be done during the run
        "_do_immediate_injection",

        # True if injection is to be done after the run
        "_do_post_run_injection",

        # True if the inputs are to be injected
        "_inject_inputs",

        # True if direct injection is to be done
        "_do_direct_injection"
    ]

    def __init__(
            self, algorithms, optional_algorithms, inputs, required_outputs,
            xml_paths=None, packages=None, do_timings=True,
            print_timings=False, do_immediate_injection=True,
            do_post_run_injection=False, inject_inputs=True,
            do_direct_injection=True, use_unscanned_annotated_algorithms=True):
        """

        :param algorithms: A list of algorithms that must all be run
        :param optional_algorithms:\
            A list of algorithms that must be run if their inputs are available
        :param inputs: A dict of input type to value
        :param required_outputs: A list of output types that must be generated
        :param xml_paths:\
            An optional list of paths to XML files containing algorithm\
            descriptions; if not specified, only detected algorithms will be\
            used (or else those found in packages)
        :param packages:\
            An optional list of packages to scan for decorated algorithms; if\
            not specified, only detected algorithms will be used (or else\
            those specified in packages
        :param do_timings:\
            True if timing information should be printed after each algorithm,\
            False otherwise
        :param do_immediate_injection:\
            Perform injection with objects as they are created; can result in\
            multiple calls to the same inject-annotated methods
        :param do_post_run_injection:\
            Perform injection at the end of the run. This will only set the\
            last object of any type created.
        :param inject_inputs:\
            True if inputs should be injected; only active if one of\
            do_immediate_injection or do_post_run_injection is True.  These\
            variables define when the injection of inputs is done; if\
            immediate injection is True, injection of inputs is done at the\
            start of the run, otherwise it is done at the end.
        :param do_direct_injection:\
            True if direct injection into methods should be supported.  This\
            will allow any of the inputs or generated outputs to be injected\
            into a method
        :param use_unscanned_annotated_algorithms:\
            True if algorithms that have been detected outside of the packages\
            argument specified above should be used
        """

        # algorithm timing information
        self._algorithm_timings = list()

        # pacman mapping objects
        self._algorithms = list()
        self._inputs = inputs

        # define mapping between types and internal values
        self._internal_type_mapping = dict()

        # store timing request
        self._do_timing = do_timings

        # print timings as you go
        self._print_timings = print_timings

        # injection
        self._do_immediate_injection = do_immediate_injection
        self._do_post_run_injection = do_post_run_injection
        self._inject_inputs = inject_inputs
        self._do_direct_injection = do_direct_injection

        self._set_up_pacman_algorithm_listings(
            algorithms, optional_algorithms, xml_paths,
            packages, inputs, required_outputs,
            use_unscanned_annotated_algorithms)

    def _set_up_pacman_algorithm_listings(
            self, algorithms, optional_algorithms, xml_paths, packages, inputs,
            required_outputs, use_unscanned_algorithms):
        """ Translates the algorithm string and uses the config XML to create\
            algorithm objects

        :param algorithms: the string representation of the set of algorithms
        :param inputs: list of input types
        :type inputs: iterable of str
        :param optional_algorithms: list of algorithms which are optional\
                and don't necessarily need to be ran to complete the logic flow
        :type optional_algorithms: list of strings
        :param xml_paths: the list of paths for XML configuration data
        :type xml_paths: iterable of strings
        :param required_outputs: the set of outputs that this workflow is\
                 meant to generate
        :type required_outputs: iterable of types as strings
        """

        # deduce if the algorithms are internal or external
        algorithms_names = list(algorithms)

        # protect the variable from reference movement during usage
        copy_of_xml_paths = []
        if xml_paths is not None:
            copy_of_xml_paths = list(xml_paths)
        copy_of_packages = []
        if packages is not None:
            copy_of_packages = list(packages)
        copy_of_optional_algorithms = []
        if optional_algorithms is not None:
            copy_of_optional_algorithms = list(optional_algorithms)

        # set up XML reader for standard PACMAN algorithms XML file reader
        # (used in decode_algorithm_data_objects function)
        copy_of_xml_paths.append(operations.algorithms_metdata_file)
        copy_of_xml_paths.append(operations.rigs_algorithm_metadata_file)
        copy_of_xml_paths.append(algorithm_reports.reports_metadata_file)

        # decode the algorithms specs
        xml_decoder = AlgorithmMetadataXmlReader(copy_of_xml_paths)
        algorithm_data_objects = xml_decoder.decode_algorithm_data_objects()
        converter_xml_path = \
            file_format_converters.converter_algorithms_metadata_file
        converter_decoder = AlgorithmMetadataXmlReader([converter_xml_path])
        converters = converter_decoder.decode_algorithm_data_objects()

        # Scan for annotated algorithms
        copy_of_packages.append(operations)
        copy_of_packages.append(algorithm_reports)
        converters.update(algorithm_decorator.scan_packages(
            [file_format_converters]))
        algorithm_data_objects.update(
            algorithm_decorator.scan_packages(copy_of_packages))
        if use_unscanned_algorithms:
            algorithm_data_objects.update(algorithm_decorator.get_algorithms())

        # get list of all xml's as this is used to exclude xml files from
        # import
        all_xml_paths = list()
        all_xml_paths.extend(copy_of_xml_paths)
        all_xml_paths.append(converter_xml_path)

        converter_names = list()
        for converter in converters.iterkeys():
            converter_names.append(converter)

        # filter for just algorithms we want to use
        algorithm_data = self._get_algorithm_data(
            algorithms_names, algorithm_data_objects)
        optional_algorithms_datas = self._get_algorithm_data(
            copy_of_optional_algorithms, algorithm_data_objects)
        converter_algorithms_datas = self._get_algorithm_data(
            converter_names, converters)

        # sort_out_order_of_algorithms for execution
        self._determine_algorithm_order(
            inputs, required_outputs, algorithm_data,
            optional_algorithms_datas, converter_algorithms_datas)

    @staticmethod
    def _get_algorithm_data(
            algorithm_names, algorithm_data_objects):
        algorithms = list()
        for algorithm_name in algorithm_names:
            if algorithm_name not in algorithm_data_objects:
                raise exceptions.PacmanConfigurationException(
                    "Cannot find algorithm {}".format(algorithm_name))
            algorithms.append(algorithm_data_objects[algorithm_name])
        return algorithms

    def _determine_algorithm_order(
            self, inputs, required_outputs, algorithm_data,
            optional_algorithm_data, converter_algorithms_datas):
        """ Takes the algorithms and determines which order they need to be\
            executed to generate the correct data objects

        :param inputs: list of input types
        :type inputs: iterable of str
        :param required_outputs: the set of outputs that this workflow is\
                meant to generate
        :param converter_algorithms_datas: the set of converter algorithms
        :param optional_algorithm_data: the set of optional algorithms
        :rtype: None
        """

        input_types = set(inputs.iterkeys())

        allocated_algorithms = list()
        generated_outputs = set()
        generated_outputs.union(input_types)
        algorithms_to_find = list(algorithm_data)
        optionals_to_use = list(optional_algorithm_data)
        outputs_to_find = self._remove_outputs_which_are_inputs(
            required_outputs, inputs)

        while algorithms_to_find or outputs_to_find:
            # Find a usable algorithm
            suitable_algorithm, algorithm_list = \
                self._locate_suitable_algorithm(
                    algorithms_to_find, input_types, None)

            # If no algorithm, find a usable optional algorithm
            if suitable_algorithm is None:
                suitable_algorithm, algorithm_list = \
                    self._locate_suitable_algorithm(
                        optionals_to_use, input_types, generated_outputs)

            # if still no suitable algorithm, try using a converter algorithm
            if suitable_algorithm is None:
                suitable_algorithm, algorithm_list = \
                    self._locate_suitable_algorithm(
                        converter_algorithms_datas, input_types,
                        generated_outputs)

            if suitable_algorithm is not None:
                # Remove the value
                self._remove_algorithm_and_update_outputs(
                    algorithm_list, suitable_algorithm, input_types,
                    generated_outputs, outputs_to_find)

                # add the suitable algorithms to the list and take the outputs
                # as new inputs
                allocated_algorithms.append(suitable_algorithm)
            else:

                # Failed to find an algorithm to run!
                algorithms_left_names = list()
                for algorithm in algorithms_to_find:
                    algorithms_left_names.append(algorithm.algorithm_id)
                for algorithm in optional_algorithm_data:
                    algorithms_left_names.append(algorithm.algorithm_id)
                algorithms_used = list()
                for algorithm in allocated_algorithms:
                    algorithms_used.append(algorithm.algorithm_id)
                algorithm_input_requirement_breakdown = ""
                for algorithm in algorithms_to_find:
                    if algorithm.algorithm_id in algorithms_left_names:
                        algorithm_input_requirement_breakdown += \
                            self._deduce_inputs_required_to_run(
                                algorithm, input_types)
                for algorithm in optionals_to_use:
                    if algorithm.algorithm_id in algorithms_left_names:
                        algorithm_input_requirement_breakdown += \
                            self._deduce_inputs_required_to_run(
                                algorithm, input_types)

                raise exceptions.PacmanConfigurationException(
                    "Unable to deduce a future algorithm to use.\n"
                    "    Inputs: {}\n"
                    "    Outputs: {}\n"
                    "    Functions available: {}\n"
                    "    Functions used: {}\n"
                    "    Inputs required per function: \n{}\n".format(
                        input_types,
                        outputs_to_find,
                        algorithms_left_names, algorithms_used,
                        algorithm_input_requirement_breakdown))

        # Test that the outputs are generated
        all_required_outputs_generated = True
        failed_to_generate_output_string = ""
        for output in outputs_to_find:
            if output not in generated_outputs:
                all_required_outputs_generated = False
                failed_to_generate_output_string += ":{}".format(output)

        if not all_required_outputs_generated:
            raise exceptions.PacmanConfigurationException(
                "Unable to generate outputs {}".format(
                    failed_to_generate_output_string))

        self._algorithms = allocated_algorithms

    def _remove_outputs_which_are_inputs(self, required_outputs, inputs):
        """ Generates the output list which has pruned outputs which are\
            already in the input list

        :param required_outputs: the original output listings
        :param inputs: the inputs given to the executor
        :return: new list of outputs
        :rtype: iterable of str
        """
        copy_required_outputs = set(required_outputs)
        for input_type in inputs:
            if input_type in copy_required_outputs:
                copy_required_outputs.remove(input_type)
        return copy_required_outputs

    def _deduce_inputs_required_to_run(self, algorithm, inputs):
        left_over_inputs = "            {}: [".format(algorithm.algorithm_id)
        separator = ""
        for an_input in algorithm.required_inputs:
            unfound_types = [
                param_type for param_type in an_input.param_types
                if param_type not in inputs]
            if unfound_types:
                left_over_inputs += "{}'{}'".format(separator, unfound_types)
                separator = ", "
        left_over_inputs += "]\n"
        return left_over_inputs

    @staticmethod
    def _remove_algorithm_and_update_outputs(
            algorithm_list, algorithm, inputs, generated_outputs,
            outputs_to_find):
        """ Update data structures

        :param algorithm_list: the list of algorithms to remove algorithm from
        :param algorithm: the algorithm to remove
        :param inputs: the inputs list to update output from algorithm
        :param generated_outputs: the outputs list to update output from\
                    algorithm
        :rtype: None
        """
        algorithm_list.remove(algorithm)
        for output in algorithm.outputs:
            inputs.add(output.output_type)
            generated_outputs.add(output.output_type)
            if output.output_type in outputs_to_find:
                outputs_to_find.remove(output.output_type)

    @staticmethod
    def _locate_suitable_algorithm(
            algorithm_list, inputs, generated_outputs):
        """ Locates a suitable algorithm

        :param algorithm_list: the list of algorithms to choose from
        :param inputs: the inputs available currently
        :param generated_outputs: the current outputs expected to be generated
        :return: a suitable algorithm which uses the inputs
        """

        # TODO: This can be made "cleverer" by looking at which algorithms have
        # unsatisfied optional inputs.  The next algorithm to run can then
        # be the next that outputs the most unsatisfied optional inputs for
        # other algorithms from those with the least unsatisfied optional
        # inputs

        # Find the next algorithm which can run now
        for algorithm in algorithm_list:
            # check all inputs
            all_inputs_match = True
            for input_parameter in algorithm.required_inputs:
                if not input_parameter.input_matches(inputs):
                    all_inputs_match = False
                    break

            # verify that a new output is being generated.
            if all_inputs_match:
                # If the list of generated outputs is given, only use the
                # algorithm if it generates something new, assuming the
                # algorithm generates any outputs at all
                # (otherwise just use it)
                if algorithm.outputs and generated_outputs is not None:
                    for output in algorithm.outputs:
                        if (output.output_type not in generated_outputs and
                                output.output_type not in inputs):
                            return algorithm, algorithm_list
                else:
                    return algorithm, algorithm_list

        # If no algorithms are available, return None
        return None, algorithm_list

    def execute_mapping(self):
        """ Executes the algorithms

        :rtype: None
        """
        self._internal_type_mapping.update(self._inputs)
        if self._do_direct_injection:
            with injection_context(self._internal_type_mapping):
                self._execute_mapping()
        else:
            self._execute_mapping()

    def _execute_mapping(self):
        if self._inject_inputs and self._do_immediate_injection:
            do_injection(self._inputs)
        new_outputs = dict()
        for algorithm in self._algorithms:
            # set up timer
            timer = None
            if self._do_timing:
                timer = Timer()
                timer.start_timing()

            # Execute the algorithm
            results = algorithm.call(self._internal_type_mapping)

            # handle_prov_data
            if self._do_timing:
                self._update_timings(timer, algorithm)

            if results is not None:
                self._internal_type_mapping.update(results)
                if self._do_immediate_injection and not self._inject_inputs:
                    new_outputs.update(results)

            # Do injection with the outputs produced
            if self._do_immediate_injection:
                do_injection(results)

        # Do injection with all the outputs
        if self._do_post_run_injection:
            if self._inject_inputs:
                do_injection(self._internal_type_mapping)
            else:
                do_injection(new_outputs)

    def get_item(self, item_type):
        """ Get an item from the outputs of the execution

        :param item_type: the item from the internal type mapping to be\
                    returned
        :return: the returned item
        """
<<<<<<< HEAD
        if item_type not in self._internal_type_mapping:
            return None
        return self._internal_type_mapping[item_type]
=======
        return self._internal_type_mapping.get(item_type)
>>>>>>> bd6a5a0b

    def get_items(self):
        """ Get all the outputs from a execution

        :return: dictionary of types as keys and values.
        """
        return self._internal_type_mapping

    @property
    def algorithm_timings(self):
        return self._algorithm_timings

    def _update_timings(self, timer, algorithm):
        time_taken = timer.take_sample()
        if self._print_timings:
            logger.info("Time {} taken by {}".format(
                str(time_taken), algorithm.algorithm_id))
        self._algorithm_timings.append((algorithm.algorithm_id, time_taken))<|MERGE_RESOLUTION|>--- conflicted
+++ resolved
@@ -11,11 +11,6 @@
 
 # general imports
 import logging
-<<<<<<< HEAD
-from collections import defaultdict
-=======
-import os
->>>>>>> bd6a5a0b
 
 logger = logging.getLogger(__name__)
 
@@ -469,13 +464,9 @@
                     returned
         :return: the returned item
         """
-<<<<<<< HEAD
         if item_type not in self._internal_type_mapping:
             return None
         return self._internal_type_mapping[item_type]
-=======
-        return self._internal_type_mapping.get(item_type)
->>>>>>> bd6a5a0b
 
     def get_items(self):
         """ Get all the outputs from a execution
