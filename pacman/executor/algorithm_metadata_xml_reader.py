--- conflicted
+++ resolved
@@ -14,7 +14,7 @@
 def _check_allowed_elements(path, element, allowed):
     if any([sub.tag.split("}")[-1] not in allowed
             for sub in element.iterchildren()]):
-        raise exceptions.PacmanConfigurationException(
+        raise PacmanConfigurationException(
             "Error in XML starting at line {} of {}: Only"
             " one of {} is allowed in {}".format(
                 element.sourceline, path, allowed, element.tag))
@@ -60,17 +60,6 @@
                     self._generate_algorithm_data(xml_path, element)
         return algorithm_data_objects
 
-<<<<<<< HEAD
-    @staticmethod
-    def _check_allowed_elements(path, element, allowed):
-        if any([sub.tag not in allowed for sub in element.iterchildren()]):
-            raise PacmanConfigurationException(
-                "Error in XML starting at line {} of {}: Only"
-                " one of {} is allowed in {}".format(
-                    element.sourceline, path, allowed, element.tag))
-
-=======
->>>>>>> a46ed426
     def _generate_algorithm_data(self, path, element):
         """ Translates XML elements into tuples for the AbstractAlgorithm object
 
