--- conflicted
+++ resolved
@@ -60,14 +60,9 @@
     MAX_BW = 250
 
     def __call__(self, placements, machine, machine_graph,
-<<<<<<< HEAD
                  bw_per_route_entry=BW_PER_ROUTE_ENTRY, max_bw=MAX_BW,
                  use_progress_bar=True):
         """ Find routes between the edges with the allocated information,
-=======
-                 bw_per_route_entry=BW_PER_ROUTE_ENTRY, max_bw=MAX_BW):
-        """ Find routes between the edges with the allocated information,\
->>>>>>> 8c5e0adf
             placed in the given places
 
         :param placements: The placements of the edges
@@ -77,13 +72,9 @@
         :type machine: :py:class:`spinn_machine.Machine`
         :param machine_graph: the machine_graph object
         :type machine_graph:\
-<<<<<<< HEAD
-            :py:class:`pacman.model.graph.machine.MachineGraph`
+            :py:class:`pacman.model.graphs.machine.MachineGraph`
         :param use_progress_bar: bool to either use a progress bar or not
         :type use_progress_bar: bool
-=======
-            :py:class:`pacman.model.graphs.machine.MachineGraph`
->>>>>>> 8c5e0adf
         :return: The discovered routes
         :rtype:\
             :py:class:`pacman.model.routing_tables.MulticastRoutingTables`
@@ -102,55 +93,18 @@
         self._update_all_weights(nodes_info)
 
         # each vertex represents a core in the board
-<<<<<<< HEAD
         progress = None
         if use_progress_bar:
             progress = ProgressBar(placements.n_placements,
                                    "Creating routing entries")
 
-        for placement in placements.placements:
-            out_going_edges = filter(
-                lambda edge: edge.traffic_type == EdgeTrafficType.MULTICAST,
-                machine_graph.get_edges_starting_at_vertex(placement.vertex))
-
-            dest_chips = set()
-            edges_to_route = list()
-
-            for edge in out_going_edges:
-                destination = edge.post_vertex
-                dest_place = placements.get_placement_of_vertex(destination)
-                chip = machine.get_chip_at(dest_place.x, dest_place.y)
-                dest_chips.add((chip.x, chip.y))
-                edges_to_route.append(edge)
-
-            if dest_chips:
-                self._update_all_weights(nodes_info)
-                self._reset_tables(tables)
-                tables[placement.x, placement.y].activated = True
-                tables[placement.x, placement.y].cost = 0
-                self._propagate_costs_until_reached_destinations(
-                    tables, nodes_info, dest_chips, placement.x, placement.y)
-
-            for edge in edges_to_route:
-                dest = edge.post_vertex
-                dest_placement = placements.get_placement_of_vertex(dest)
-                self._retrace_back_to_source(
-                    dest_placement.x, dest_placement.y, tables,
-                    dest_placement.p, edge, nodes_info, placement.p,
-                    machine_graph)
-
-            if use_progress_bar:
-                progress.update()
-=======
-        progress = ProgressBar(
-            placements.n_placements, "Creating routing entries")
-        for placement in progress.over(placements.placements):
-            self._route(placement, placements, machine, machine_graph,
-                        nodes_info, tables)
->>>>>>> 8c5e0adf
-        return self._routing_paths
-
-    def _route(self, placement, placements, machine, graph, node_info, tables):
+            for placement in placements.placements:
+                self._route(placement, placements, machine, machine_graph,
+                            nodes_info, tables, use_progress_bar, progress)
+            return self._routing_paths
+
+    def _route(self, placement, placements, machine, graph, node_info,
+               tables, use_progress_bar, progress):
         # pylint: disable=too-many-arguments
         out_going_edges = filter(
             lambda edge: edge.traffic_type == EdgeTrafficType.MULTICAST,
@@ -179,6 +133,9 @@
             dest_placement = placements.get_placement_of_vertex(dest)
             self._retrace_back_to_source(
                 dest_placement, tables, edge, node_info, placement.p, graph)
+
+        if use_progress_bar:
+            progress.update()
 
     def _initiate_node_info(self, machine):
         """ Set up a dictionary which contains data for each chip in the\
