--- conflicted
+++ resolved
@@ -67,14 +67,11 @@
     :raise PacmanRoutingException:
         If something goes wrong with the routing
     """
-<<<<<<< HEAD
     router = _BasicDijkstraRouting(bw_per_route_entry, max_bw)
     return router._run()
-=======
     router = _BasicDijkstraRouting(machine, bw_per_route_entry, max_bw)
     # pylint:disable=protected-access
     return router._run(placements, machine_graph)
->>>>>>> 4960853e
 
 
 class _BasicDijkstraRouting(object):
