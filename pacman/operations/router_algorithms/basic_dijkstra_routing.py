# Copyright (c) 2017-2019 The University of Manchester
#
# This program is free software: you can redistribute it and/or modify
# it under the terms of the GNU General Public License as published by
# the Free Software Foundation, either version 3 of the License, or
# (at your option) any later version.
#
# This program is distributed in the hope that it will be useful,
# but WITHOUT ANY WARRANTY; without even the implied warranty of
# MERCHANTABILITY or FITNESS FOR A PARTICULAR PURPOSE.  See the
# GNU General Public License for more details.
#
# You should have received a copy of the GNU General Public License
# along with this program.  If not, see <http://www.gnu.org/licenses/>.

import logging
import sys
from collections import defaultdict
from spinn_utilities.log import FormatAdapter
from spinn_utilities.progress_bar import ProgressBar
from spinn_utilities.ordered_set import OrderedSet
from pacman.exceptions import PacmanRoutingException
from pacman.model.routing_table_by_partition import (
    MulticastRoutingTableByPartition, MulticastRoutingTableByPartitionEntry)
from pacman.utilities.algorithm_utilities.routing_algorithm_utilities import (
    get_app_partitions)
from pacman.model.graphs.application import ApplicationVertex

logger = FormatAdapter(logging.getLogger(__name__))
infinity = float("inf")

BW_PER_ROUTE_ENTRY = 0.01
MAX_BW = 250


class _NodeInfo(object):
    """
    :ivar list(~spinn_machine.Link) neighbours:
    :ivar list(float) bws:
    :ivar list(float) weights:
    """
    __slots__ = ["neighbours", "bws", "weights"]

    def __init__(self):
        self.neighbours = list()
        self.bws = list()
        self.weights = list()

    @property
    def neighweights(self):
        return zip(self.neighbours, self.weights)


class _DijkstraInfo(object):
    __slots__ = ["activated", "cost"]

    def __init__(self):
        self.activated = False
        self.cost = None


def basic_dijkstra_routing(
        machine, graph, placements,
        bw_per_route_entry=BW_PER_ROUTE_ENTRY, max_bw=MAX_BW):
    """ Find routes between the edges with the allocated information,
        placed in the given places

    :param ~spinn_machine.Machine machine:
        The machine through which the routes are to be found
    :param ApplicationGraph graph: the graph to route
    :param Placements placements: The placements of the edges
    :param bool use_progress_bar: whether to show a progress bar
    :return: The discovered routes
    :rtype: MulticastRoutingTables
    :raise PacmanRoutingException:
        If something goes wrong with the routing
    """
    router = _BasicDijkstraRouting(machine, bw_per_route_entry, max_bw)
<<<<<<< HEAD
    return router._run(placements, graph)
=======
    # pylint:disable=protected-access
    return router._run(placements, machine_graph)
>>>>>>> 4960853e


class _BasicDijkstraRouting(object):
    """ An routing algorithm that can find routes for edges between vertices\
        in a machine graph that have been placed on a machine by the use of a\
        Dijkstra shortest path algorithm.
    """

    __slots__ = [
        # the routing path objects used to be returned to the work flow
        "_routing_paths",

        # parameter to control ...........
        "_bw_per_route_entry",

        # parameter to control ...........
        "_max_bw",

        # the SpiNNMachine object used within the system.
        "_machine"
    ]

    def __init__(self, machine, bw_per_route_entry, max_bw):
        # set up basic data structures
        self._routing_paths = MulticastRoutingTableByPartition()
        self._bw_per_route_entry = bw_per_route_entry
        self._max_bw = max_bw
        self._machine = machine

    def _run(self, placements, graph):
        """ Find routes between the edges with the allocated information,
            placed in the given places

        :param Placements placements: The placements of the edges
        :param ~spinn_machine.Machine machine:
            The machine through which the routes are to be found
        :param ApplicationGraph graph: the graph object
        :param bool use_progress_bar: whether to show a progress bar
        :return: The discovered routes
        :rtype: MulticastRoutingTableByPartition
        :raise PacmanRoutingException:
            If something goes wrong with the routing
        """

        nodes_info = self._initiate_node_info()
        tables = self._initiate_dijkstra_tables()
        self._update_all_weights(nodes_info)

        partitions = get_app_partitions(graph)
        progress = ProgressBar(len(partitions), "Creating routing entries")

        for partition in progress.over(partitions):
            self._route(partition, placements, nodes_info, tables)
        return self._routing_paths

    def _route(self, partition, placements, node_info, tables):
        """
        :param ApplicationEdgePartition partition:
        :param Placements placements:
        :param ApplicationGraph graph:
        :param dict(tuple(int,int),_NodeInfo) node_info:
        :param dict(tuple(int,int),_DijkstraInfo) tables:
        """
        # pylint: disable=too-many-arguments
        source = partition.pre_vertex

        # Destination cores by source machine vertices
        destinations = defaultdict(OrderedSet)
        dest_chips = defaultdict(set)

        for edge in partition.edges:
            target = edge.post_vertex
            target_vertices = \
                target.splitter.get_source_specific_in_coming_vertices(
                    source, partition.identifier)

            for tgt, srcs in target_vertices:
                place = placements.get_placement_of_vertex(tgt)
                for src in srcs:
                    if isinstance(src, ApplicationVertex):
                        for s in src.splitter.get_out_going_vertices(
                                partition.identifier):
                            destinations[s].add(place)
                            dest_chips[s].add(place.chip)
                    else:
                        destinations[src].add(place)
                        dest_chips[src].add(place.chip)

        outgoing = OrderedSet(source.splitter.get_out_going_vertices(
            partition.identifier))
        for in_part in source.splitter.get_internal_multicast_partitions():
            if in_part.identifier == partition.identifier:
                outgoing.add(in_part.pre_vertex)
                for edge in in_part.edges:
                    place = placements.get_placement_of_vertex(
                        edge.post_vertex)
                    destinations[in_part.pre_vertex].add(place)
                    dest_chips[in_part.pre_vertex].add(place.chip)

        for m_vertex in outgoing:
            place = placements.get_placement_of_vertex(m_vertex)
            if dest_chips[m_vertex]:
                self._update_all_weights(node_info)
                self._reset_tables(tables)
                tables[place.x, place.y].activated = True
                tables[place.x, place.y].cost = 0
                self._propagate_costs_until_reached_destinations(
                    tables, node_info, dest_chips[m_vertex], place.x, place.y)

            for dest_placement in destinations[m_vertex]:
                self._retrace_back_to_source(
                    dest_placement, tables, node_info, place.p, m_vertex,
                    partition.identifier)

    def _initiate_node_info(self):
        """ Set up a dictionary which contains data for each chip in the\
            machine

        :return: nodes_info dictionary
        :rtype: dict(tuple(int,int),_NodeInfo)
        """
        nodes_info = dict()
        for chip in self._machine.chips:
            # get_neighbours should return a list of
            # dictionaries of 'x' and 'y' values
            node = _NodeInfo()
            for source_id in range(6):
                n = chip.router.get_link(source_id)
                node.neighbours.append(n)
                node.weights.append(infinity)
                node.bws.append(None if n is None else self._max_bw)
            nodes_info[chip.x, chip.y] = node
        return nodes_info

    def _initiate_dijkstra_tables(self):
        """ Set up the Dijkstra's table which includes if you've reached a\
            given node

        :return: the  Dijkstra's table dictionary
        :rtype: dict(tuple(int,int),_DijkstraInfo)
        """
        # Holds all the information about nodes within one full run of
        # Dijkstra's algorithm
        tables = dict()
        for chip in self._machine.chips:
            tables[chip.x, chip.y] = _DijkstraInfo()
        return tables

    def _update_all_weights(self, nodes_info):
        """ Change the weights of the neighbouring nodes

        :param dict(tuple(int,int),_NodeInfo) nodes_info:
            the node info dictionary
        """
        for key in nodes_info:
            if nodes_info[key] is not None:
                self._update_neighbour_weights(nodes_info, key)

    def _update_neighbour_weights(self, nodes_info, key):
        """ Change the weights of the neighbouring nodes

        :param dict(tuple(int,int),_NodeInfo) nodes_info:
            the node info dictionary
        :param tuple(int,int) key:
            the identifier to the object in `nodes_info`
        """
        for n, neighbour in enumerate(nodes_info[key].neighbours):
            if neighbour is not None:
                nodes_info[key].weights[n] = 1

    @staticmethod
    def _reset_tables(tables):
        """ Reset the Dijkstra tables for a new path search

        :param dict(tuple(int,int),_DijkstraInfo) tables:
            the dictionary object for the Dijkstra-tables
        """
        for key in tables:
            tables[key] = _DijkstraInfo()

    def _propagate_costs_until_reached_destinations(
            self, tables, nodes_info, dest_chips, x_source, y_source):
        """ Propagate the weights till the destination nodes of the source\
            nodes are retraced

        :param dict(tuple(int,int),_DijkstraInfo) tables:
            the dictionary object for the Dijkstra-tables
        :param dict(tuple(int,int),_NodeInfo) nodes_info:
            the dictionary object for the nodes inside a route scope
        :param set(tuple(int,int)) dest_chips:
        :param int x_source:
        :param int y_source:
        :raise PacmanRoutingException:
            when the destination node could not be reached from this source
            node
        """

        dest_chips_to_find = set(dest_chips)
        source = (x_source, y_source)
        dest_chips_to_find.discard(source)

        current = source

        # Iterate only if the destination node hasn't been activated
        while dest_chips_to_find:
            # PROPAGATE!
            for neighbour, weight in nodes_info[current].neighweights:
                # "neighbours" is a list of 6 links or None objects. There is
                # a None object where there is no connection to that neighbour
                if (neighbour is not None and
                        not (neighbour.destination_x == x_source and
                             neighbour.destination_y == y_source)):

                    # These variables change with every look at a new neighbour
                    self._update_neighbour(
                        tables, neighbour, current,
                        source, weight)

            # Set the next activated node as the deactivated node with the
            # lowest current cost
            current = self._minimum(tables)
            tables[current].activated = True
            dest_chips_to_find.discard(current)

    @staticmethod
    def _minimum(tables):
        """
        :param dict(tuple(int,int),_DijkstraInfo) tables:
        :rtype: tuple(int,int)
        """
        # This is the lowest cost across ALL deactivated nodes in the graph.
        lowest_cost = sys.maxsize
        lowest = None

        # Find the next node to be activated
        for key in tables:
            # Don't continue if the node hasn't even been touched yet
            if (tables[key].cost is not None and not tables[key].activated
                    and tables[key].cost < lowest_cost):
                lowest_cost = tables[key].cost
                lowest = key

        # If there were no deactivated nodes with costs, but the destination
        # was not reached this iteration, raise an exception
        if lowest is None:
            raise PacmanRoutingException(
                "Destination could not be activated, ending run")

        return int(lowest[0]), int(lowest[1])

    @staticmethod
    def _update_neighbour(tables, neighbour, current, source, weight):
        """ Update the lowest cost for each neighbour_xy of a node

        :param dict(tuple(int,int),_DijkstraInfo) tables:
        :param ~spinn_machine.Link neighbour:
        :param tuple(int,int) current:
        :param tuple(int,int) source:
        :param float weight:
        :raise PacmanRoutingException: when the algorithm goes to a node that
            doesn't exist in the machine or the node's cost was set too low.
        """
        neighbour_xy = (neighbour.destination_x, neighbour.destination_y)
        if neighbour_xy not in tables:
            raise PacmanRoutingException(
                "Tried to propagate to ({}, {}), which is not in the"
                " graph: remove non-existent neighbours"
                .format(neighbour.destination_x, neighbour.destination_y))

        chip_cost = tables[current].cost
        neighbour_cost = tables[neighbour_xy].cost

        # Only try to update if the neighbour_xy is within the graph and the
        # cost if the node hasn't already been activated and the lowest cost
        # if the new cost is less, or if there is no current cost.
        new_weight = float(chip_cost + weight)
        if (not tables[neighbour_xy].activated and
                (neighbour_cost is None or new_weight < neighbour_cost)):
            # update Dijkstra table
            tables[neighbour_xy].cost = new_weight

        if tables[neighbour_xy].cost == 0 and neighbour_xy != source:
            raise PacmanRoutingException(
                "!!!Cost of non-source node ({}, {}) was set to zero!!!"
                .format(neighbour.destination_x, neighbour.destination_y))

    def _retrace_back_to_source(
            self, dest, tables, nodes_info, source_processor,
            pre_vertex, partition_id):
        """
        :param Placement dest: Destination placement
        :param dict(tuple(int,int),_DijkstraInfo) tables:
        :param MachineEdge edge:
        :param dict(tuple(int,int),_NodeInfo) nodes_info:
        :param int source_processor:
        :return: the next coordinates to look into
        :rtype: tuple(int, int)
        :raise PacmanRoutingException:
            when the algorithm doesn't find a next point to search from. AKA,
            the neighbours of a chip do not have a cheaper cost than the node
            itself, but the node is not the destination or when the algorithm
            goes to a node that's not considered in the weighted search.
        """
        # Set the tracking node to the destination to begin with
        x, y = dest.x, dest.y
        routing_entry_route_processors = []

        # if the processor is None, don't add to router path entry
        if dest.p is not None:
            routing_entry_route_processors.append(dest.p)
        routing_entry_route_links = None

        entry = MulticastRoutingTableByPartitionEntry(
            out_going_links=routing_entry_route_links,
            outgoing_processors=routing_entry_route_processors)
        self._routing_paths.add_path_entry(
            entry, dest.x, dest.y, pre_vertex, partition_id)
        prev_entry = entry

        while tables[x, y].cost != 0:
            for idx, neighbour in enumerate(nodes_info[x, y].neighbours):
                if neighbour is not None:
                    n_xy = (neighbour.destination_x, neighbour.destination_y)

                    # Only check if it can be a preceding node if it actually
                    # exists
                    if n_xy not in tables:
                        raise PacmanRoutingException(
                            "Tried to trace back to node not in "
                            "graph: remove non-existent neighbours")

                    if tables[n_xy].cost is not None:
                        x, y, prev_entry, added = self._create_routing_entry(
                            n_xy, tables, idx, nodes_info, x, y,
                            prev_entry, pre_vertex, partition_id)
                        if added:
                            break
            else:
                raise PacmanRoutingException(
                    "Iterated through all neighbours of tracking node but"
                    " did not find a preceding node! Consider increasing "
                    "acceptable discrepancy between sought traceback cost"
                    " and actual cost at node. Terminating...")
        prev_entry.incoming_processor = source_processor
        return x, y

    def _create_routing_entry(
            self, neighbour_xy, tables, neighbour_index,
            nodes_info, x, y, previous_entry, pre_vertex, partition_id):
        """ Create a new routing entry

        :param tuple(int,int) neighbour_xy:
        :param dict(tuple(int,int),_DijkstraInfo) tables:
        :param int neighbour_index:
        :param dict(tuple(int,int),_NodeInfo) nodes_info:
        :param int x:
        :param int y:
        :param MulticastRoutingTableByPartitionEntry previous_entry:
        :return: x, y, previous_entry, made_an_entry
        :rtype: tuple(int, int, MulticastRoutingTableByPartitionEntry, bool)
        :raise PacmanRoutingException:
            when the bandwidth of a router is beyond expected parameters
        """

        # Set the direction of the routing other_entry as that which is from
        # the preceding node to the current tracking node.
        # neighbour_xy is the 'old' coordinates since it is from the preceding
        # node. x and y are the 'new' coordinates since they are where the
        # router should send the packet to.
        dec_direction = self._get_reverse_direction(neighbour_index)
        made_an_entry = False

        neighbour_weight = nodes_info[neighbour_xy].weights[dec_direction]
        chip_sought_cost = tables[x, y].cost - neighbour_weight
        neighbours_lowest_cost = tables[neighbour_xy].cost

        if (neighbours_lowest_cost is not None and
                self._close_enough(neighbours_lowest_cost, chip_sought_cost)):
            # build the multicast entry
            entry = MulticastRoutingTableByPartitionEntry(
                dec_direction, None)
            previous_entry.incoming_link = neighbour_index
            # add entry for next hop going backwards into path
            self._routing_paths.add_path_entry(
                entry, neighbour_xy[0], neighbour_xy[1], pre_vertex,
                partition_id)
            previous_entry = entry
            made_an_entry = True

            # Finally move the tracking node
            x, y = neighbour_xy

        return x, y, previous_entry, made_an_entry

    @staticmethod
    def _close_enough(v1, v2, delta=0.00000000001):
        """
        :param float v1:
        :param float v2:
        :param float delta: How close values have to be to be "equal"
        """
        return abs(v1 - v2) < delta

    @staticmethod
    def _get_reverse_direction(neighbour_position):
        """ Determine the direction of a link to go down

        :param int neighbour_position: the position the neighbour is at
        :return: The position of the opposite link
        :rtype: int
        """

        if neighbour_position == 0:
            return 3
        elif neighbour_position == 1:
            return 4
        elif neighbour_position == 2:
            return 5
        elif neighbour_position == 3:
            return 0
        elif neighbour_position == 4:
            return 1
        elif neighbour_position == 5:
            return 2
        return None<|MERGE_RESOLUTION|>--- conflicted
+++ resolved
@@ -76,12 +76,8 @@
         If something goes wrong with the routing
     """
     router = _BasicDijkstraRouting(machine, bw_per_route_entry, max_bw)
-<<<<<<< HEAD
+    # pylint:disable=protected-access
     return router._run(placements, graph)
-=======
-    # pylint:disable=protected-access
-    return router._run(placements, machine_graph)
->>>>>>> 4960853e
 
 
 class _BasicDijkstraRouting(object):
