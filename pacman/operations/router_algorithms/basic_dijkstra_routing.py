--- conflicted
+++ resolved
@@ -86,7 +86,7 @@
 
         nodes_info = self._initiate_node_info(machine)
         tables = self._initiate_dijkstra_tables(machine)
-        self._update_all_weights(nodes_info, machine)
+        self._update_all_weights(nodes_info)
 
         # each vertex represents a core in the board
         progress = ProgressBar(placements.n_placements,
@@ -108,7 +108,7 @@
                 edges_to_route.append(edge)
 
             if len(dest_chips) != 0:
-                self._update_all_weights(nodes_info, machine)
+                self._update_all_weights(nodes_info)
                 self._reset_tables(tables)
                 tables[placement.x, placement.y].activated = True
                 tables[placement.x, placement.y].cost = 0
@@ -165,70 +165,31 @@
             tables[chip.x, chip.y] = _DijkstraInfo()
         return tables
 
-    def _update_all_weights(self, nodes_info, machine):
+    def _update_all_weights(self, nodes_info):
         """ Change the weights of the neighbouring nodes
 
         :param nodes_info: the node info dictionary
         :type nodes_info: dict
-        :param machine: the machine python object that represents the\
-                    structure of the machine
-        :type machine: 'py:class':spinn_machine.Machine
         :rtype: None
         :raise None: this method does not raise any known exception
         """
         for key in nodes_info:
             if nodes_info[key] is not None:
-                self._update_neighbour_weights(nodes_info, machine, key)
-
-    def _update_neighbour_weights(self, nodes_info, machine, key):
+                self._update_neighbour_weights(nodes_info, key)
+
+    def _update_neighbour_weights(self, nodes_info, key):
         """ Change the weights of the neighbouring nodes
 
         :param nodes_info: the node info dictionary
-        :param machine: the machine python object that represents the\
-                    structure of the machine
         :param key: the identifier to the object in nodes_info
         :type key: str
         :type nodes_info: dict
-        :type machine: 'py:class':spinn_machine.Machine
         :rtype: None
         :raise None: this method does not raise any known exception
         """
-<<<<<<< HEAD
         for n, neighbour in enumerate(nodes_info[key].neighbours):
             if neighbour is not None:
-                xn, yn = neighbour.destination_x, neighbour.destination_y
-                entries = self._routing_paths.get_entries_for_router(xn, yn)
-                nodes_info[key].weights[n] = self._get_weight(
-                    machine.get_chip_at(xn, yn).router,
-                    nodes_info[key].bws[n], len(entries))
-
-    def _get_weight(self, router, bws, num_entries):
-        """ Get the weight based on basic heuristics
-
-        :param router: the router to assess the weight of
-        :param bws: the basic weight of the source node
-        :param num_entries: the number of entries going though this router
-        :type router: spinn_machine.Router
-        :type bws: int
-        :type num_entries: int
-        :return: weight of this router
-        :rtype: int
-        :raise None: does not raise any known exception
-        """
-        free_entries = router.ROUTER_DEFAULT_AVAILABLE_ENTRIES - num_entries
-        q = 0
-        if self._l > 0:
-            q = self._l * (
-                1.0/free_entries - 1.0/router.ROUTER_DEFAULT_AVAILABLE_ENTRIES)
-        t = 0
-        if self._m > 0:
-            t = self._m * (1.0/bws - 1.0/self._max_bw)
-        return self._k + q + t
-=======
-        for n in range(len(nodes_info[key]["neighbours"])):
-            if nodes_info[key]["neighbours"][n] is not None:
-                nodes_info[key]["weights"][n] = 1
->>>>>>> 0fb8dab2
+                nodes_info[key].weights[n] = 1
 
     @staticmethod
     def _reset_tables(tables):
