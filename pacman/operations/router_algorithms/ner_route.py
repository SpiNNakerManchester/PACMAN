# Copyright (c) 2017-2019 The University of Manchester
#
# This program is free software: you can redistribute it and/or modify
# it under the terms of the GNU General Public License as published by
# the Free Software Foundation, either version 3 of the License, or
# (at your option) any later version.
#
# This program is distributed in the hope that it will be useful,
# but WITHOUT ANY WARRANTY; without even the implied warranty of
# MERCHANTABILITY or FITNESS FOR A PARTICULAR PURPOSE.  See the
# GNU General Public License for more details.
#
# You should have received a copy of the GNU General Public License
# along with this program.  If not, see <http://www.gnu.org/licenses/>.
import functools
"""Neighbour Exploring Routing (NER) algorithm from J. Navaridas et al.

Algorithm refrence: J. Navaridas et al. SpiNNaker: Enhanced multicast routing,
Parallel Computing (2014).

`http://dx.doi.org/10.1016/j.parco.2015.01.002`

Based on
https://github.com/project-rig/rig/blob/master/rig/place_and_route/route/ner.py
https://github.com/project-rig/rig/blob/master/rig/geometry.py
https://github.com/project-rig/rig/blob/master/rig/place_and_route/route/utils.py
"""

import heapq
import itertools

from collections import deque, defaultdict

from spinn_utilities.progress_bar import ProgressBar
from pacman.exceptions import MachineHasDisconnectedSubRegion
from pacman.model.graphs import (
    AbstractFPGA, AbstractVirtual, AbstractSpiNNakerLink)
from pacman.model.graphs.common import EdgeTrafficType
from pacman.model.routing_table_by_partition import (
    MulticastRoutingTableByPartition, MulticastRoutingTableByPartitionEntry)
from .routing_tree import RoutingTree


def _convert_a_route(
        routing_tables, partition, incoming_processor, incoming_link,
        partition_route):
    """
    Converts the algorithm specific partition_route back to standard spinnaker
    and ands it to the routing_tables.

    :param MulticastRoutingTableByPartition routing_tables:
        spinnaker format routing tables
    :param OutgoingEdgePartition partition: Partition this route applies to
    :param int incoming_processor: processor this link came from
    :param int incoming_link: link this link came from
    :param RoutingTree partition_route: algorithm specific format of the route
    """
    x, y = partition_route.chip

    next_hops = list()
    processor_ids = list()
    link_ids = list()
    for (route, next_hop) in partition_route.children:
        if route is not None:
            link = None
            if route >= 6:
                # The route was offset as first 6 are the links
                processor_ids.append(route - 6)
            else:
                link_ids.append(route)
            if isinstance(next_hop, RoutingTree):
                next_incoming_link = None
                if link is not None:
                    #  Same as Router.opposite just inlined for speed
                    next_incoming_link = (link + 3) % 6
                next_hops.append((next_hop, next_incoming_link))

    entry = MulticastRoutingTableByPartitionEntry(
        link_ids, processor_ids, incoming_processor, incoming_link)
    routing_tables.add_path_entry(entry, x, y, partition)

    for next_hop, next_incoming_link in next_hops:
        _convert_a_route(
            routing_tables, partition, None, next_incoming_link, next_hop)


def _ner_net(source, destinations, machine, vector_to_nodes):
    """ Produce a shortest path tree for a given net using NER.

    This is the kernel of the NER algorithm.

    :param tuple(int,int) source:
        The coordinate (x, y) of the source vertex.
    :param iterable(tuple(int,int)) destinations:
        The coordinates of destination vertices.
<<<<<<< HEAD
    :param machine: machine for which routes are being generated
    :param vector_to_nodes:\
        function that converts a vector to a list of nodes and links in order\
        of the route to be taken
    :return: (:py:class:`RoutingTree`
     {(x,y): :py:class:`RoutingTree`, ...})
=======
    :param ~spinn_machine.Machine machine:
        machine for which routes are being generated
    :return:
>>>>>>> 67eae832
        A RoutingTree is produced rooted at the source and visiting all
        destinations but which does not contain any vertices etc. For
        convenience, a dictionary mapping from destination (x, y) coordinates
        to the associated RoutingTree is provided to allow the caller to insert
        these items.
    :rtype: tuple(RoutingTree, dict(tuple(int,int),RoutingTree))
    """
    radius = 20
    # Map from (x, y) to RoutingTree objects
    route = {source: RoutingTree(source)}

    # Handle each destination, sorted by distance from the source, closest
    # first.
    sorted_dest = sorted(
        destinations, key=(lambda destination: machine.get_vector_length(
                source, destination)))
    for destination in sorted_dest:
        # We shall attempt to find our nearest neighbouring placed node.
        neighbour = None

        # Try to find a nearby (within radius hops) node in the routing tree
        # that we can route to (falling back on just routing to the source).
        #
        # This implementation scans the list of all route nodes created so far
        # and finds the closest node which is < radius hops
        # (falling back on the origin if no node is closer than radius hops).

        neighbour = None
        neighbour_distance = None
        for candidate_neighbour in route:
            distance = machine.get_vector_length(
                candidate_neighbour, destination)
            if distance <= radius and (
                    neighbour is None or distance < neighbour_distance):
                neighbour = candidate_neighbour
                neighbour_distance = distance

        # Fall back on routing directly to the source if no nodes within radius
        # hops of the destination was found.
        if neighbour is None:
            neighbour = source

        # Find the shortest vector from the neighbour to this destination
        vector = machine.get_vector(neighbour, destination)

        # The route may inadvertently pass through an
        # already connected node. If the route is allowed to pass through that
        # node it would create a cycle in the route which would be VeryBad(TM).
        # As a result, we work backward through the route and truncate it at
        # the first point where the route intersects with a connected node.
        nodes = vector_to_nodes(vector, neighbour, machine)
        i = len(nodes)
        for direction, (x, y) in reversed(nodes):
            i -= 1
            if (x, y) in route:
                # We've just bumped into a node which is already part of the
                # route, this becomes our new neighbour and we truncate the LDF
                # route. (Note ldf list is truncated just after the current
                # position since it gives (direction, destination) pairs).
                neighbour = (x, y)
                nodes = nodes[i + 1:]
                break

        # Take the longest dimension first route.
        last_node = route[neighbour]
        for direction, (x, y) in nodes:
            this_node = RoutingTree((x, y))
            route[(x, y)] = this_node

            last_node.append_child((direction, this_node))
            last_node = this_node

    return (route[source], route)


def _is_linked(source, target, direction, machine):
    """
    :param tuple(int,int) source:
    :param tuple(int,int) target:
    :param int direction:
    :param ~spinn_machine.Machine machine:
    :rtype: bool
    """
    s_chip = machine.get_chip_at(source[0], source[1])
    if s_chip is None:
        return False
    link = s_chip.router.get_link(direction)
    if link is None:
        return False
    if (link.destination_x != target[0]):
        return False
    if (link.destination_y != target[1]):
        return False
    return True


def _copy_and_disconnect_tree(root, machine):
    """
    Copy a RoutingTree (containing nothing but RoutingTrees), disconnecting
    nodes which are not connected in the machine.

    Note that if a dead chip is part of the input RoutingTree, no corresponding
    node will be included in the copy. The assumption behind this is that the
    only reason a tree would visit a dead chip is because a route passed
    through the chip and wasn't actually destined to arrive at that chip. This
    situation is impossible to confirm since the input routing trees have not
    yet been populated with vertices. The caller is responsible for being
    sensible.

    :param RoutingTree root:
        The root of the RoutingTree that contains nothing but RoutingTrees
        (i.e. no children which are vertices or links).
    :param ~spinn_machine.Machine machine:
        The machine in which the routes exist
    :return: (root, lookup, broken_links)
        Where:
        * `root` is the new root of the tree
          :py:class:`~.RoutingTree`
        * `lookup` is a dict {(x, y):
          :py:class:`~.RoutingTree`, ...}
        * `broken_links` is a set ([(parent, child), ...]) containing all
          disconnected parent and child (x, y) pairs due to broken links.
    :rtype: tuple(RoutingTree, dict(tuple(int,int),RoutingTree),
        set(tuple(tuple(int,int),tuple(int,int))))
    """
    new_root = None

    # Lookup for copied routing tree {(x, y): RoutingTree, ...}
    new_lookup = {}

    # List of missing connections in the copied routing tree [(new_parent,
    # new_child), ...]
    broken_links = set()

    # A queue [(new_parent, direction, old_node), ...]
    to_visit = deque([(None, None, root)])
    while to_visit:
        new_parent, direction, old_node = to_visit.popleft()

        if machine.is_chip_at(old_node.chip[0], old_node.chip[1]):
            # Create a copy of the node
            new_node = RoutingTree(old_node.chip)
            new_lookup[new_node.chip] = new_node
        else:
            # This chip is dead, move all its children into the parent node
            assert new_parent is not None, \
                "Net cannot be sourced from a dead chip."
            new_node = new_parent

        if new_parent is None:
            # This is the root node
            new_root = new_node
        elif new_node is not new_parent:
            # If this node is not dead, check connectivity to parent node (no
            # reason to check connectivity between a dead node and its parent).
            if _is_linked(new_parent.chip, new_node.chip, direction, machine):
                # Is connected via working link
                new_parent.append_child((direction, new_node))
            else:
                # Link to parent is dead (or original parent was dead and the
                # new parent is not adjacent)
                broken_links.add((new_parent.chip, new_node.chip))

        # Copy children
        for child_direction, child in old_node.children:
            to_visit.append((new_node, child_direction, child))

    return (new_root, new_lookup, broken_links)


def _a_star(sink, heuristic_source, sources, machine):
    """ Use A* to find a path from any of the sources to the sink.

    Note that the heuristic means that the search will proceed towards
    heuristic_source without any concern for any other sources. This means that
    the algorithm may miss a very close neighbour in order to pursue its goal
    of reaching heuristic_source. This is not considered a problem since 1) the
    heuristic source will typically be in the direction of the rest of the tree
    and near by and often the closest entity 2) it prevents us accidentally
    forming loops in the rest of the tree since we'll stop as soon as we touch
    any part of it.

    :param tuple(int,int) sink: (x, y)
    :param tuple(int,int) heuristic_source: (x, y)
        An element from `sources` which is used as a guiding heuristic for the
        A* algorithm.
    :param set(tuple(int,int)) sources: set([(x, y), ...])
    :param ~spinn_machine.Machine machine:
    :return: [(int, (x, y)), ...]
        A path starting with a coordinate in `sources` and terminating at
        connected neighbour of `sink` (i.e. the path does not include `sink`).
        The direction given is the link down which to proceed from the given
        (x, y) to arrive at the next point in the path.
    :rtype: list(tuple(int,tuple(int,int)))
    """
    # Select the heuristic function to use for distances
    heuristic = (lambda node: machine.get_vector_length(
        node, heuristic_source))

    # A dictionary {node: (direction, previous_node}. An entry indicates that
    # 1) the node has been visited and 2) which node we hopped from (and the
    # direction used) to reach previous_node.  This may be None if the node is
    # the sink.
    visited = {sink: None}

    # The node which the tree will be reconnected to
    selected_source = None

    # A heap (accessed via heapq) of (distance, (x, y)) where distance is the
    # distance between (x, y) and heuristic_source and (x, y) is a node to
    # explore.
    to_visit = [(heuristic(sink), sink)]
    while to_visit:
        _, node = heapq.heappop(to_visit)

        # Terminate if we've found the destination
        if node in sources:
            selected_source = node
            break

        # Try all neighbouring locations.
        for neighbour_link in range(6):  # Router.MAX_LINKS_PER_ROUTER
            # Note: link identifiers arefrom the perspective of the neighbour,
            # not the current node!
            neighbour = machine.xy_over_link(
                #                  Same as Router.opposite
                node[0], node[1], (neighbour_link + 3) % 6)

            # Skip links which are broken
            if not machine.is_link_at(
                    neighbour[0], neighbour[1], neighbour_link):
                continue

            # Skip neighbours who have already been visited
            if neighbour in visited:
                continue

            # Explore all other neighbours
            visited[neighbour] = (neighbour_link, node)
            heapq.heappush(to_visit, (heuristic(neighbour), neighbour))

    # Fail of no paths exist
    if selected_source is None:
        raise MachineHasDisconnectedSubRegion(
            "Could not find path from {} to {}".format(
                sink, heuristic_source))

    # Reconstruct the discovered path, starting from the source we found and
    # working back until the sink.
    path = [(visited[selected_source][0], selected_source)]
    while visited[path[-1][1]][1] != sink:
        node = visited[path[-1][1]][1]
        direction = visited[node][0]
        path.append((direction, node))

    return path


def _route_has_dead_links(root, machine):
    """ Quickly determine if a route uses any dead links.

    :param RoutingTree root:
        The root of the RoutingTree which contains nothing but RoutingTrees
        (i.e. no vertices and links).
    :param ~spinn_machine.Machine machine:
        The machine in which the routes exist.
    :return: True if the route uses any dead/missing links, False otherwise.
    :rtype: bool
    """
    for _, (x, y), routes in root.traverse():
        chip = machine.get_chip_at(x, y)
        for route in routes:
            if chip is None:
                return True
            if not chip.router.is_link(route):
                return True
    return False


def _avoid_dead_links(root, machine):
    """ Modify a RoutingTree to route-around dead links in a Machine.

    Uses A* to reconnect disconnected branches of the tree (due to dead links
    in the machine).

    :param RoutingTree root:
        The root of the RoutingTree which contains nothing but RoutingTrees
        (i.e. no vertices and links).
    :param ~spinn_machine.Machine machine:
        The machine in which the routes exist.
    :return:
        A new RoutingTree is produced rooted as before. A dictionary mapping
        from (x, y) to the associated RoutingTree is provided for convenience
    :rtype: tuple(RoutingTree,dict(tuple(int,int),RoutingTree))
    """
    # Make a copy of the RoutingTree with all broken parts disconnected
    root, lookup, broken_links = _copy_and_disconnect_tree(root, machine)

    # For each disconnected subtree, use A* to connect the tree to *any* other
    # disconnected subtree. Note that this process will eventually result in
    # all disconnected subtrees being connected, the result is a fully
    # connected tree.
    for parent, child in broken_links:
        child_chips = set(c.chip for c in lookup[child])

        # Try to reconnect broken links to any other part of the tree
        # (excluding this broken subtree itself since that would create a
        # cycle).
        path = _a_star(child, parent,
                       set(lookup).difference(child_chips),
                       machine)
        # Add new RoutingTree nodes to reconnect the child to the tree.
        last_node = lookup[path[0][1]]
        last_direction = path[0][0]
        for direction, (x, y) in path[1:]:
            if (x, y) not in child_chips:
                # This path segment traverses new ground so we must create a
                # new RoutingTree for the segment.
                new_node = RoutingTree((x, y))
                # A* will not traverse anything but chips in this tree so this
                # assert is meerly a sanity check that this ocurred correctly.
                assert (x, y) not in lookup, "Cycle created."
                lookup[(x, y)] = new_node
            else:
                # This path segment overlaps part of the disconnected tree
                # (A* doesn't know where the disconnected tree is and thus
                # doesn't avoid it). To prevent cycles being introduced, this
                # overlapped node is severed from its parent and merged as part
                # of the A* path.
                new_node = lookup[(x, y)]

                # Find the node's current parent and disconnect it.
                for node in lookup[child]:  # pragma: no branch
                    dn = [(d, n) for d, n in node.children if n == new_node]
                    assert len(dn) <= 1
                    if dn:
                        node.remove_child(dn[0])
                        # A node can only have one parent so we can stop now.
                        break
            last_node.append_child((last_direction, new_node))
            last_node = new_node
            last_direction = direction
        last_node.append_child((last_direction, lookup[child]))

    return (root, lookup)


<<<<<<< HEAD
def _do_route(source_vertex, post_vertexes, machine, placements,
              vector_to_nodes):
    """
    Routing algorithm based on Neighbour Exploring Routing (NER).
=======
def _do_route(source_vertex, post_vertexes, machine, placements):
    """ Routing algorithm based on Neighbour Exploring Routing (NER).
>>>>>>> 67eae832

    Algorithm refrence: J. Navaridas et al. SpiNNaker: Enhanced multicast
    routing, Parallel Computing (2014).
    http://dx.doi.org/10.1016/j.parco.2015.01.002

    This algorithm attempts to use NER to generate routing trees for all nets
    and routes around broken links using A* graph search. If the system is
    fully connected, this algorithm will always succeed though no consideration
    of congestion or routing-table usage is attempted.

<<<<<<< HEAD
    :param source_vertex:
    :param post_vertexes:
    :param machine:
    :param placements:
    :param vector_to_nodes:
=======
    :param MachineVertex source_vertex:
    :param iterable(MachineVertex) post_vertexes:
    :param ~spinn_machine.Machine machine:
    :param Placements placements:
>>>>>>> 67eae832
    :return:
    :rtype: RoutingTree
    """
    source_xy = _vertex_xy(source_vertex, placements, machine)
    destinations = set(_vertex_xy(post_vertex, placements, machine)
                       for post_vertex in post_vertexes)
    # Generate routing tree (assuming a perfect machine)
    root, lookup = _ner_net(source_xy, destinations, machine, vector_to_nodes)

    # Fix routes to avoid dead chips/links
    if _route_has_dead_links(root, machine):
        root, lookup = _avoid_dead_links(root, machine)

    # Add the sinks in the net to the RoutingTree
    for post_vertex in post_vertexes:
        tree_node = lookup[_vertex_xy(post_vertex, placements, machine)]
        if isinstance(post_vertex, AbstractVirtual):
            # Sinks with route-to-endpoint constraints must be routed
            # in the according directions.
            route = _route_to_endpoint(post_vertex, machine)
            tree_node.append_child((route, post_vertex))
        else:
            core = placements.get_placement_of_vertex(post_vertex).p
            if core is not None:
                #  Offset the core by 6 as first 6 are the links
                tree_node.append_child((core + 6, post_vertex))
            else:
                # Sinks without that resource are simply included without
                # an associated route
                tree_node.append_child((None, post_vertex))

    return root


def _vertex_xy(vertex, placements, machine):
    """
    :param MachineVertex vertex:
    :param Placements placements:
    :param ~spinn_machine.Machine machine:
    :rtype: tuple(int,int)
    """
    if not isinstance(vertex, AbstractVirtual):
        placement = placements.get_placement_of_vertex(vertex)
        return (placement.x, placement.y)
    link_data = None
    if isinstance(vertex, AbstractFPGA):
        link_data = machine.get_fpga_link_with_id(
            vertex.fpga_id, vertex.fpga_link_id, vertex.board_address)
    elif isinstance(vertex, AbstractSpiNNakerLink):
        link_data = machine.get_spinnaker_link_with_id(
            vertex.spinnaker_link_id, vertex.board_address)
    return (link_data.connected_chip_x, link_data.connected_chip_y)


def _route_to_endpoint(vertex, machine):
    """
    :param MachineVertex vertex:
    :param ~spinn_machine.Machine machine:
    :rtype: int
    """
    if isinstance(vertex, AbstractFPGA):
        link_data = machine.get_fpga_link_with_id(
            vertex.fpga_id, vertex.fpga_link_id, vertex.board_address)
    else:
        link_data = machine.get_spinnaker_link_with_id(
            vertex.spinnaker_link_id, vertex.board_address)
    return link_data.connected_link


def _least_busy_dimension_first(traffic, vector, start, machine):
    """ List the (x, y) steps on a route that goes through the least busy\
        routes first.

    :param traffic: A dictionary of (x, y): count of routes
    :param vector: (x, y, z)
        The vector which the path should cover.
    :param start: (x, y)
        The coordinates from which the path should start (note this is a 2D
        coordinate).
    :param machine:
    :return:
    """

    # Go through and find the sum of traffic depending on the route taken
    min_sum = 0
    min_route = None
    for order in itertools.permutations([0, 1, 2]):
        dm_vector = [(i, vector[i]) for i in order]
        route = _get_route(dm_vector, start, machine)
        sum_traffic = sum(traffic[x, y] for _, (x, y) in route)
        if min_route is None or min_sum > sum_traffic:
            min_sum = sum_traffic
            min_route = route

    for _, (x, y) in min_route:
        traffic[x, y] += 1

    return min_route


def _longest_dimension_first(vector, start, machine):
    """
    List the (x, y) steps on a longest-dimension first route.

    :param tuple(int,int,int) vector: (x, y, z)
        The vector which the path should cover.
    :param tuple(int,int) start: (x, y)
        The coordinates from which the path should start (note this is a 2D
        coordinate).
    :param ~spinn_machine.Machine machine:
    :return:
    :rtype: list(tuple(int,int))
    """
    return _get_route(
        sorted(enumerate(vector), key=(lambda x: abs(x[1])), reverse=True),
        start, machine)


def _get_route(dm_vector, start, machine):
    x, y = start

    out = []

    for dimension, magnitude in dm_vector:
        if magnitude == 0:
            continue

        if dimension == 0:  # x
            if magnitude > 0:
                # Move East (0) magnitude times
                for _ in range(magnitude):
                    x, y = machine.xy_over_link(x, y, 0)
                    out.append((0, (x, y)))
            else:
                # Move West (3) -magnitude times
                for _ in range(magnitude, 0):
                    x, y = machine.xy_over_link(x, y, 3)
                    out.append((3, (x, y)))
        elif dimension == 1:  # y
            if magnitude > 0:
                # Move North (2) magnitude times
                for _ in range(magnitude):
                    x, y = machine.xy_over_link(x, y, 2)
                    out.append((2, (x, y)))
            else:
                # Move South (5) -magnitude times
                for _ in range(magnitude, 0):
                    x, y = machine.xy_over_link(x, y, 5)
                    out.append((5, (x, y)))
        else:  # z
            if magnitude > 0:
                # Move SouthWest (4) magnitude times
                for _ in range(magnitude):
                    x, y = machine.xy_over_link(x, y, 4)
                    out.append((4, (x, y)))
            else:
                # Move NorthEast (1) -magnitude times
                for _ in range(magnitude, 0):
                    x, y = machine.xy_over_link(x, y, 1)
                    out.append((1, (x, y)))
    return out


def _ner_route(machine_graph, machine, placements, vector_to_nodes):
    routing_tables = MulticastRoutingTableByPartition()

    progress_bar = ProgressBar(len(machine_graph.vertices), "Routing")

    for source_vertex in progress_bar.over(machine_graph.vertices):
        # handle the vertex edges
        for partition in machine_graph.\
                get_outgoing_edge_partitions_starting_at_vertex(
                    source_vertex):
            if partition.traffic_type == EdgeTrafficType.MULTICAST:
                post_vertexes = list(
                    e.post_vertex for e in partition.edges)
                routingtree = _do_route(
                    source_vertex, post_vertexes, machine, placements,
                    vector_to_nodes)
                incoming_processor = placements.get_placement_of_vertex(
                    partition.pre_vertex).p
                _convert_a_route(routing_tables, partition, incoming_processor,
                                 None, routingtree)

    progress_bar.end()

    return routing_tables


class NerRoute(object):
    """ Performs routing using rig algorithm
    """

    __slots__ = []

    def __call__(self, machine_graph, machine, placements):
        """
        :param MachineGraph machine_graph:
        :param ~spinn_machine.Machine machine:
        :param Placements placements:
        :return:
        :rtype: MulticastRoutingTableByPartition
        """
        return _ner_route(
            machine_graph, machine, placements, _longest_dimension_first)


class NerRouteTrafficAware(object):
    """ Performs routing with traffic awareness
    """

    __slots__ = []

    def __call__(self, machine_graph, machine, placements):
        """

        :param machine_graph:
        :param machine:
        :param placements:  pacman.model.placements.placements.py
        :return:
        """
        traffic = defaultdict(lambda: 0)
        return _ner_route(
            machine_graph, machine, placements,
            functools.partial(_least_busy_dimension_first, traffic))<|MERGE_RESOLUTION|>--- conflicted
+++ resolved
@@ -12,7 +12,6 @@
 #
 # You should have received a copy of the GNU General Public License
 # along with this program.  If not, see <http://www.gnu.org/licenses/>.
-import functools
 """Neighbour Exploring Routing (NER) algorithm from J. Navaridas et al.
 
 Algorithm refrence: J. Navaridas et al. SpiNNaker: Enhanced multicast routing,
@@ -28,6 +27,7 @@
 
 import heapq
 import itertools
+import functools
 
 from collections import deque, defaultdict
 
@@ -93,18 +93,9 @@
         The coordinate (x, y) of the source vertex.
     :param iterable(tuple(int,int)) destinations:
         The coordinates of destination vertices.
-<<<<<<< HEAD
-    :param machine: machine for which routes are being generated
-    :param vector_to_nodes:\
-        function that converts a vector to a list of nodes and links in order\
-        of the route to be taken
-    :return: (:py:class:`RoutingTree`
-     {(x,y): :py:class:`RoutingTree`, ...})
-=======
     :param ~spinn_machine.Machine machine:
         machine for which routes are being generated
     :return:
->>>>>>> 67eae832
         A RoutingTree is produced rooted at the source and visiting all
         destinations but which does not contain any vertices etc. For
         convenience, a dictionary mapping from destination (x, y) coordinates
@@ -452,15 +443,9 @@
     return (root, lookup)
 
 
-<<<<<<< HEAD
 def _do_route(source_vertex, post_vertexes, machine, placements,
               vector_to_nodes):
-    """
-    Routing algorithm based on Neighbour Exploring Routing (NER).
-=======
-def _do_route(source_vertex, post_vertexes, machine, placements):
     """ Routing algorithm based on Neighbour Exploring Routing (NER).
->>>>>>> 67eae832
 
     Algorithm refrence: J. Navaridas et al. SpiNNaker: Enhanced multicast
     routing, Parallel Computing (2014).
@@ -471,18 +456,11 @@
     fully connected, this algorithm will always succeed though no consideration
     of congestion or routing-table usage is attempted.
 
-<<<<<<< HEAD
-    :param source_vertex:
-    :param post_vertexes:
-    :param machine:
-    :param placements:
-    :param vector_to_nodes:
-=======
     :param MachineVertex source_vertex:
     :param iterable(MachineVertex) post_vertexes:
     :param ~spinn_machine.Machine machine:
     :param Placements placements:
->>>>>>> 67eae832
+    :param vector_to_nodes:
     :return:
     :rtype: RoutingTree
     """
@@ -647,6 +625,14 @@
 
 
 def _ner_route(machine_graph, machine, placements, vector_to_nodes):
+    """ Performs routing using rig algorithm
+
+    :param MachineGraph machine_graph:
+    :param ~spinn_machine.Machine machine:
+    :param Placements placements:
+    :return:
+    :rtype: MulticastRoutingTableByPartition
+    """
     routing_tables = MulticastRoutingTableByPartition()
 
     progress_bar = ProgressBar(len(machine_graph.vertices), "Routing")
