# Copyright (c) 2017-2019 The University of Manchester
#
# This program is free software: you can redistribute it and/or modify
# it under the terms of the GNU General Public License as published by
# the Free Software Foundation, either version 3 of the License, or
# (at your option) any later version.
#
# This program is distributed in the hope that it will be useful,
# but WITHOUT ANY WARRANTY; without even the implied warranty of
# MERCHANTABILITY or FITNESS FOR A PARTICULAR PURPOSE.  See the
# GNU General Public License for more details.
#
# You should have received a copy of the GNU General Public License
# along with this program.  If not, see <http://www.gnu.org/licenses/>.

<<<<<<< HEAD
"""
Ordered Covering
================

An novel algorithm for the minimisation of SpiNNaker's multicast routing tables
devised by Andrew Mundy.

Background
----------

SpiNNaker routing tables consist of entries made up of a 32-bit key, a 32-bit
mask and a 24-bit route value. The key and mask of every entry act as a sieve
for the keys found on incoming multicast packets. Each bit of the key-mask pair
can be considered as matching 0, 1 or 2 values in the same bit of a multicast
packet key:

 =====   =====   ==================   =======
 Key     Mask    Matches Key Values   Written
 =====   =====   ==================   =======
 ``0``   ``0``   ``0`` or ``1``       ``X``
 ``0``   ``1``   ``0``                ``0``
 ``1``   ``1``   ``1``                ``1``
 ``1``   ``0``   Nothing              ``!``
 =====   =====   ==================   =======

If a packet matches the key-mask of an entry then the packet is transmitted to
the cores and links indicated by the route field.

For example, if the table were:

 ========  ========  =================
 Key       Mask      Route
 ========  ========  =================
 ``0000``  ``1111``  North, North East
 ``0111``  ``0111``  South
 ========  ========  =================

Which, from now on, will be written as::

    0000 -> N NE
    X111 -> S

Then any packets with the key ``0000`` would be sent out of the north and
north-east links. Any packets with the keys ``0111`` or ``1111`` would be sent
out of the south link only.

Entries in table are ordered, with entries at the top of the table having
higher priority than those lower down the table. Only the highest priority
entry which matches a packet is used. If, for example, the table were::

    0000 -> N NE
    1111 -> 1 2
    X111 -> S

Then packets with the keys ``0000`` and ``0111`` would be treated as before.
However, packets with the key ``1111`` would be sent to cores 1 and 2 as only
the higher priority entry has effect.

Merging routing table entries
-----------------------------

Routing tables can be minimised by merging together entries with equivalent
routes. This is done by creating a new key-mask pair with an ``X`` wherever the
key-mask pairs of any of the original entries differed.

For example, merging of the entries::

    0000 -> N
    0001 -> N

Would lead to the new entry:

    000X -> N

Which would match any of the keys matched by the original entries but no more.
In contrast the merge of ``0001`` and ``0010`` would generate the new entry
``00XX`` which would match keys matched by either of the original entries but
also ``0000`` and ``0011``.

Clearly, if we are to attempt to minimise tables such as::

    0001 -> N
    0010 -> N
    0000 -> S, SE
    0011 -> SE

We need a set of rules for:

 1. Where merged entries are to be inserted into the table
 2. Which merges are allowed

"Ordered Covering"
------------------

The algorithm implemented here, "Ordered Covering", provides the following
rule:

 * The only merges allowed are those which:

   a) would not cause one of the entries in the merge to be "hidden" below
      an entry of lesser generality than the merged entry but which matched
      any of the same keys. For example, merging ``0010`` and ``0001`` would
      not be allowed if the new entry would be placed below the existing
      entry ``000X`` as this would "hide" ``0001``.
   b) would not cause an entry "contained" within an entry of higher
      generality to be hidden by the insertion of a new entry. For example, if
      the entry ``XXXX`` had been formed by merging the entries ``0011`` and
      ``1100`` then merging of the entries ``1101`` and ``1110`` would not be
      allowed as it would cause the entry ``11XX`` to be inserted above
      ``XXXX`` in the table and would hide ``1100``.

Following these rules ensures that the minimised table will be functionally
equivalent to the original table provided that the original table was invariant
under reordering OR was provided in increasing order of generality.

As a heuristic:

 * Routing tables are to be kept sorted in increasing order of "generality",
   that is the number of ``X``s in the entry. An entry with the key-mask pair
   ``00XX`` must be placed below any entries with fewer ``X``s in their
   key-mask pairs (e.g., below ``0000`` and ``000X``).

   a) New entries must also be inserted below any entries of the same
      generality. If ``XX00`` were already present in the table the new entry
      ``0XX0`` must be inserted below it.

based on
https://github.com/project-rig/rig/blob/master/rig/routing_table/ordered_covering.py
"""
from spinn_utilities.timer import Timer
from pacman.exceptions import MinimisationFailedError
=======
from pacman.operations.router_compressors import Entry
from pacman.exceptions import MinimisationFailedError
from .remove_default_routes import remove_default_routes
>>>>>>> 2c604f0a
from pacman.utilities.constants import FULL_MASK
from pacman.operations.router_compressors import Entry
from .remove_default_routes import remove_default_routes
from .utils import intersect


def minimise(
        routing_table, target_length, use_timer_cut_off=False,
        time_to_run_for_before_raising_exception=None):
<<<<<<< HEAD
    """ Reduce the size of a routing table by merging together entries where\
        possible and by removing any remaining default routes.
=======
    """Reduce the size of a routing table by merging together entries where \
    possible and by removing any remaining default routes.
>>>>>>> 2c604f0a

    .. warning::

        The input routing table *must* also include entries which could be
        removed and replaced by default routing.

    .. warning::

        It is assumed that the input routing table is not in any particular
        order and may be reordered into ascending order of generality (number
        of don't cares/Xs in the key-mask) without affecting routing
        correctness.  It is also assumed that if this table is unordered it is
        at least orthogonal (i.e., there are no two entries which would match
        the same key) and reorderable.

    :param list(Entry) routing_table:
        Routing entries to be merged.
    :param target_length:
        Target length of the routing table; the minimisation procedure will
        halt once either this target is reached or no further minimisation is
        possible. If ``None`` then the table will be made as small as possible.
    :type target_length: int or None
<<<<<<< HEAD
    :param use_timer_cut_off: Boolean flag for timing cutoff to be used.
    :type use_timer_cut_off: bool
    :param time_to_run_for_before_raising_exception: The time to run for
        in seconds before raising an exception
    :type time_to_run_for_before_raising_exception: int or None
    :return: the new routing table
    :rtype: list(~pacman.operations.router_compressors.Entry)
=======
    :param bool use_timer_cut_off: flag for timing cutoff to be used.
    :param time_to_run_for_before_raising_exception:
        The time to run for in seconds before raising an exception
    :type time_to_run_for_before_raising_exception: int or None
    :return: The compressed table entries
    :rtype: list(Entry)
>>>>>>> 2c604f0a
    :raises MinimisationFailedError:
        If the smallest table that can be produced is larger than
        ``target_length``.
    """
    table, _ = ordered_covering(
        routing_table=routing_table, target_length=target_length,
        no_raise=True, use_timer_cut_off=use_timer_cut_off,
        time_to_run_for=time_to_run_for_before_raising_exception)
    return remove_default_routes(table, target_length)


def ordered_covering(
        routing_table, target_length, aliases=None, no_raise=False,
        use_timer_cut_off=False, time_to_run_for=None):
    """ Reduce the size of a routing table by merging together entries where\
        possible.

    .. warning::

        The input routing table *must* also include entries which could be
        removed and replaced by default routing.

    .. warning::

        It is assumed that the input routing table is not in any particular
        order and may be reordered into ascending order of generality (number
        of don't cares/Xs in the key-mask) without affecting routing
        correctness.  It is also assumed that if this table is unordered it is
        at least orthogonal (i.e., there are no two entries which would match
        the same key) and reorderable.

    :param list(Entry) routing_table:
        Routing entries to be merged.
    :param target_length:
        Target length of the routing table; the minimisation procedure will
        halt once either this target is reached or no further minimisation is
        possible. If None then the table will be made as small as possible.
    :type target_length: int or None
    :param aliases:
        Dictionary of which keys and masks in the routing table are
        combinations of other (now removed) keys and masks; this allows us to
        consider only the keys and masks the user actually cares about when
        determining if inserting a new entry will break the correctness of the
        table. This should be supplied when using this method to update an
        already minimised table.
    :type aliases: dict(tuple(int, int), set(tuple(int, int))
    :param bool no_raise:
        If False (the default) then an error will be raised if the table cannot
        be minimised to be smaller than `target_length` and `target_length` is
        not None. If True then a table will be returned regardless of the size
        of the final table.
<<<<<<< HEAD
    :return: new routing table entries, and a new aliases dictionary.
    :rtype: tuple(list(~pacman.operations.router_compressors.Entry),
        dict(tuple(int,int), set(tuple(int,int))))
=======
    :return: new routing table, A new aliases dictionary.
    :rtype: tuple(list(Entry), dict(tuple(int,int), set(tuple(int,int))))
>>>>>>> 2c604f0a
    :raises MinimisationFailedError:
        If the smallest table that can be produced is larger than
        ``target_length``.
    """
    # Copy the aliases dictionary, handle default
    aliases = dict(aliases) if aliases is not None else {}

    timer = Timer()
    timer.start_timing()

    # Perform an initial sort of the routing table in order of increasing
    # generality.
    routing_table = sorted(
        routing_table,
        key=lambda entry: get_generality(entry.key, entry.mask)
    )

    while target_length is None or len(routing_table) > target_length:
        # Get the best merge
        merge = _get_best_merge(routing_table, aliases)

        # If there is no merge then stop
        if merge.goodness <= 0:
            break

        # Otherwise apply the merge, this returns a new routing table and a new
        # aliases dictionary.
        routing_table, aliases = merge.apply(aliases)

        # control for limiting the search
        if use_timer_cut_off:
            diff = timer.take_sample()
            if diff.total_seconds() >= time_to_run_for:
                raise MinimisationFailedError(
                    target_length, len(routing_table))

    # If the table is still too big then raise an error
    if (not no_raise and target_length is not None and
            len(routing_table) > target_length):
        raise MinimisationFailedError(target_length, len(routing_table))

    # Return the finished routing table and aliases table
    return routing_table, aliases


def get_generality(key, mask):
    """Count the number of Xs in the key-mask pair.

    For example, there are 32 Xs in ``0x00000000/0x00000000``::

        >>> get_generality(0x0, 0x0)
        32

    And no Xs in ``0xffffffff/0xffffffff``::

        >>> get_generality(0xffffffff, 0xffffffff)
        0

    :param int key:
    :param int mask:
    :rtype: int
    """
    xs = (~key) & (~mask)
    return sum(1 for i in range(32) if xs & (1 << i))


def _get_best_merge(routing_table, aliases):
    """
    Inspect all possible merges for the routing table and return the merge
    which would combine the greatest number of entries.

    :param list(Entry) routing_table: Routing entries to be merged.
    :param aliases:
        Dictionary of which keys and masks in the routing table are
        combinations of other (now removed) keys and masks; this allows us to
        consider only the keys and masks the user actually cares about when
        determining if inserting a new entry will break the correctness of the
        table. This should be supplied when using this method to update an
        already minimised table.
    :type aliases: dict((int, int): set((int, int))
    :return: Merge
    :rtype: _Merge
    """
    # Create an empty merge to start with
    best_merge = _Merge(routing_table)
    best_goodness = 0

    # Look through every merge, discarding those that are no better than the
    # best we currently know about.
    for merge in _get_all_merges(routing_table):
        # If the merge isn't sufficiently good ignore it and move on
        if merge.goodness <= best_goodness:
            continue

        # After the merge refines itself to remove entries which would either
        # be aliased under other entries or entries which would cause the
        # aliasing of other entries we check if it is better than the current
        # best merge and reject it if it isn't.
        merge = _refine_merge(merge, aliases, min_goodness=best_goodness)
        if merge.goodness > best_goodness:
            # The merge we now have a reference to is better than the best
            # merge that we've previously encountered.
            best_merge = merge
            best_goodness = merge.goodness

    # Return the best merge and the best goodness for the calling method
    return best_merge


def _get_all_merges(routing_table):
    """ Get possible sets of entries to merge.

    :param list(Entry) routing_table: Routing entries to be merged.
    :rtype: iterable(_Merge)
    """
    # Memorise entries that have been considered as part of a merge
    considered_entries = set()

    for i, entry in enumerate(routing_table):
        # If we've already considered this entry then skip
        if i in considered_entries:
            continue

        # Construct a merge by including other routing table entries below this
        # one which have equivalent routes.
        merge = {i}
        merge.update(
            j for j, other_entry in enumerate(routing_table[i+1:], start=i+1)
            if entry.spinnaker_route == other_entry.spinnaker_route
        )

        # Mark all these entries as considered
        considered_entries.update(merge)

        # If the merge contains multiple entries then yield it
        if len(merge) > 1:
            yield _Merge(routing_table, merge)


def _get_insertion_index(routing_table, generality):
    """ Determine the index in the routing table where a new entry should be
        inserted.

    :param list(Entry) routing_table: Routing entries to be merged.
    :param int generality:
    """
    # We insert before blocks of equivalent generality, so decrement the given
    # generality.
    generality -= 1

    # Wrapper for _get_generality which accepts a routing entry
    def gg(entry):
        return get_generality(entry.key, entry.mask)

    # Perform a binary search through the routing table
    bottom = 0
    top = len(routing_table)
    pos = (top - bottom) // 2

    pg = gg(routing_table[pos])
    while pg != generality and bottom < pos < top:
        if pg < generality:
            bottom = pos  # Move up
        else:  # pg > generality
            top = pos  # Move down

        # Compute a new position
        pos = bottom + (top - bottom) // 2
        pg = gg(routing_table[pos])

    while (pos < len(routing_table) and
           gg(routing_table[pos]) <= generality):
        pos += 1

    return pos


class _Merge(object):
    """Represents a potential merge of routing table entries. """

    _slots__ = [
        # Reference to the routing table against which the merge is defined.
        # list(Entry)
        "routing_table",
        # Indices of entries in the routing table which are included in this
        #    merge.
        # set(int)
        "entries",
        # Key and mask pair generated by this merge.
        # int
        "key",
        # int
        "mask",
        # Number of ``X``\ s in the key - mask pair generated by this merge.  # noqa W605
        # int
        "generality",
        # Measure of how "good" this merge is
        # int
        "goodness",
        # Where in the routing table the entry generated would need to be
        #     inserted.
        # int
        "insertion_index",
        "defaultable"]

    def __init__(self, routing_table, entries=tuple()):
        """
        :param list(~pacman.operations.router_compressors.Entry) routing_table:
        :param set(int) entries:
        """
        # Generate the new key, mask and sources
        any_ones = 0x00000000  # Wherever there is a 1 in *any* of the keys
        all_ones = FULL_MASK  # ... 1 in *all* of the keys
        all_selected = FULL_MASK  # ... 1 in *all* of the masks
        self.defaultable = True

        for i in entries:
            # Get the entry
            entry = routing_table[i]

            # Update the values
            any_ones |= entry.key
            all_ones &= entry.key
            all_selected &= entry.mask
            self.defaultable = self.defaultable and entry.defaultable

        # Compute the new mask, key and generality
        any_zeros = ~all_ones
        new_xs = any_ones ^ any_zeros
        self.mask = all_selected & new_xs  # Combine existing and new Xs
        self.key = all_ones & self.mask

        self.generality = get_generality(self.key, self.mask)
        self.insertion_index = _get_insertion_index(
            routing_table, self.generality)

        # Compute the goodness of the merge
        self.goodness = len(entries) - 1
        self.routing_table = routing_table
        self.entries = frozenset(entries)

    def apply(self, aliases):
        """
        Apply the merge to the routing table it is defined against and get a
        new routing table and alias dictionary.

        :param aliases:
            Dictionary of which keys and masks in the routing table are
            combinations of other (now removed) keys and masks; this allows us
            to consider only the keys and masks the user actually cares about
            when determining if inserting a new entry will break the
            correctness of the table. This should be supplied when using this
            method to update an already minimised table.
        :type aliases: dict(tuple(int, int), set(tuple(int, int))
        :return:
<<<<<<< HEAD
            Nnew routing table, and a new aliases dictionary.
=======
            new routing table, new aliases dictionary
>>>>>>> 2c604f0a
        :rtype: tuple(list(RoutingTableEntry),
            dict(tuple(int,int), set(tuple(int,int))))
        """
        # Create a new routing table of the correct size
        new_size = len(self.routing_table) - len(self.entries) + 1
        new_table = [None for _ in range(new_size)]

        # Create a copy of the aliases dictionary
        aliases = dict(aliases)

        # Get the new entry
        new_entry = Entry(
            spinnaker_route=self.routing_table[
                next(iter(self.entries))].spinnaker_route,
            key=self.key, mask=self.mask, defaultable=self.defaultable
        )
        aliases[(self.key, self.mask)] = our_aliases = set([])

        # Iterate through the old table copying entries acrosss
        insert = 0
        for i, entry in enumerate(self.routing_table):
            # If this is the insertion point then insert
            if i == self.insertion_index:
                new_table[insert] = new_entry
                insert += 1

            if i not in self.entries:
                # If this entry isn't to be removed then copy it across to the
                # new table.
                new_table[insert] = entry
                insert += 1
            else:
                # If this entry is to be removed then add it to the aliases
                # dictionary.
                km = (entry.key, entry.mask)
                our_aliases.update(aliases.pop(km, {km}))

        # If inserting beyond the end of the old table then insert at the end
        # of the new table.
        if self.insertion_index == len(self.routing_table):
            new_table[insert] = new_entry

        return new_table, aliases


def _refine_merge(merge, aliases, min_goodness):
    """ Remove entries from a merge to generate a valid merge which may be\
        applied to the routing table.

    :param _Merge merge: Initial merge to refine.
    :param aliases:
        Dictionary of which keys and masks in the routing table are
        combinations of other (now removed) keys and masks; this allows us to
        consider only the keys and masks the user actually cares about when
        determining if inserting a new entry will break the correctness of the
        table. This should be supplied when using this method to update an
        already minimised table.
    :type aliases: dict(tuple(int, int), set(tuple(int, int))
    :param int min_goodness:
        Reject merges which are worse than the minimum goodness.
    :return: Valid merge which may be applied to the routing table
    :rtype: _Merge
    """
    # Perform the down-check
    merge = _refine_downcheck(merge, aliases, min_goodness)

    # If the merge is still sufficiently good then continue to refine it.
    if merge.goodness > min_goodness:
        # Perform the up-check
        merge, changed = _refine_upcheck(merge, min_goodness)

        if changed and merge.goodness > min_goodness:
            # If the up-check removed any entries we need to re-perform the
            # down-check; but we do not need to re-perform the up-check as the
            # down check can only move the resultant merge nearer the top of
            # the routing table.
            merge = _refine_downcheck(merge, aliases, min_goodness)

    return merge


def _refine_upcheck(merge, min_goodness):
    """
    Remove from the merge any entries which would be covered by entries
    between their current position and the merge insertion position.

    For example, the third entry of::

        0011 -> N
        0100 -> N
        1000 -> N
        X000 -> NE

    Cannot be merged with the first two entries because that would generate the
    new entry ``XXXX`` which would move ``1000`` below the entry with the
    key-mask pair of ``X000``, which would cover it.

    :param _Merge merge:
    :param int min_goodness:
    :return:
        New merge with entries possibly removed. If the goodness of the merge
        ever drops below `min_goodness` then an empty merge will be returned.
        (bool) If the merge has been changed at all
    :rtype: tuple(_Merge, bool)
    """
    # Remove any entries which would be covered by entries above the merge
    # position.
    changed = False
    for i in sorted(merge.entries, reverse=True):
        # Get all the entries that are between the entry we're looking at the
        # insertion index of the proposed merged index. If this entry would be
        # covered up by any of them then we remove it from the merge.
        entry = merge.routing_table[i]
        key, mask = entry.key, entry.mask
        if any(intersect(key, mask, other.key, other.mask) for other in
               merge.routing_table[i+1:merge.insertion_index]):
            # The entry would be partially or wholly covered by another entry,
            # remove it from the merge and return a new merge.
            merge = _Merge(merge.routing_table, merge.entries - {i})
            changed = True

            # Check if the merge is sufficiently good
            if merge.goodness <= min_goodness:
                merge = _Merge(merge.routing_table)  # Replace with empty merge
                break

    # Return the final merge
    return merge, changed


def _refine_downcheck(merge, aliases, min_goodness):
    """
    Prune the merge to avoid it covering up any entries which are below the
    merge insertion position.

    For example, in the (non-orthogonal) table::

        00001 -> N S
        00011 -> N S
        00100 -> N S
        00X00 -> N S
        XX1XX -> 3 5

    Merging the first four entries would generate the new key-mask ``00XXX``
    which would be inserted above the entry with the key-mask ``XX1XX``.
    However ``00XXX`` would stop the key ``00110`` from reaching its correct
    route, that is ``00110`` would be covered by ``00XXX``. To avoid this one
    could just abandon the merge entirely, but a better solution is to attempt
    to reduce the merge such that it no longer covers any entries below it.

    To do this we first identify the bits that ARE ``X`` s in the merged
    key-mask but which are NOT ``X`` s in the entry that we're covering. For
    this example this is the 3rd bit. We then look to remove from the merge any
    entries which are either ``X`` s in this position OR have the same value as
    in this bit as the aliased entry. As the 4th entry in the table has an
    ``X`` in this position we remove it, and as the 3rd entry has a ``1`` we
    also remove it.  For this example we would then consider merging only the
    first two entries, leading to a new key-mask pair of ``000X1`` which can be
    safely inserted between ``00X00`` and ``XX1XX``::

        00100 -> N S
        00X00 -> N S
        000X1 -> N S
        XX1XX -> 3 5

    :param _Merge merge:
    :param aliases:
    :type aliases: dict(tuple(int, int), set(tuple(int, int))
    :param int min_goodness:
    :return:
        New merge with entries possibly removed. If the goodness of the merge
        ever drops below `min_goodness` then an empty merge will be returned.
    :rtype: _Merge
    """
    # Operation
    # ---------
    # While the merge is still better than `min_goodness` we determine which
    # entries below it in the table it covers. For each of these covered
    # entries we find which bits are Xs in the merged entry and are NOT Xs in
    # the covered entry.
    #
    # For example:
    #
    #     Merged entry:      ...0XXX1...
    #     Covered entry:     ...010XX...
    #     Bits of interest:      ^^
    #     Label used below:      mn
    #
    # NOTE:
    #   The covered entry may be of lower generality than the prospective
    #   merged entry if it is contained within the aliases dictionary (e.g.,
    #   ...010XX... may be part of
    #   ``aliases = {...XXXXX...: {..., ...010XX..., ...}, ...})``
    #
    # In this case there are 2 bits of interest highlighted. These are bits in
    # the merge entry whose value can be set (by removing entries from the
    # merge) to avoid covering the covered entry. Whenever we have multiple
    # covered entries we care only about the entries with the fewest number of
    # ``settable`` bits because these most constrain which entries we may
    # remove from the merge to avoid covering up the lower entry.
    #
    # NOTE:
    #   * If there is only 1 ``settable`` bit then we are very constrained in
    #     terms of which entries must be removed from the merge to avoid
    #     covering a lower entry.
    #   * If there are no ``settable`` bits then we cannot possibly avoid
    #     covering the lower entry - the only correct action is to return an
    #     empty merge.
    #
    # Assuming that there were no covered entries without any ``settable`` bits
    # (that is ``stringency > 0``) then ``bits_and_vals`` contains pairs of
    # bits and boolean values which indicate which values need to be removed
    # from which bit positions to avoid covering up lower entries. If the
    # example above were the only covered entry then ``bits_and_vals`` would
    # contain ``(m, True)`` to indicate that all entries containing Xs or 1s in
    # the left-most bit of interest could be removed to avoid the covered entry
    # and ``(n, False)`` to indicate that all entries containing Xs or 0s in
    # the right-most bit of interest could be removed to avoid covering the
    # entry.
    #
    # NOTE:
    #   ``bits_and_vals`` consists of a set of options (e.g., we *could* remove
    #   all entries with Xs or 1s in bit ``m`` *or* we could remove all entries
    #   with Xs or 0s in bit ``n``, either would resolve the above covering).
    #
    # To determine which course of action to take we build a dictionary mapping
    # each of the pairs in ``bits_and_vals`` to the entries that would need to
    # be removed to "set" that bit in the merged entry. For example, we might
    # end up with:
    #
    #     options = {(m, True): {1, 4, 5},
    #                (n, False): {3, 7}}
    #
    # Indicating that we'd need to remove entries 1, 4 and 5 from the merge to
    # "set" the mth bit of the merged to 0 or that we'd need to remove entries
    # 3 and 7 to set the nth bit of the merged entry to set the nth bit to 1.
    #
    # NOTE:
    #   The boolean part of the pair indicates which value needs to be removed
    #   (True -> remove all 1s and Xs; False -> remove all 0s and Xs). If all
    #   Xs and 1s in a given bit position are removed from a merge then the
    #   merged entry is guaranteed to have a 0 in the bit position. Vice-versa
    #   removing all Xs and 0s in a given bit position from a merge will result
    #   in a merged entry with a 1 in that position.
    #
    # As we want to make our merges as large as possible we select the smallest
    # set of entries to remove from the merge from ``options``.
    #
    # The whole process is then repeated since:
    #   * we ignored covered entries with more ``settable`` bits there may
    #     still be covered entries below the merged entry
    #   * after removing entries from the merge the merged entry is of lower
    #     generality and is therefore nearer the top of the table so new
    #     entries may be have become covered

    # Set of bit positions
    all_bits = tuple(1 << i for i in range(32))

    # While the merge is still worth considering continue to perform the
    # down-check.
    while merge.goodness > min_goodness:
        covered = list(_get_covered_keys_and_masks(merge, aliases))

        # If there are no covered entries (the merge is valid) then break out
        # of the loop.
        if not covered:
            break

        # For each covered entry work out which bits in the key-mask pair which
        # are not Xs are not covered by Xs in the merge key-mask pair. Only
        # keep track of the entries which have the fewest bits that we could
        # set.
        most_stringent = 33  # Not at all stringent
        bits_and_vals = set()
        for key, mask in covered:
            # Get the bit positions where there ISN'T an X in the covered entry
            # but there IS an X in the merged entry.
            settable = mask & ~merge.mask

            # Count the number of settable bits, if this is a more stringent
            # constraint than the previous constraint then ensure that we
            # record the new stringency and store which bits we need to set to
            # meet the constraint.
            n_settable = sum(1 for bit in all_bits if bit & settable)
            if n_settable <= most_stringent:
                if n_settable < most_stringent:
                    most_stringent = n_settable
                    bits_and_vals = set()

                # Add this settable mask and the required values to the
                # settables list.
                bits_and_vals.update((bit, not (key & bit)) for bit in
                                     all_bits if bit & settable)

        if most_stringent == 0:
            # If are there any instances where we could not possibly change a
            # bit to avoid aliasing an entry we'll return an empty merge and
            # give up.
            merge = _Merge(merge.routing_table, set())
            break
        else:
            # Get the smallest number of entries to remove to modify the
            # resultant key-mask to avoid covering a lower entry. Prefer to
            # modify more significant bits of the key mask.
            remove = set()  # Entries to remove
            for bit, val in sorted(bits_and_vals, reverse=True):
                working_remove = set()  # Holder for working remove set

                for i in merge.entries:
                    entry = merge.routing_table[i]

                    if ((not entry.mask & bit) or
                            (bool(entry.key & bit) is (not val))):
                        # If the entry has an X in this position then it will
                        # need to be removed regardless of whether we want to
                        # set a 0 or a 1 in this position, likewise it will
                        # need to be removed if it is a 0 and we want a 1 or
                        # vice-versa.
                        working_remove.add(i)

                # If the current remove set is empty or the new remove set is
                # smaller update the remove set.
                if not remove or len(working_remove) < len(remove):
                    remove = working_remove

            # Remove the selected entries from the merge
            merge = _Merge(merge.routing_table, merge.entries - remove)
    else:
        # NOTE: If there are no covered entries, that is, if the merge is
        # better than min goodness AND valid this `else` clause is not reached.
        # Ensure than an empty merge is returned if the above loop was aborted
        # early with a non-empty merge.
        merge = _Merge(merge.routing_table, set())

    return merge


def _get_covered_keys_and_masks(merge, aliases):
    """
    Get keys and masks which would be covered by the entry resulting from
    the merge.

    :param _Merge merge:
    :param aliases: {(key, mask): {(key, mask), ...}, ...}
        Map of key-mask pairs to the sets of key-mask pairs that they actually
        represent.
    :type aliases: dict(tuple(int, int), set(tuple(int, int))
    :return: (key, mask)
        Pairs of keys and masks which would be covered if the given `merge`
        were to be applied to the routing table.
    :rtype: iterable(tuple(int,int))
    """
    # For every entry in the table below the insertion index see which keys
    # and masks would overlap with the key and mask of the merged entry.
    for entry in merge.routing_table[merge.insertion_index:]:
        key_mask = (entry.key, entry.mask)
        keys_masks = aliases.get(key_mask, [key_mask])

        for key, mask in keys_masks:
            if intersect(merge.key, merge.mask, key, mask):
                yield key, mask<|MERGE_RESOLUTION|>--- conflicted
+++ resolved
@@ -13,143 +13,8 @@
 # You should have received a copy of the GNU General Public License
 # along with this program.  If not, see <http://www.gnu.org/licenses/>.
 
-<<<<<<< HEAD
-"""
-Ordered Covering
-================
-
-An novel algorithm for the minimisation of SpiNNaker's multicast routing tables
-devised by Andrew Mundy.
-
-Background
-----------
-
-SpiNNaker routing tables consist of entries made up of a 32-bit key, a 32-bit
-mask and a 24-bit route value. The key and mask of every entry act as a sieve
-for the keys found on incoming multicast packets. Each bit of the key-mask pair
-can be considered as matching 0, 1 or 2 values in the same bit of a multicast
-packet key:
-
- =====   =====   ==================   =======
- Key     Mask    Matches Key Values   Written
- =====   =====   ==================   =======
- ``0``   ``0``   ``0`` or ``1``       ``X``
- ``0``   ``1``   ``0``                ``0``
- ``1``   ``1``   ``1``                ``1``
- ``1``   ``0``   Nothing              ``!``
- =====   =====   ==================   =======
-
-If a packet matches the key-mask of an entry then the packet is transmitted to
-the cores and links indicated by the route field.
-
-For example, if the table were:
-
- ========  ========  =================
- Key       Mask      Route
- ========  ========  =================
- ``0000``  ``1111``  North, North East
- ``0111``  ``0111``  South
- ========  ========  =================
-
-Which, from now on, will be written as::
-
-    0000 -> N NE
-    X111 -> S
-
-Then any packets with the key ``0000`` would be sent out of the north and
-north-east links. Any packets with the keys ``0111`` or ``1111`` would be sent
-out of the south link only.
-
-Entries in table are ordered, with entries at the top of the table having
-higher priority than those lower down the table. Only the highest priority
-entry which matches a packet is used. If, for example, the table were::
-
-    0000 -> N NE
-    1111 -> 1 2
-    X111 -> S
-
-Then packets with the keys ``0000`` and ``0111`` would be treated as before.
-However, packets with the key ``1111`` would be sent to cores 1 and 2 as only
-the higher priority entry has effect.
-
-Merging routing table entries
------------------------------
-
-Routing tables can be minimised by merging together entries with equivalent
-routes. This is done by creating a new key-mask pair with an ``X`` wherever the
-key-mask pairs of any of the original entries differed.
-
-For example, merging of the entries::
-
-    0000 -> N
-    0001 -> N
-
-Would lead to the new entry:
-
-    000X -> N
-
-Which would match any of the keys matched by the original entries but no more.
-In contrast the merge of ``0001`` and ``0010`` would generate the new entry
-``00XX`` which would match keys matched by either of the original entries but
-also ``0000`` and ``0011``.
-
-Clearly, if we are to attempt to minimise tables such as::
-
-    0001 -> N
-    0010 -> N
-    0000 -> S, SE
-    0011 -> SE
-
-We need a set of rules for:
-
- 1. Where merged entries are to be inserted into the table
- 2. Which merges are allowed
-
-"Ordered Covering"
-------------------
-
-The algorithm implemented here, "Ordered Covering", provides the following
-rule:
-
- * The only merges allowed are those which:
-
-   a) would not cause one of the entries in the merge to be "hidden" below
-      an entry of lesser generality than the merged entry but which matched
-      any of the same keys. For example, merging ``0010`` and ``0001`` would
-      not be allowed if the new entry would be placed below the existing
-      entry ``000X`` as this would "hide" ``0001``.
-   b) would not cause an entry "contained" within an entry of higher
-      generality to be hidden by the insertion of a new entry. For example, if
-      the entry ``XXXX`` had been formed by merging the entries ``0011`` and
-      ``1100`` then merging of the entries ``1101`` and ``1110`` would not be
-      allowed as it would cause the entry ``11XX`` to be inserted above
-      ``XXXX`` in the table and would hide ``1100``.
-
-Following these rules ensures that the minimised table will be functionally
-equivalent to the original table provided that the original table was invariant
-under reordering OR was provided in increasing order of generality.
-
-As a heuristic:
-
- * Routing tables are to be kept sorted in increasing order of "generality",
-   that is the number of ``X``s in the entry. An entry with the key-mask pair
-   ``00XX`` must be placed below any entries with fewer ``X``s in their
-   key-mask pairs (e.g., below ``0000`` and ``000X``).
-
-   a) New entries must also be inserted below any entries of the same
-      generality. If ``XX00`` were already present in the table the new entry
-      ``0XX0`` must be inserted below it.
-
-based on
-https://github.com/project-rig/rig/blob/master/rig/routing_table/ordered_covering.py
-"""
 from spinn_utilities.timer import Timer
 from pacman.exceptions import MinimisationFailedError
-=======
-from pacman.operations.router_compressors import Entry
-from pacman.exceptions import MinimisationFailedError
-from .remove_default_routes import remove_default_routes
->>>>>>> 2c604f0a
 from pacman.utilities.constants import FULL_MASK
 from pacman.operations.router_compressors import Entry
 from .remove_default_routes import remove_default_routes
@@ -159,13 +24,8 @@
 def minimise(
         routing_table, target_length, use_timer_cut_off=False,
         time_to_run_for_before_raising_exception=None):
-<<<<<<< HEAD
     """ Reduce the size of a routing table by merging together entries where\
         possible and by removing any remaining default routes.
-=======
-    """Reduce the size of a routing table by merging together entries where \
-    possible and by removing any remaining default routes.
->>>>>>> 2c604f0a
 
     .. warning::
 
@@ -188,22 +48,12 @@
         halt once either this target is reached or no further minimisation is
         possible. If ``None`` then the table will be made as small as possible.
     :type target_length: int or None
-<<<<<<< HEAD
-    :param use_timer_cut_off: Boolean flag for timing cutoff to be used.
-    :type use_timer_cut_off: bool
-    :param time_to_run_for_before_raising_exception: The time to run for
-        in seconds before raising an exception
-    :type time_to_run_for_before_raising_exception: int or None
-    :return: the new routing table
-    :rtype: list(~pacman.operations.router_compressors.Entry)
-=======
     :param bool use_timer_cut_off: flag for timing cutoff to be used.
     :param time_to_run_for_before_raising_exception:
         The time to run for in seconds before raising an exception
     :type time_to_run_for_before_raising_exception: int or None
     :return: The compressed table entries
-    :rtype: list(Entry)
->>>>>>> 2c604f0a
+    :rtype: list(~pacman.operations.router_compressors.Entry)
     :raises MinimisationFailedError:
         If the smallest table that can be produced is larger than
         ``target_length``.
@@ -255,14 +105,9 @@
         be minimised to be smaller than `target_length` and `target_length` is
         not None. If True then a table will be returned regardless of the size
         of the final table.
-<<<<<<< HEAD
     :return: new routing table entries, and a new aliases dictionary.
     :rtype: tuple(list(~pacman.operations.router_compressors.Entry),
         dict(tuple(int,int), set(tuple(int,int))))
-=======
-    :return: new routing table, A new aliases dictionary.
-    :rtype: tuple(list(Entry), dict(tuple(int,int), set(tuple(int,int))))
->>>>>>> 2c604f0a
     :raises MinimisationFailedError:
         If the smallest table that can be produced is larger than
         ``target_length``.
@@ -518,11 +363,7 @@
             method to update an already minimised table.
         :type aliases: dict(tuple(int, int), set(tuple(int, int))
         :return:
-<<<<<<< HEAD
-            Nnew routing table, and a new aliases dictionary.
-=======
-            new routing table, new aliases dictionary
->>>>>>> 2c604f0a
+            New routing table, and a new aliases dictionary.
         :rtype: tuple(list(RoutingTableEntry),
             dict(tuple(int,int), set(tuple(int,int))))
         """
