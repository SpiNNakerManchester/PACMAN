--- conflicted
+++ resolved
@@ -65,14 +65,9 @@
                         n_entries))
         return tables
 
-<<<<<<< HEAD
-    def _merge_routes(self, router_table, previous_masks):
-        merged_routes = \
-            CompressedMulticastRoutingTable(router_table.x, router_table.y)
-=======
     def _merge_routes(self, router_table):
-        merged_routes = MulticastRoutingTable(router_table.x, router_table.y)
->>>>>>> cf1b717e
+        merged_routes = CompressedMulticastRoutingTable(
+            router_table.x, router_table.y)
 
         # Order the routes by key
         entries = sorted(
