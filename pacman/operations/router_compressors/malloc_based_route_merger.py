# Copyright (c) 2017-2019 The University of Manchester
#
# This program is free software: you can redistribute it and/or modify
# it under the terms of the GNU General Public License as published by
# the Free Software Foundation, either version 3 of the License, or
# (at your option) any later version.
#
# This program is distributed in the hope that it will be useful,
# but WITHOUT ANY WARRANTY; without even the implied warranty of
# MERCHANTABILITY or FITNESS FOR A PARTICULAR PURPOSE.  See the
# GNU General Public License for more details.
#
# You should have received a copy of the GNU General Public License
# along with this program.  If not, see <http://www.gnu.org/licenses/>.
<<<<<<< HEAD


from pacman.model.routing_tables.compressed_multicast_routing_table import \
    CompressedMulticastRoutingTable
=======
from pacman.utilities.constants import FULL_MASK
>>>>>>> 097a5efd
from spinn_utilities.progress_bar import ProgressBar
from spinn_machine import MulticastRoutingEntry
from pacman.model.routing_tables import MulticastRoutingTables
from pacman.exceptions import PacmanRoutingException


class MallocBasedRouteMerger(object):
    """ Routing table entry merging function, that merges based off a\
        malloc memory style.
    """

    __slots__ = []

    def __call__(self, router_tables):
        tables = MulticastRoutingTables()

        progress = ProgressBar(
            len(router_tables.routing_tables) * 2,
            "Compressing Routing Tables")

        # Create all masks without holes
        allowed_masks = [FULL_MASK - ((2 ** i) - 1) for i in range(33)]

        # Check that none of the masks have "holes" e.g. 0xFFFF0FFF has a hole
        for router_table in router_tables.routing_tables:
            for entry in router_table.multicast_routing_entries:
                if entry.mask not in allowed_masks:
                    raise PacmanRoutingException(
                        "Only masks without holes are allowed in tables for"
                        " MallocBasedRouteMerger (disallowed mask={})".format(
                            hex(entry.mask)))

        for router_table in progress.over(router_tables.routing_tables):
            new_table = self._merge_routes(router_table)
            tables.add_routing_table(new_table)
            n_entries = len([
                entry for entry in new_table.multicast_routing_entries
                if not entry.defaultable])
            print("Reduced from {} to {}".format(
                len(router_table.multicast_routing_entries),
                n_entries))
            if n_entries > 1023:
                raise PacmanRoutingException(
                    "Cannot make table small enough: {} entries".format(
                        n_entries))
        return tables

    def _merge_routes(self, router_table):
        merged_routes = CompressedMulticastRoutingTable(
            router_table.x, router_table.y)

        # Order the routes by key
        entries = sorted(
            router_table.multicast_routing_entries,
            key=lambda entry: entry.routing_entry_key)

        # Find adjacent entries that can be merged
        pos = 0
        last_key_added = 0
        while pos < len(entries):
            links = entries[pos].link_ids
            processors = entries[pos].processor_ids
            next_pos = pos + 1

            # Keep going until routes are not the same or too many keys are
            # generated
            base_key = int(entries[pos].routing_entry_key)
            while (next_pos < len(entries) and
                    entries[next_pos].link_ids == links and
                    entries[next_pos].processor_ids == processors and
                    (base_key & entries[next_pos].routing_entry_key) >
                    last_key_added):
                base_key = (
                    base_key & entries[next_pos].routing_entry_key)
                next_pos += 1
            next_pos -= 1

            # print("Pre decision", hex(base_key))

            # If there is something to merge, merge it if possible
            merge_done = False
            if next_pos != pos:

                # print("At merge, base_key =", hex(base_key))

                # Find the next nearest power of 2 to the number of keys
                # that will be covered
                last_key = (
                    entries[next_pos].routing_entry_key +
                    (~entries[next_pos].mask & FULL_MASK))
                n_keys = (1 << (last_key - base_key).bit_length()) - 1
                n_keys_mask = ~n_keys & FULL_MASK
                base_key = base_key & n_keys_mask
                if ((base_key + n_keys) >= last_key and
                        base_key > last_key_added and
                        (next_pos + 1 >= len(entries) or
                         entries[pos].routing_entry_key + n_keys <
                         entries[next_pos + 1].routing_entry_key)):
                    last_key_added = base_key + n_keys
                    merged_routes.add_multicast_routing_entry(
                        MulticastRoutingEntry(
                            int(base_key), n_keys_mask,
                            processors, links, defaultable=False))
                    pos = next_pos
                    merge_done = True

            if not merge_done:
                merged_routes.add_multicast_routing_entry(entries[pos])
                last_key_added = (
                    entries[pos].routing_entry_key +
                    (~entries[pos].mask & FULL_MASK))
            pos += 1

        return merged_routes<|MERGE_RESOLUTION|>--- conflicted
+++ resolved
@@ -12,14 +12,11 @@
 #
 # You should have received a copy of the GNU General Public License
 # along with this program.  If not, see <http://www.gnu.org/licenses/>.
-<<<<<<< HEAD
 
 
 from pacman.model.routing_tables.compressed_multicast_routing_table import \
     CompressedMulticastRoutingTable
-=======
 from pacman.utilities.constants import FULL_MASK
->>>>>>> 097a5efd
 from spinn_utilities.progress_bar import ProgressBar
 from spinn_machine import MulticastRoutingEntry
 from pacman.model.routing_tables import MulticastRoutingTables
