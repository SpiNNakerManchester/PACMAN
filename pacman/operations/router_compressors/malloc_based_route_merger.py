--- conflicted
+++ resolved
@@ -13,13 +13,9 @@
 # You should have received a copy of the GNU General Public License
 # along with this program.  If not, see <http://www.gnu.org/licenses/>.
 
-<<<<<<< HEAD
-import math
 
 from pacman.model.routing_tables.compressed_multicast_routing_table import \
     CompressedMulticastRoutingTable
-=======
->>>>>>> b36193ba
 from spinn_utilities.progress_bar import ProgressBar
 from spinn_machine import MulticastRoutingEntry
 from pacman.model.routing_tables import MulticastRoutingTables
