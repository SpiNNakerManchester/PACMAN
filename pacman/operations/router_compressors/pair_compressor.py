--- conflicted
+++ resolved
@@ -29,12 +29,8 @@
     :rtype: MulticastRoutingTables
     """
     compressor = _PairCompressor(ordered, accept_overflow)
-<<<<<<< HEAD
+    # pylint:disable=protected-access
     compressed = compressor._run()
-=======
-    # pylint:disable=protected-access
-    compressed = compressor._run(router_tables)
->>>>>>> 4960853e
     # TODO currenly normal pari compressor does not verify lengths
     if verify:
         verify_lengths(compressed)
