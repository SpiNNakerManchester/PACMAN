# Copyright (c) 2017 The University of Manchester
#
# Licensed under the Apache License, Version 2.0 (the "License");
# you may not use this file except in compliance with the License.
# You may obtain a copy of the License at
#
#     https://www.apache.org/licenses/LICENSE-2.0
#
# Unless required by applicable law or agreed to in writing, software
# distributed under the License is distributed on an "AS IS" BASIS,
# WITHOUT WARRANTIES OR CONDITIONS OF ANY KIND, either express or implied.
# See the License for the specific language governing permissions and
# limitations under the License.
<<<<<<< HEAD
=======

>>>>>>> d49ffca3
import functools
from typing import List, Tuple, cast
from spinn_machine import MulticastRoutingEntry
from pacman.data import PacmanDataView
from pacman.exceptions import PacmanElementAllocationException
from pacman.model.routing_tables import (
    MulticastRoutingTables, AbstractMulticastRoutingTable)
from .abstract_compressor import AbstractCompressor
<<<<<<< HEAD
from .entry import RTEntry
from pacman.model.routing_tables import (
    MulticastRoutingTables, AbstractMulticastRoutingTable)
=======
from .rt_entry import RTEntry
>>>>>>> d49ffca3


def pair_compressor(
        ordered: bool = True, accept_overflow: bool = False,
<<<<<<< HEAD
        verify: bool = False):
=======
        verify: bool = False, c_sort=False):
>>>>>>> d49ffca3
    """
    :param bool accept_overflow:
        A flag which should only be used in testing to stop raising an
        exception if result is too big
    :param bool verify: If set to true will verify the length before returning
    :param bool c_sort: If set will use the slower quicksort as it is
        implemented in c/ on cores
    :rtype: MulticastRoutingTables
    """
<<<<<<< HEAD
    compressor = _PairCompressor(ordered, accept_overflow)
=======
    compressor = _PairCompressor(ordered, accept_overflow, c_sort)
>>>>>>> d49ffca3
    compressed = compressor.compress_all_tables()
    # TODO currently normal pair compressor does not verify lengths
    if verify:
        verify_lengths(compressed)
    return compressed


def verify_lengths(compressed: MulticastRoutingTables):
    """
    :param MulticastRoutingTables compressed:
    :raises PacmanElementAllocationException:
        if the compressed table won't fit
    """
    problems = ""
    for table in compressed:
        chip = PacmanDataView.get_chip_at(table.x, table.y)
        n_entries = chip.router.n_available_multicast_entries
        if table.number_of_entries > n_entries:
            problems += f"(x:{table.x},y:{table.y})={table.number_of_entries} "
    if len(problems) > 0:
        raise PacmanElementAllocationException(
            "The routing table after compression will still not fit"
            f" within the machines router: {problems}")


class _PairCompressor(AbstractCompressor):
    """
    Routing Table compressor based on brute force.
    Finds mergable pairs to replace.

    This algorithm assumes unordered routing tables and returns
    a possibly ordered routing tables. If unordered it can be used
    as a precompressor for another that makes use of order.

    In the simplest format the algorithm is:

    #. For every pair of entries in the table

       #. If they have the same spinnaker_route

          #. Create a merged entry
          #. Check that does not intersect any entry with a different route

             #. Remove the two original entries
             #. Add the merged entry
             #. Start over

    A slightly optimised algorithm is:

    #. Split the entries into buckets based on spinnaker route
    #. Process the buckets one at a time

       #. For each entry in the buckets

          #. For each other entry in the bucket

             #. Create a merge entry
             #. Make sure there is no clash with an entry in another bucket
             #. Replace the two entries and add the merge
             #. Start the bucket over

          #. If no merge found move the entry from the bucket to the result\
             list

       #. When the bucket is empty the result list becomes the bucket

    A farther optimisation is to do the whole thing in place in a single list:

    #. Step 1 is sort the list by route in place
    #. Step 2 do the compression route by route using indexes into the array

       #. The array is split into 6 parts.

          #. 0 to _previous_pointer(-1): \
            Entries in buckets that have already been compressed
          #. _previous_pointer to _write_pointer(-1): \
            Finished entries for the current bucket
          #. _write_pointer to left(-1): \
            Unused space due to previous merges
          #. left to right: \
            Not yet finished entries from the current bucket
          #. right(+ 1) to _remaining_index(-1): \
            Unused space due to previous merges
          #. _remaining_index to max_index(-1): \
            Entries in buckets not yet compressed

    #. Step 3 use only the entries up to _write_pointer(-1)

    A farther optimisation is to uses order.
    The entries are sorted by route frequency from low to high.
    The results are considered ordered so previous routes are not
    considered.

    The advantage is this allows all the entries from the most frequent
    route to be merged into a single entry. And the second most
    frequent only has to consider the most frequent routes.

    Step 1 requires the counting of the frequency of routes and the
    sorting the routes based on this frequency.
    The current tie break between routes with the same frequency is
    the route but this is arbitrary at the algorithm level.
    This code does not use a dictionary to keep the code the same as
    the C.

    Step 2 is change in that the previous entries
    (0 to _previous_pointer(-1)) are not considered for clash checking
    """

    __slots__ = (
        # A list of all entries which may be sorted
        #   of entries represented as (key, mask, defautible)
        "_all_entries",
        # flag ot use slower quicksort as it is implemented in c/ on cores
        "_c_sort",
        # The next index to write a merged/unmergable entry to
        "_write_index",
        # Inclusive index of last entry in the array (len in python)
        "_max_index",
        # Exclusive pointer to the end of the entries for previous buckets
        "_previous_index",
        # Inclusive index to the first entry for later buckets
        "_remaining_index",
        # C does not support dict so to get the histogram we use arrays
        # In python a dict implementation is only marginally faster so not used
        # to keep c and python code as similar as possible
        # List of the routes to match with the frequencies
        "_routes",
        # List of the frequencies. Match index for index with routes
        "_routes_frequency",
        # Number of unique routes found so far
        "_routes_count")

<<<<<<< HEAD
    def __init__(self, ordered: bool = True, accept_overflow: bool = False):
        super().__init__(ordered, accept_overflow)
        self._all_entries: List[RTEntry] = []
=======
    def __init__(self, ordered: bool = True, accept_overflow: bool = False,
                 c_sort: bool = False):
        super().__init__(ordered, accept_overflow)
        self._all_entries: List[RTEntry] = []
        self._c_sort = c_sort
>>>>>>> d49ffca3
        self._write_index = 0
        self._max_index = 0
        self._previous_index = 0
        self._remaining_index = 0
        self._routes: List[int] = []
        self._routes_frequency: List[int] = []
        self._routes_count = 0

    def _compare_entries(
            self, route_a_entry: RTEntry, route_b_entry: RTEntry) -> int:
<<<<<<< HEAD
=======
        """
        Compares two entries for sorting based on the frequency of each entry's
        SpiNNaker route.

        The assumption here is that self._routes has been sorted with the
        highest frequency at the top of the tables.

        So stop as soon as 1 of the routes is found.

        For two different routes but with the same frequency order is based on
        the (currently arbitrary) order they are in the self._routes table

        :param RTEntry route_a_entry:
        :param RTEntry route_b_entry:
        :return: ordering value (-1, 0, 1)
        :rtype: int
        """
        return self._compare_routes(route_a_entry.spinnaker_route,
                                    route_b_entry.spinnaker_route)

    def _compare_routes(self, route_a: int, route_b: int):
>>>>>>> d49ffca3
        """
        Compares two entries for sorting based on the frequency of each entry's
        SpiNNaker route.

        The assumption here is that self._routes has been sorted with the
        highest frequency at the top of the tables.

        So stop as soon as 1 of the routes is found.

        For two different routes but with the same frequency order is based on
        the (currently arbitrary) order they are in the self._routes table

        :param RTEntry route_a_entry:
        :param RTEntry route_b_entry:
        :return: ordering value (-1, 0, 1)
        :rtype: int
        """
        route_a = route_a_entry.spinnaker_route
        route_b = route_b_entry.spinnaker_route
        if route_a == route_b:
            return 0
        for i in range(self._routes_count):
            if self._routes[i] == route_a:
                return 1
            if self._routes[i] == route_b:
                return -1
        raise PacmanElementAllocationException("Sorting error")

<<<<<<< HEAD
=======
    def _three_way_partition_table(self, low: int, high: int):
        """
        Partitions the entries between low and high into three parts

        based on: https://en.wikipedia.org/wiki/Dutch_national_flag_problem

        :param int low: Inclusive Lowest index to consider
        :param int high: Inclusive Highest index to consider
        :return: (last_index of lower, last_index_of_middle)
        :rtype: tuple(int,int)
        """
        check = low + 1
        pivot = self._all_entries[low].spinnaker_route
        while check <= high:
            compare = self._compare_routes(
                self._all_entries[check].spinnaker_route, pivot)
            if compare < 0:
                temp = self._all_entries[low]
                self._all_entries[low] = self._all_entries[check]
                self._all_entries[check] = temp
                low += 1
                check += 1
            elif compare > 0:
                temp = self._all_entries[high]
                self._all_entries[high] = self._all_entries[check]
                self._all_entries[check] = temp
                high -= 1
            else:
                check += 1
        return low, check

    def _quicksort_table(self, low: int, high: int):
        """
        Sorts the entries in place based on frequency of their route

        :param int low: Inclusive lowest index to consider
        :param int high: Inclusive highest index to consider
        """
        if low < high:
            left, right = self._three_way_partition_table(low, high)
            self._quicksort_table(low, left - 1)
            self._quicksort_table(right, high)

    def _swap_routes(self, index_a: int, index_b: int):
        """
        Helper function to swap *both* the routes and routes frequency tables

        :param int index_a:
        :param int index_b:
        """
        temp = self._routes_frequency[index_a]
        self._routes_frequency[index_a] = self._routes_frequency[index_b]
        self._routes_frequency[index_b] = temp
        temp = self._routes[index_a]
        self._routes[index_a] = self._routes[index_b]
        self._routes[index_b] = temp

    def _three_way_partition_routes(
            self, low: int, high: int) -> Tuple[int, int]:
        """
        Partitions the routes and frequencies into three parts.

        based on: https://en.wikipedia.org/wiki/Dutch_national_flag_problem

        :param int low: Lowest index to consider
        :param int high: Highest index to consider
        :return: (last_index of lower, last_index_of_middle)
        :rtype: tuple(int,int)
        """
        check = low + 1
        pivot = self._routes_frequency[low]
        while check <= high:
            if self._routes_frequency[check] > pivot:
                self._swap_routes(low, check)
                low += 1
                check += 1
            elif self._routes_frequency[check] < pivot:
                self._swap_routes(high, check)
                high -= 1
            else:
                check += 1
        return low, check

    def _quicksort_routes(self, low: int, high: int):
        """
        Sorts the routes in place based on frequency.

        :param int low: Inclusive lowest index to consider
        :param int high: Inclusive highest index to consider
        """
        if low < high:
            left, right = self._three_way_partition_routes(low, high)
            self._quicksort_routes(low, left - 1)
            self._quicksort_routes(right, high)

>>>>>>> d49ffca3
    def _find_merge(self, left: int, index: int) -> bool:
        """
        Attempt to find a merge between the left entry and the index entry.

        Creates a merge and then checks it does not intersect with entries
        with different routes.

        If no intersect detected entry[left] is replaced with the merge

        :param int left: Index of entry to merge and replace if possible
        :param int index: Index of entry to merge with
        :return: True if and only if a merge was found and done
        :rtype: bool
        """
        m_key, m_mask, defaultable = self.merge(
            self._all_entries[left], self._all_entries[index])
        if not self.ordered:
            for check in range(self._previous_index):
                if self.intersect(
                        self._all_entries[check].key,
                        self._all_entries[check].mask,
                        m_key, m_mask):
                    return False
        for check in range(self._remaining_index, self._max_index + 1):
            if self.intersect(
                    self._all_entries[check].key,
                    self._all_entries[check].mask,
                    m_key, m_mask):
                return False
        self._all_entries[left] = RTEntry(
            m_key, m_mask, defaultable,
            self._all_entries[left].spinnaker_route)
        return True

    def _compress_by_route(self, left: int, right: int):
        """
        Compresses the entries between left and right.

        :param int left: Inclusive index of first entry to merge
        :param int right: Inclusive index of last entry to merge
        """
        while left < right:
            index = left + 1
            while index <= right:
                merged = self._find_merge(left, index)
                if merged:
                    self._all_entries[index] = self._all_entries[right]
                    # Setting None not needed but easier when debugging
                    # self._all_entries[right] = None
                    right -= 1
                    break

                index += 1
            if not merged:
                self._all_entries[self._write_index] = self._all_entries[left]
                self._write_index += 1
                left += 1
        if left == right:
            self._all_entries[self._write_index] = self._all_entries[left]
            # Setting None not needed but easier when debugging
            # if left != self._write_pointer:
            #    self._all_entries[left] = None
            self._write_index += 1

    def _update_frequency(self, entry: MulticastRoutingEntry):
        """
        :param ~spinn_machine.MulticastRoutingEntry entry:
        """
        route = entry.spinnaker_route
        for i in range(self._routes_count):
            if self._routes[i] == route:
                self._routes_frequency[i] += 1
                return
        self._routes[self._routes_count] = route
        self._routes_frequency[self._routes_count] = 1
        self._routes_count += 1

    def compress_table(
            self, router_table: AbstractMulticastRoutingTable
            ) -> List[RTEntry]:
        """
        Compresses all the entries for a single table.

        Compressed the entries for this unordered table
        returning a new table with possibly fewer entries

        The resulting table may be ordered or unordered depending on the
        value of ordered passed into the initialisation method.
        Ordered tables may be shorted than unordered ones.

        :param UnCompressedMulticastRoutingTable router_table:
            Original Routing table for a single chip
        :return: Compressed routing table for the same chip
        :rtype: list(RTEntry)
        """
        # Split the entries into buckets based on spinnaker_route
        self._all_entries = []
        self._routes_count = 0
        # Imitate creating fixed size arrays
        chip = PacmanDataView.get_chip_at(router_table.x, router_table.y)
        n_routes = chip.router.n_available_multicast_entries
        self._routes = n_routes * [0]
        self._routes_frequency = n_routes * [0]

        for entry in router_table.multicast_routing_entries:
            self._all_entries.append(
                RTEntry.from_MulticastRoutingEntry(entry))
            self._update_frequency(entry)

<<<<<<< HEAD
        # Use built-in sorting; much simpler
        self._routes_frequency, self._routes = cast(
            Tuple[List[int], List[int]],
            zip(*sorted(
                zip(self._routes_frequency, self._routes),
                key=lambda x: -x[0])))
        self._all_entries.sort(key=functools.cmp_to_key(self._compare_entries))
=======
        if self._c_sort:
            # emulate how it is done in C/ on cores
            self._quicksort_routes(0, self._routes_count - 1)
            self._quicksort_table(0, len(self._all_entries) - 1)

        else:
            # Use built-in sorting; much simpler
            self._routes_frequency, self._routes = cast(
                Tuple[List[int], List[int]],
                zip(*sorted(
                    zip(self._routes_frequency, self._routes),
                    key=lambda x: -x[0])))
            self._all_entries.sort(key=functools.cmp_to_key(
                self._compare_entries))
>>>>>>> d49ffca3

        self._write_index = 0
        self._max_index = len(self._all_entries) - 1
        self._previous_index = 0
        left = 0

        while left <= self._max_index:
            right = left
            while (right < len(self._all_entries) - 1 and
                   self._all_entries[right+1].spinnaker_route
                   == self._all_entries[left].spinnaker_route):
                right += 1
            self._remaining_index = right + 1
            self._compress_by_route(left, right)
            left = right + 1
            self._previous_index = self._write_index

        return self._all_entries[0:self._write_index]

    @staticmethod
    def intersect(key_a: int, mask_a: int, key_b: int, mask_b: int) -> bool:
        """
        Return if key-mask pairs intersect (i.e., would both match some of
        the same keys).

        For example, the key-mask pairs ``00XX`` and ``001X`` both match the
        keys ``0010`` and ``0011`` (i.e., they do intersect)::

            >>> intersect(0b0000, 0b1100, 0b0010, 0b1110)
            True

        But the key-mask pairs ``00XX`` and ``11XX`` do not match any of the
        same keys (i.e., they do not intersect)::

            >>> intersect(0b0000, 0b1100, 0b1100, 0b1100)
            False

        :param int key_a: The key of first key-mask pair
        :param int mask_a: The mask of first key-mask pair
        :param int key_b: The key of second key-mask pair
        :param int mask_b: The mask of second key-mask pair
        :return: True if the two key-mask pairs intersect otherwise False.
        :rtype: bool
        """
        return (key_a & mask_b) == (key_b & mask_a)

    def merge(self, entry1: RTEntry, entry2: RTEntry) -> Tuple[int, int, bool]:
        """
        Merges two entries/triples into one that covers both.

        The assumption is that they both have the same known spinnaker_route

        :param ~pacman.operations.router_compressors.RTEntry entry1:
            Key, Mask, defaultable from the first entry
        :param ~pacman.operations.router_compressors.RTEntry entry2:
            Key, Mask, defaultable from the second entry
        :return: Key, Mask, defaultable from merged entry
        :rtype: tuple(int, int, bool)
        """
        any_ones = entry1.key | entry2.key
        all_ones = entry1.key & entry2.key
        all_selected = entry1.mask & entry2.mask

        # Compute the new mask  and key
        any_zeros = ~all_ones
        new_xs = any_ones ^ any_zeros
        mask = all_selected & new_xs  # Combine existing and new Xs
        key = all_ones & mask
        return key, mask, entry1.defaultable and entry2.defaultable

    @property
    def ordered(self) -> bool:
        return self._ordered<|MERGE_RESOLUTION|>--- conflicted
+++ resolved
@@ -11,10 +11,7 @@
 # WITHOUT WARRANTIES OR CONDITIONS OF ANY KIND, either express or implied.
 # See the License for the specific language governing permissions and
 # limitations under the License.
-<<<<<<< HEAD
-=======
-
->>>>>>> d49ffca3
+
 import functools
 from typing import List, Tuple, cast
 from spinn_machine import MulticastRoutingEntry
@@ -23,22 +20,12 @@
 from pacman.model.routing_tables import (
     MulticastRoutingTables, AbstractMulticastRoutingTable)
 from .abstract_compressor import AbstractCompressor
-<<<<<<< HEAD
-from .entry import RTEntry
-from pacman.model.routing_tables import (
-    MulticastRoutingTables, AbstractMulticastRoutingTable)
-=======
 from .rt_entry import RTEntry
->>>>>>> d49ffca3
 
 
 def pair_compressor(
         ordered: bool = True, accept_overflow: bool = False,
-<<<<<<< HEAD
-        verify: bool = False):
-=======
         verify: bool = False, c_sort=False):
->>>>>>> d49ffca3
     """
     :param bool accept_overflow:
         A flag which should only be used in testing to stop raising an
@@ -48,11 +35,7 @@
         implemented in c/ on cores
     :rtype: MulticastRoutingTables
     """
-<<<<<<< HEAD
-    compressor = _PairCompressor(ordered, accept_overflow)
-=======
     compressor = _PairCompressor(ordered, accept_overflow, c_sort)
->>>>>>> d49ffca3
     compressed = compressor.compress_all_tables()
     # TODO currently normal pair compressor does not verify lengths
     if verify:
@@ -185,17 +168,11 @@
         # Number of unique routes found so far
         "_routes_count")
 
-<<<<<<< HEAD
-    def __init__(self, ordered: bool = True, accept_overflow: bool = False):
-        super().__init__(ordered, accept_overflow)
-        self._all_entries: List[RTEntry] = []
-=======
     def __init__(self, ordered: bool = True, accept_overflow: bool = False,
                  c_sort: bool = False):
         super().__init__(ordered, accept_overflow)
         self._all_entries: List[RTEntry] = []
         self._c_sort = c_sort
->>>>>>> d49ffca3
         self._write_index = 0
         self._max_index = 0
         self._previous_index = 0
@@ -206,8 +183,6 @@
 
     def _compare_entries(
             self, route_a_entry: RTEntry, route_b_entry: RTEntry) -> int:
-<<<<<<< HEAD
-=======
         """
         Compares two entries for sorting based on the frequency of each entry's
         SpiNNaker route.
@@ -229,10 +204,8 @@
                                     route_b_entry.spinnaker_route)
 
     def _compare_routes(self, route_a: int, route_b: int):
->>>>>>> d49ffca3
-        """
-        Compares two entries for sorting based on the frequency of each entry's
-        SpiNNaker route.
+        """
+        Compares two routes for sorting based on the frequency of each route.
 
         The assumption here is that self._routes has been sorted with the
         highest frequency at the top of the tables.
@@ -242,13 +215,11 @@
         For two different routes but with the same frequency order is based on
         the (currently arbitrary) order they are in the self._routes table
 
-        :param RTEntry route_a_entry:
-        :param RTEntry route_b_entry:
+        :param int route_a:
+        :param int route_b:
         :return: ordering value (-1, 0, 1)
         :rtype: int
         """
-        route_a = route_a_entry.spinnaker_route
-        route_b = route_b_entry.spinnaker_route
         if route_a == route_b:
             return 0
         for i in range(self._routes_count):
@@ -258,8 +229,6 @@
                 return -1
         raise PacmanElementAllocationException("Sorting error")
 
-<<<<<<< HEAD
-=======
     def _three_way_partition_table(self, low: int, high: int):
         """
         Partitions the entries between low and high into three parts
@@ -355,7 +324,6 @@
             self._quicksort_routes(low, left - 1)
             self._quicksort_routes(right, high)
 
->>>>>>> d49ffca3
     def _find_merge(self, left: int, index: int) -> bool:
         """
         Attempt to find a merge between the left entry and the index entry.
@@ -465,15 +433,6 @@
                 RTEntry.from_MulticastRoutingEntry(entry))
             self._update_frequency(entry)
 
-<<<<<<< HEAD
-        # Use built-in sorting; much simpler
-        self._routes_frequency, self._routes = cast(
-            Tuple[List[int], List[int]],
-            zip(*sorted(
-                zip(self._routes_frequency, self._routes),
-                key=lambda x: -x[0])))
-        self._all_entries.sort(key=functools.cmp_to_key(self._compare_entries))
-=======
         if self._c_sort:
             # emulate how it is done in C/ on cores
             self._quicksort_routes(0, self._routes_count - 1)
@@ -488,7 +447,6 @@
                     key=lambda x: -x[0])))
             self._all_entries.sort(key=functools.cmp_to_key(
                 self._compare_entries))
->>>>>>> d49ffca3
 
         self._write_index = 0
         self._max_index = len(self._all_entries) - 1
