# Copyright (c) 2015 The University of Manchester
#
# Licensed under the Apache License, Version 2.0 (the "License");
# you may not use this file except in compliance with the License.
# You may obtain a copy of the License at
#
#     https://www.apache.org/licenses/LICENSE-2.0
#
# Unless required by applicable law or agreed to in writing, software
# distributed under the License is distributed on an "AS IS" BASIS,
# WITHOUT WARRANTIES OR CONDITIONS OF ANY KIND, either express or implied.
# See the License for the specific language governing permissions and
# limitations under the License.

from .abstract_compressor import AbstractCompressor
<<<<<<< HEAD
from .entry import RTEntry
=======
from .rt_entry import RTEntry
>>>>>>> d49ffca3
from .pair_compressor import pair_compressor
from .ranged_compressor import range_compressor, RangeCompressor

__all__ = ['AbstractCompressor', 'RTEntry', 'pair_compressor',
           'RangeCompressor', 'range_compressor']<|MERGE_RESOLUTION|>--- conflicted
+++ resolved
@@ -13,11 +13,7 @@
 # limitations under the License.
 
 from .abstract_compressor import AbstractCompressor
-<<<<<<< HEAD
-from .entry import RTEntry
-=======
 from .rt_entry import RTEntry
->>>>>>> d49ffca3
 from .pair_compressor import pair_compressor
 from .ranged_compressor import range_compressor, RangeCompressor
 
