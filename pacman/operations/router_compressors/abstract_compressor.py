# Copyright (c) 2017 The University of Manchester
#
# Licensed under the Apache License, Version 2.0 (the "License");
# you may not use this file except in compliance with the License.
# You may obtain a copy of the License at
#
#     https://www.apache.org/licenses/LICENSE-2.0
#
# Unless required by applicable law or agreed to in writing, software
# distributed under the License is distributed on an "AS IS" BASIS,
# WITHOUT WARRANTIES OR CONDITIONS OF ANY KIND, either express or implied.
# See the License for the specific language governing permissions and
# limitations under the License.

"""
based on https://github.com/project-rig/
"""

from abc import abstractmethod
import logging
<<<<<<< HEAD
from typing import List, cast
=======

>>>>>>> ac0c0919
from spinn_utilities.config_holder import get_config_bool
from spinn_utilities.log import FormatAdapter
from spinn_utilities.progress_bar import ProgressBar
from pacman.data import PacmanDataView
from pacman.model.routing_tables import (
    CompressedMulticastRoutingTable, MulticastRoutingTables)
from pacman.exceptions import MinimisationFailedError
from pacman.model.routing_tables import UnCompressedMulticastRoutingTable
from .entry import RTEntry

logger = FormatAdapter(logging.getLogger(__name__))


class AbstractCompressor(object):
    """
    Basic model of a router table compressor.

    .. note::
        Not all compressors use this model.
    """

    __slots__ = (
        # String of problems detected. Must be "" to finish
        "_problems",
        # Flag to say if the results can be order dependent
        "_ordered",
        # Flag to say that results too large should be ignored
        "_accept_overflow")

    def __init__(self, ordered: bool = True, accept_overflow: bool = False):
        self._ordered = ordered
        self._accept_overflow = accept_overflow
        self._problems = ""

    def compress_all_tables(self) -> MulticastRoutingTables:
        """
        Apply compression to all uncompressed tables.

        :rtype: MulticastRoutingTables
        """
        router_tables = PacmanDataView.get_precompressed()
        # create progress bar
        progress = ProgressBar(
            router_tables.routing_tables,
            f"Compressing routing Tables using {self.__class__.__name__}")
        return self.compress_tables(router_tables, progress)

    @abstractmethod
    def compress_table(
            self, router_table: UnCompressedMulticastRoutingTable) -> List[
                RTEntry]:
        """
        :param UnCompressedMulticastRoutingTable router_table:
            Original routing table for a single chip
        :return: Raw compressed routing table entries for the same chip
        :rtype: list(RTEntry)
        """
        raise NotImplementedError

    def compress_tables(
            self, router_tables: MulticastRoutingTables,
            progress: ProgressBar) -> MulticastRoutingTables:
        """
        Compress the given unordered routing tables.

        Tables who start of smaller than global_target are not compressed

        :param MulticastRoutingTables router_tables: Routing tables
        :param ~spinn_utilities.progress_bar.ProgressBar progress:
            Progress bar to show while working
        :return: The compressed but still unordered routing tables
        :rtype: MulticastRoutingTables
        :raises MinimisationFailedError: on failure
        """
        compressed_tables = MulticastRoutingTables()
        as_needed = not (get_config_bool(
            "Mapping", "router_table_compress_as_far_as_possible"))
        for table in progress.over(router_tables.routing_tables):
            chip = PacmanDataView.get_chip_at(table.x, table.y)
            target = chip.router.n_available_multicast_entries
            if as_needed and table.number_of_entries <= target:
                new_table = table
            else:
                compressed_table = self.compress_table(cast(
                    UnCompressedMulticastRoutingTable, table))

                new_table = CompressedMulticastRoutingTable(table.x, table.y)

                for entry in compressed_table:
                    new_table.add_multicast_routing_entry(
                        entry.to_MulticastRoutingEntry())
                if new_table.number_of_entries > target:
                    self._problems += (
                        f"(x:{new_table.x},y:{new_table.y})="
                        f"{new_table.number_of_entries} ")

            compressed_tables.add_routing_table(new_table)

        if len(self._problems) > 0:
            if self._ordered and not self._accept_overflow:
                raise MinimisationFailedError(
                    "The routing table after compression will still not fit"
                    f" within the machines router: {self._problems}")
            else:
                logger.warning(self._problems)
        return compressed_tables<|MERGE_RESOLUTION|>--- conflicted
+++ resolved
@@ -18,11 +18,7 @@
 
 from abc import abstractmethod
 import logging
-<<<<<<< HEAD
 from typing import List, cast
-=======
-
->>>>>>> ac0c0919
 from spinn_utilities.config_holder import get_config_bool
 from spinn_utilities.log import FormatAdapter
 from spinn_utilities.progress_bar import ProgressBar
