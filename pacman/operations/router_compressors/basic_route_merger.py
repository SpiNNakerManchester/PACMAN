--- conflicted
+++ resolved
@@ -93,17 +93,13 @@
         return merge_masks
 
     def _merge_routes(self, router_table, previous_masks):
-<<<<<<< HEAD
-        merged_routes = CompressedMulticastRoutingTable(
-            router_table.x, router_table.y)
-=======
         """
         :param MulticastRoutingTable router_table:
         :param dict(int,list(int)) previous_masks:
         :rtype: MulticastRoutingTable
         """
-        merged_routes = MulticastRoutingTable(router_table.x, router_table.y)
->>>>>>> 67eae832
+        merged_routes = CompressedMulticastRoutingTable(
+            router_table.x, router_table.y)
         keys_merged = set()
 
         entries = router_table.multicast_routing_entries
