# pacman imports
from pacman import exceptions
from pacman.interfaces.abstract_provides_provenance_data import \
    AbstractProvidesProvenanceData
from pacman.operations import algorithm_reports
from pacman.utilities.file_format_converters.convert_algorithms_metadata \
    import ConvertAlgorithmsMetadata
from pacman.utilities import file_format_converters
from pacman import operations
from pacman.utilities.utility_objs.progress_bar import ProgressBar

# general imports
import logging
import importlib
import subprocess
import os
import traceback
from collections import defaultdict
from pacman.utilities.utility_objs.provenance_data_item import \
    ProvenanceDataItem
from pacman.utilities.utility_objs.timer import Timer

logger = logging.getLogger(__name__)


class PACMANAlgorithmExecutor(AbstractProvidesProvenanceData):
    """ An executor of PACMAN algorithms where the order is deduced from the\
        input and outputs of the algorithm using an XML description of the\
        algorithm
    """

    def __init__(self, algorithms, optional_algorithms, inputs, xml_paths,
                 required_outputs, do_timings=True, print_timings=False):
        """

        :param algorithms: A list of algorithms that must all be run
        :param optional_algorithms: A list of algorithms that must be run if\
                their inputs are available
        :param inputs: A dict of input type to value
        :param xml_paths: A list of paths to XML files containing algorithm\
                descriptions
        :param required_outputs: A list of output types that must be generated
        :param do_timings: True if timing information should be printed after\
                each algorithm, False otherwise
        """
        AbstractProvidesProvenanceData.__init__(self)

        # provenance data store
        self._provenance_data = list()

        # pacman mapping objects
        self._algorithms = list()
        self._inputs = inputs

        # define mapping between types and internal values
        self._internal_type_mapping = defaultdict()

        # store timing request
        self._do_timing = do_timings
        
        # print timings as you go
        self._print_timings = print_timings
        
        # protect the variable from reference movement during usage
        copy_of_xml_paths = list(xml_paths)

<<<<<<< HEAD
        self._set_up_pacman_algorthms_listings(
            algorithms, optional_algorithms, copy_of_xml_paths, inputs,
            required_outputs)
=======
        # protect the variable from reference movement during usage
        copy_of_xml_paths = list(xml_paths)
>>>>>>> 5186125a

        self._set_up_pacman_algorithm_listings(
            algorithms, optional_algorithms, copy_of_xml_paths, inputs,
            required_outputs)

<<<<<<< HEAD
    def _set_up_pacman_algorthms_listings(
=======
    def _set_up_pacman_algorithm_listings(
>>>>>>> 5186125a
            self, algorithms, optional_algorithms, xml_paths, inputs,
            required_outputs):
        """ Translates the algorithm string and uses the config XML to create\
            algorithm objects

        :param algorithms: the string representation of the set of algorithms
        :param inputs: list of input types
        :type inputs: iterable of str
<<<<<<< HEAD
        :param optional_algorithms: list of algorithms which are optional
        and dont nessarcily need to be ran to compete the logic flow
=======
        :param optional_algorithms: list of algorithms which are optional\
                and don't necessarily need to be ran to compete the logic flow
>>>>>>> 5186125a
        :type optional_algorithms: list of strings
        :param xml_paths: the list of paths for XML configuration data
        :type xml_paths: iterable of strings
        :param required_outputs: the set of outputs that this workflow is\
                 meant to generate
        :type required_outputs: iterable of types as strings
        """

        # deduce if the algorithms are internal or external
        algorithms_names = list(algorithms)

        # set up XML reader for standard PACMAN algorithms XML file reader
        # (used in decode_algorithm_data_objects function)
        xml_paths.append(os.path.join(
            os.path.dirname(operations.__file__),
            "algorithms_metadata.xml"))
        xml_paths.append(os.path.join(
            os.path.dirname(algorithm_reports.__file__),
            "reports_metadata.xml"))

        converter_xml_path = list()
        converter_xml_path.append(os.path.join(
            os.path.dirname(file_format_converters.__file__),
            "converter_algorithms_metadata.xml"))

        # decode the algorithms specs
        xml_decoder = ConvertAlgorithmsMetadata(xml_paths)
        algorithm_data_objects = xml_decoder.decode_algorithm_data_objects()
        xml_decoder = ConvertAlgorithmsMetadata(converter_xml_path)
        converter_algorithm_data_objects = \
            xml_decoder.decode_algorithm_data_objects()

        # filter for just algorithms we want to use
<<<<<<< HEAD
        self._algorithms = list()
        for algorithms_name in algorithms_names:
            if algorithms_name in algorithm_data_objects:
                self._algorithms.append(
                    algorithm_data_objects[algorithms_name])
            elif algorithms_name in converter_algorithm_data_objects:
                self._algorithms.append(
                    converter_algorithm_data_objects[algorithms_name])
            else:
                raise exceptions.PacmanConfigurationException(
                    "Cannot find algorithm {}".format(algorithms_name))

        optional_algorithms_datas = list()
        for optional_algorithm in optional_algorithms:
            optional_algorithms_datas.append(
                algorithm_data_objects[optional_algorithm])

=======
        algorithm_data = self._get_algorithm_data(
            algorithms_names, algorithm_data_objects,
            converter_algorithm_data_objects)
        optional_algorithms_datas = self._get_algorithm_data(
            optional_algorithms, algorithm_data_objects,
            converter_algorithm_data_objects)
>>>>>>> 5186125a
        optional_algorithms_datas.extend(
            converter_algorithm_data_objects.values())

        # sort_out_order_of_algorithms for execution
        self._sort_out_order_of_algorithms(
<<<<<<< HEAD
            inputs, required_outputs, optional_algorithms_datas)

    def _sort_out_order_of_algorithms(
            self, inputs, required_outputs, optional_algorithms):
=======
            inputs, required_outputs, algorithm_data,
            optional_algorithms_datas)

    def _get_algorithm_data(
            self, algorithm_names, algorithm_data_objects,
            converter_algorithm_data_objects):
        algorithms = list()
        for algorithm_name in algorithm_names:
            if algorithm_name in algorithm_data_objects:
                algorithms.append(algorithm_data_objects[algorithm_name])

            elif algorithm_name in converter_algorithm_data_objects:
                algorithms.append(
                    converter_algorithm_data_objects[algorithm_name])
            else:
                raise exceptions.PacmanConfigurationException(
                    "Cannot find algorithm {}".format(algorithm_name))
        return algorithms

    def _sort_out_order_of_algorithms(
            self, inputs, required_outputs, algorithm_data,
            optional_algorithms):
>>>>>>> 5186125a
        """ Takes the algorithms and determines which order they need to be\
            executed to generate the correct data objects

        :param inputs: list of input types
        :type inputs: iterable of str
        :param required_outputs: the set of outputs that this workflow is\
                meant to generate
<<<<<<< HEAD
        :param optional_algorithms: the set of optional algorithms which
        include the converters for the file formats which can be inserted
        automatically if required
=======
        :param optional_algorithms: the set of optional algorithms which\
                include the converters for the file formats which can be\
                inserted automatically if required
>>>>>>> 5186125a
        :return: None
        """

        input_types = set(inputs.iterkeys())

        allocated_algorithms = list()
        generated_outputs = set()
<<<<<<< HEAD
        generated_outputs.union(input_names)
        all_required_outputs_generated = False
        failed_to_generate_output_string = None
        tried_optional_algorithms = False
        while (len(self._algorithms) != 0 or
                (not all_required_outputs_generated
                 and not tried_optional_algorithms)):
=======
        generated_outputs.union(input_types)
        allocated_a_algorithm = True
        algorithms_to_find = list(algorithm_data)
        outputs_to_find = \
            self._remove_outputs_which_are_inputs(required_outputs, inputs)

        while ((len(algorithms_to_find) > 0 or len(outputs_to_find) > 0) and
                allocated_a_algorithm):
            allocated_a_algorithm = False
>>>>>>> 5186125a

            # check each algorithm to see if its usable with current inputs
            # and without its optional required inputs
            suitable_algorithm = self._locate_suitable_algorithm(
                algorithms_to_find, input_types, generated_outputs, False,
                True)

            # add the suitable algorithms to the list and take there outputs
            #  as new inputs
            if suitable_algorithm is not None:
                allocated_algorithms.append(suitable_algorithm)
                self._remove_algorithm_and_update_outputs(
                    algorithms_to_find, suitable_algorithm, input_types,
                    generated_outputs, outputs_to_find)
            else:
                suitable_algorithm = self._locate_suitable_algorithm(
<<<<<<< HEAD
                    optional_algorithms, input_names,
=======
                    optional_algorithms, input_types,
>>>>>>> 5186125a
                    generated_outputs, True, True)

                # verify that the optional algorithms have been searched
                if suitable_algorithm is None:
                    tried_optional_algorithms = True

                if suitable_algorithm is not None:
                    allocated_algorithms.append(suitable_algorithm)
                    self._remove_algorithm_and_update_outputs(
                        optional_algorithms, suitable_algorithm,
<<<<<<< HEAD
                        input_names, generated_outputs)
=======
                        input_types, generated_outputs, outputs_to_find)
>>>>>>> 5186125a
                else:
                    algorithms_left_names = list()
                    for algorithm in algorithms_to_find:
                        algorithms_left_names.append(algorithm.algorithm_id)
                    for algorithm in optional_algorithms:
                        algorithms_left_names.append(algorithm.algorithm_id)
                    algorithms_used = list()
                    for algorithm in allocated_algorithms:
                        algorithms_used.append(algorithm.algorithm_id)
                    algorithm_input_requirement_breakdown = ""
<<<<<<< HEAD
                    for algorithm in self._algorithms:
                        if algorithm.algorithm_id in algorithms_left_names:
                            algorithm_input_requirement_breakdown += \
                                self._deduce_inputs_required_to_run(
                                    algorithm, input_names)
=======
                    for algorithm in algorithms_to_find:
                        if algorithm.algorithm_id in algorithms_left_names:
                            algorithm_input_requirement_breakdown += \
                                self._deduce_inputs_required_to_run(
                                    algorithm, input_types)
>>>>>>> 5186125a
                    for algorithm in optional_algorithms:
                        if algorithm.algorithm_id in algorithms_left_names:
                            algorithm_input_requirement_breakdown += \
                                self._deduce_inputs_required_to_run(
<<<<<<< HEAD
                                    algorithm, input_names)
=======
                                    algorithm, input_types)
>>>>>>> 5186125a

                    raise exceptions.PacmanConfigurationException(
                        "Unable to deduce a future algorithm to use.\n"
                        "    Inputs: {}\n"
                        "    Outputs: {}\n"
                        "    Functions available: {}\n"
                        "    Functions used: {}\n"
                        "    Inputs required per function: \n{}\n".format(
<<<<<<< HEAD
                            input_names,
                            list(set(required_outputs) - set(input_names)),
                            algorithms_left_names, algorithms_used,
                            algorithm_input_requirement_breakdown))

            all_required_outputs_generated = True
            failed_to_generate_output_string = ""
            for output in required_outputs:
                if output not in generated_outputs:
                    all_required_outputs_generated = False
                    failed_to_generate_output_string += ":{}".format(output)
=======
                            input_types,
                            list(set(outputs_to_find) - set(input_types)),
                            algorithms_left_names, algorithms_used,
                            algorithm_input_requirement_breakdown))

        all_required_outputs_generated = True
        failed_to_generate_output_string = ""
        for output in outputs_to_find:
            if output not in generated_outputs:
                all_required_outputs_generated = False
                failed_to_generate_output_string += ":{}".format(output)
>>>>>>> 5186125a

        if not all_required_outputs_generated:
            raise exceptions.PacmanConfigurationException(
                "Unable to generate outputs {}".format(
                    failed_to_generate_output_string))

        self._algorithms = allocated_algorithms

<<<<<<< HEAD
    def _deduce_inputs_required_to_run(self, algorithm, input_names):
        inputs = algorithm.inputs
        left_over_inputs = "            {}: ".format(algorithm.algorithm_id)
        first = True
        for input in inputs:
            if input['type'] not in input_names:
                if first:
                    left_over_inputs += "['{}'".format(input['type'])
                    first = False
                else:
                    left_over_inputs += ", '{}'".format(input['type'])
        left_over_inputs += "]\n"
        return left_over_inputs

    @staticmethod
    def _prune_unnecessary_algorithms(allocated_algorithms):
        """
=======
    def _remove_outputs_which_are_inputs(self, required_outputs, inputs):
        """ Generates the output list which has pruned outputs which are\
            already in the input list
>>>>>>> 5186125a

        :param required_outputs: the original output listings
        :param inputs: the inputs given to the executor
        :return: new list of outputs
        :rtype: iterable of str
        """
        copy_required_outputs = set(required_outputs)
        for input_type in inputs:
            if input_type in copy_required_outputs:
                copy_required_outputs.remove(input_type)
        return copy_required_outputs

    def _deduce_inputs_required_to_run(self, algorithm, input_names):
        inputs = algorithm.inputs
        left_over_inputs = "            {}: ".format(algorithm.algorithm_id)
        first = True
        for an_input in inputs:
            if an_input['type'] not in input_names:
                if first:
                    left_over_inputs += "['{}'".format(an_input['type'])
                    first = False
                else:
                    left_over_inputs += ", '{}'".format(an_input['type'])
        left_over_inputs += "]\n"
        return left_over_inputs

    @staticmethod
    def _remove_algorithm_and_update_outputs(
            algorithm_list, algorithm, inputs, generated_outputs,
            outputs_to_find):
        """ Update data structures

        :param algorithm_list: the list of algorithms to remove algorithm from
        :param algorithm: the algorithm to remove
        :param inputs: the inputs list to update output from algorithm
        :param generated_outputs: the outputs list to update output from\
                    algorithm
        :return: none
        """
        algorithm_list.remove(algorithm)
        for output in algorithm.outputs:
            inputs.add(output['type'])
            generated_outputs.add(output['type'])
            if output['type'] in outputs_to_find:
                outputs_to_find.remove(output['type'])

    @staticmethod
    def _locate_suitable_algorithm(
            algorithm_list, inputs, generated_outputs, look_for_novel_output,
            look_for_optional_required_inputs):
        """ Locates a suitable algorithm

        :param algorithm_list: the list of algorithms to choose from
        :param inputs: the inputs available currently
        :param generated_outputs: the current outputs expected to be generated
        :param look_for_novel_output: bool which says that algorithms need\
                to produce a novel output
        :param look_for_optional_required_inputs: bool which states it should\
                look at the optional required inputs to verify a usable\
                function
        :return: a suitable algorithm which uses the inputs
        """
        position = 0
        suitable_algorithm = None
        while (suitable_algorithm is None and
                position < len(algorithm_list)):
            algorithm = algorithm_list[position]

            # check all inputs
            all_inputs_available = True
            for input_parameter in algorithm.inputs:
                if input_parameter['type'] not in inputs:
                    all_inputs_available = False
            adds_to_output = False

            # check all outputs
            if look_for_novel_output:
                for output_parameter in algorithm.outputs:
                    if output_parameter['type'] not in generated_outputs:
                        adds_to_output = True

            # check for optional required inputs
            has_any_optional_required_inputs = False
            if len(algorithm.requred_optional_inputs) == 0:
                has_any_optional_required_inputs = True
            else:
                extra_inputs = algorithm.requred_optional_inputs
                for optional_required_input in extra_inputs:
                    if optional_required_input['type'] in inputs:
                        has_any_optional_required_inputs = True

            # check if all check's passed
            if (all_inputs_available and
                    (not look_for_optional_required_inputs or
                        has_any_optional_required_inputs) and
                    (not look_for_novel_output or adds_to_output) and
                    suitable_algorithm is None):
                suitable_algorithm = algorithm
            position += 1
        return suitable_algorithm

    def execute_mapping(self):
        """ Executes the algorithms
        :return: None
        """
        self._internal_type_mapping.update(self._inputs)

        for algorithm in self._algorithms:

            # execute the algorithm and store outputs
            if not algorithm.external:

                # internal to pacman
                self._handle_internal_algorithm(algorithm)
            else:

                # external to pacman
                self._handle_external_algorithm(algorithm)

    def _handle_internal_algorithm(self, algorithm):
        """ Creates the input files for the algorithm

        :param algorithm: the algorithm
        :return: None
        """
        # create algorithm
        python_algorithm = self._create_python_object(algorithm)

        # create input dictionary
        inputs = self._create_input_commands(algorithm)

        # set up timer
        timer = None
        if self._do_timing:
            timer = Timer()
            timer.start_timing()

        # execute algorithm
        try:
            results = python_algorithm(**inputs)
        except Exception as type_error:
            if isinstance(type_error,
                          exceptions.PacmanAlgorithmFailedToCompleteException):
                raise type_error
            else:
                raise exceptions.PacmanAlgorithmFailedToCompleteException(
                    algorithm, type_error, traceback)
        # handle_prov_data
        if self._do_timing:
            self._handle_prov(timer, algorithm)

        # move outputs into internal data objects
        self._map_output_parameters(results, algorithm)

    def _handle_external_algorithm(self, algorithm):
        """ Creates the input files for the algorithm

        :param algorithm: the algorithm
        :return: None
        """
        input_params = self._create_input_commands(algorithm)

        inputs = \
            [a.format(**input_params) for a in algorithm.command_line_args]

        # output debug info in case things go wrong
        logger.debug(
            "The inputs to the external mapping function are {}"
            .format(inputs))

        # create progress bar for external algorithm
        algorithm_progress_bar = ProgressBar(
            1, "Running external algorithm {}".format(algorithm.algorithm_id))

        timer = None
        if self._do_timing:
            timer = Timer()
            timer.start_timing()

        # execute other command
        child = subprocess.Popen(
            inputs, stdout=subprocess.PIPE, stderr=subprocess.PIPE,
            stdin=subprocess.PIPE)
        child.wait()
        algorithm_progress_bar.end()

        if self._do_timing:
            self._handle_prov(timer, algorithm)

        # check the return code for a successful execution
        if child.returncode != 0:
            stdout, stderr = child.communicate()
            raise exceptions.\
                PacmanExternalAlgorithmFailedToCompleteException(
                    "Algorithm {} returned a non-zero error code {}\n"
                    "    Inputs: {}\n"
                    "    Output: {}\n"
                    "    Error: {}\n".format(
                        algorithm.algorithm_id, child.returncode,
                        inputs, stdout, stderr))

        outputs = self._sort_out_external_algorithm_outputs(algorithm)
        self._map_output_parameters(outputs, algorithm)

    def _sort_out_external_algorithm_outputs(self, algorithm):
        """ Get a map of output name to type for an external algorithm

        :param algorithm: the external algorithm
        :return: the list of mapped outputs
        """
        outputs = dict()
        for output in algorithm.outputs:
            outputs[output['name']] = \
                self._internal_type_mapping[output['name']]
        return outputs

    def _create_input_commands(self, algorithm):
        """ Get a map of input name to type for an algorithm

        :param algorithm: the algorithm in question
        :return: a dictionary containing input names and the corresponding \
                internal type mapping's object
        """
        params = dict()

        # handle required inputs
        for input_param in algorithm.inputs:
            params[input_param['name']] = \
                self._internal_type_mapping[input_param['type']]

        # handle optional inputs
        for input_param in algorithm.optional_inputs:
            if input_param['type'] in self._internal_type_mapping:
                params[input_param['name']] = \
                    self._internal_type_mapping[input_param['type']]

        # handle optional required inputs, only adding the first found param
        #  and other params with that rank
        required_optional_inputs_list = list(algorithm.requred_optional_inputs)

        required_optional_inputs_list = \
            sorted(required_optional_inputs_list, key=lambda i: i['rank'],
                   reverse=False)

        # locate first param
        located = False
        located_rank = None
        for input_param in required_optional_inputs_list:
            if (input_param['type'] in self._internal_type_mapping and
                    (not located or located_rank == input_param['rank'])):
                params[input_param['name']] = self._internal_type_mapping[
                    input_param['type']]
                located = True
                located_rank = input_param['rank']

        return params

    def _map_output_parameters(self, results, algorithm):
        """ Get a map of outputs from an algorithm

        :param results: the results from the algorithm
        :param algorithm: the algorithm description
        :return: None
        :raises PacmanAlgorithmFailedToCompleteException: when the algorithm\
                returns no results
        """
        if results is not None:

            # update python data objects
            for result_name in results:
                result_type = algorithm.get_type_from_output_name(result_name)
                if result_type is None:
                    raise exceptions.PacmanTypeError(
                        "Unrecognised result name {} for algorithm {} with "
                        "outputs {}".format(
                            result_name, algorithm.algorithm_id,
                            algorithm.outputs))
                self._internal_type_mapping[result_type] = results[result_name]
        elif len(algorithm.outputs) != 0:
            raise exceptions.PacmanAlgorithmFailedToGenerateOutputsException(
                "Algorithm {} did not generate any outputs".format(
                    algorithm.algorithm_id))

    @staticmethod
    def _create_python_object(algorithm):
        """ Create a python object for an algorithm from a specification

        :param algorithm: the algorithm specification
        :return: an instantiated object for the algorithm
        """
        if (algorithm.python_class is not None and
                algorithm.python_function is None):

            # if class, instantiate it
            python_algorithm = getattr(
                importlib.import_module(algorithm.python_module_import),
                algorithm.python_class)
            try:
                python_algorithm = python_algorithm()
            except TypeError as type_error:
                raise exceptions.PacmanConfigurationException(
                    "Failed to create instance of algorithm {}: {}"
                    .format(algorithm.algorithm_id, type_error.message))

        elif (algorithm.python_function is not None and
                algorithm.python_class is None):

            # just a function, so no instantiation required
            python_algorithm = getattr(
                importlib.import_module(algorithm.python_module_import),
                algorithm.python_function)

        else:

            # neither, but is a python object.... error
            raise exceptions.PacmanConfigurationException(
                "Internal algorithm {} must be either a function or a class"
                "but not both".format(algorithm.algorithm_id))
        return python_algorithm

    def get_item(self, item_type):
        """ Get an item from the outputs of the execution

        :param item_type: the item from the internal type mapping to be\
                    returned
        :return: the returned item
        """
        return self._internal_type_mapping[item_type]

    def get_items(self):
<<<<<<< HEAD
=======
        """ Get all the outputs from a execution

        :return: dictionary of types as keys and values.
        """
        return self._internal_type_mapping

    def write_provenance_data_in_xml(self, file_path, transceiver,
                                     placement=None):
>>>>>>> 5186125a
        """
        supports processing of all the outptus from a execution
        :return: dictonary of types as keys and values.
        """
        return self._internal_type_mapping

    def get_provenance_data_items(self, transceiver, placement=None):
        """
        @implements pacman.interface.abstract_provides_provenance_data.AbstractProvidesProvenanceData.get_provenance_data_items
        :return:
        """
        return self._provenance_data

    def _handle_prov(self, timer, algorithm):
        """
        adds a piece of provenance data to the list
        :param timer: the tracker of how long a algorithm has taken
        :param algorithm: the algorithm in question
        :return: None
        """
        time_taken = timer.take_sample()

        # write timing element into provenance data item
        self._provenance_data.append(ProvenanceDataItem(
            name="algorithm_{}".format(algorithm.algorithm_id),
            item=str(time_taken),
            needs_reporting_to_end_user=False))<|MERGE_RESOLUTION|>--- conflicted
+++ resolved
@@ -8,6 +8,9 @@
 from pacman.utilities import file_format_converters
 from pacman import operations
 from pacman.utilities.utility_objs.progress_bar import ProgressBar
+from pacman.utilities.utility_objs.provenance_data_item import \
+    ProvenanceDataItem
+from pacman.utilities.utility_objs.timer import Timer
 
 # general imports
 import logging
@@ -15,10 +18,8 @@
 import subprocess
 import os
 import traceback
+import sys
 from collections import defaultdict
-from pacman.utilities.utility_objs.provenance_data_item import \
-    ProvenanceDataItem
-from pacman.utilities.utility_objs.timer import Timer
 
 logger = logging.getLogger(__name__)
 
@@ -57,31 +58,18 @@
 
         # store timing request
         self._do_timing = do_timings
-        
+
         # print timings as you go
         self._print_timings = print_timings
-        
+
         # protect the variable from reference movement during usage
         copy_of_xml_paths = list(xml_paths)
-
-<<<<<<< HEAD
-        self._set_up_pacman_algorthms_listings(
-            algorithms, optional_algorithms, copy_of_xml_paths, inputs,
-            required_outputs)
-=======
-        # protect the variable from reference movement during usage
-        copy_of_xml_paths = list(xml_paths)
->>>>>>> 5186125a
 
         self._set_up_pacman_algorithm_listings(
             algorithms, optional_algorithms, copy_of_xml_paths, inputs,
             required_outputs)
 
-<<<<<<< HEAD
-    def _set_up_pacman_algorthms_listings(
-=======
     def _set_up_pacman_algorithm_listings(
->>>>>>> 5186125a
             self, algorithms, optional_algorithms, xml_paths, inputs,
             required_outputs):
         """ Translates the algorithm string and uses the config XML to create\
@@ -90,13 +78,8 @@
         :param algorithms: the string representation of the set of algorithms
         :param inputs: list of input types
         :type inputs: iterable of str
-<<<<<<< HEAD
-        :param optional_algorithms: list of algorithms which are optional
-        and dont nessarcily need to be ran to compete the logic flow
-=======
         :param optional_algorithms: list of algorithms which are optional\
-                and don't necessarily need to be ran to compete the logic flow
->>>>>>> 5186125a
+                and don't necessarily need to be ran to complete the logic flow
         :type optional_algorithms: list of strings
         :param xml_paths: the list of paths for XML configuration data
         :type xml_paths: iterable of strings
@@ -130,43 +113,17 @@
             xml_decoder.decode_algorithm_data_objects()
 
         # filter for just algorithms we want to use
-<<<<<<< HEAD
-        self._algorithms = list()
-        for algorithms_name in algorithms_names:
-            if algorithms_name in algorithm_data_objects:
-                self._algorithms.append(
-                    algorithm_data_objects[algorithms_name])
-            elif algorithms_name in converter_algorithm_data_objects:
-                self._algorithms.append(
-                    converter_algorithm_data_objects[algorithms_name])
-            else:
-                raise exceptions.PacmanConfigurationException(
-                    "Cannot find algorithm {}".format(algorithms_name))
-
-        optional_algorithms_datas = list()
-        for optional_algorithm in optional_algorithms:
-            optional_algorithms_datas.append(
-                algorithm_data_objects[optional_algorithm])
-
-=======
         algorithm_data = self._get_algorithm_data(
             algorithms_names, algorithm_data_objects,
             converter_algorithm_data_objects)
         optional_algorithms_datas = self._get_algorithm_data(
             optional_algorithms, algorithm_data_objects,
             converter_algorithm_data_objects)
->>>>>>> 5186125a
         optional_algorithms_datas.extend(
             converter_algorithm_data_objects.values())
 
         # sort_out_order_of_algorithms for execution
         self._sort_out_order_of_algorithms(
-<<<<<<< HEAD
-            inputs, required_outputs, optional_algorithms_datas)
-
-    def _sort_out_order_of_algorithms(
-            self, inputs, required_outputs, optional_algorithms):
-=======
             inputs, required_outputs, algorithm_data,
             optional_algorithms_datas)
 
@@ -189,7 +146,6 @@
     def _sort_out_order_of_algorithms(
             self, inputs, required_outputs, algorithm_data,
             optional_algorithms):
->>>>>>> 5186125a
         """ Takes the algorithms and determines which order they need to be\
             executed to generate the correct data objects
 
@@ -197,15 +153,9 @@
         :type inputs: iterable of str
         :param required_outputs: the set of outputs that this workflow is\
                 meant to generate
-<<<<<<< HEAD
-        :param optional_algorithms: the set of optional algorithms which
-        include the converters for the file formats which can be inserted
-        automatically if required
-=======
         :param optional_algorithms: the set of optional algorithms which\
                 include the converters for the file formats which can be\
                 inserted automatically if required
->>>>>>> 5186125a
         :return: None
         """
 
@@ -213,25 +163,15 @@
 
         allocated_algorithms = list()
         generated_outputs = set()
-<<<<<<< HEAD
-        generated_outputs.union(input_names)
-        all_required_outputs_generated = False
-        failed_to_generate_output_string = None
-        tried_optional_algorithms = False
-        while (len(self._algorithms) != 0 or
-                (not all_required_outputs_generated
-                 and not tried_optional_algorithms)):
-=======
         generated_outputs.union(input_types)
         allocated_a_algorithm = True
         algorithms_to_find = list(algorithm_data)
-        outputs_to_find = \
-            self._remove_outputs_which_are_inputs(required_outputs, inputs)
+        outputs_to_find = self._remove_outputs_which_are_inputs(
+            required_outputs, inputs)
 
         while ((len(algorithms_to_find) > 0 or len(outputs_to_find) > 0) and
                 allocated_a_algorithm):
             allocated_a_algorithm = False
->>>>>>> 5186125a
 
             # check each algorithm to see if its usable with current inputs
             # and without its optional required inputs
@@ -243,31 +183,20 @@
             #  as new inputs
             if suitable_algorithm is not None:
                 allocated_algorithms.append(suitable_algorithm)
+                allocated_a_algorithm = True
                 self._remove_algorithm_and_update_outputs(
                     algorithms_to_find, suitable_algorithm, input_types,
                     generated_outputs, outputs_to_find)
             else:
                 suitable_algorithm = self._locate_suitable_algorithm(
-<<<<<<< HEAD
-                    optional_algorithms, input_names,
-=======
                     optional_algorithms, input_types,
->>>>>>> 5186125a
                     generated_outputs, True, True)
-
-                # verify that the optional algorithms have been searched
-                if suitable_algorithm is None:
-                    tried_optional_algorithms = True
-
                 if suitable_algorithm is not None:
                     allocated_algorithms.append(suitable_algorithm)
+                    allocated_a_algorithm = True
                     self._remove_algorithm_and_update_outputs(
                         optional_algorithms, suitable_algorithm,
-<<<<<<< HEAD
-                        input_names, generated_outputs)
-=======
                         input_types, generated_outputs, outputs_to_find)
->>>>>>> 5186125a
                 else:
                     algorithms_left_names = list()
                     for algorithm in algorithms_to_find:
@@ -278,28 +207,16 @@
                     for algorithm in allocated_algorithms:
                         algorithms_used.append(algorithm.algorithm_id)
                     algorithm_input_requirement_breakdown = ""
-<<<<<<< HEAD
-                    for algorithm in self._algorithms:
-                        if algorithm.algorithm_id in algorithms_left_names:
-                            algorithm_input_requirement_breakdown += \
-                                self._deduce_inputs_required_to_run(
-                                    algorithm, input_names)
-=======
                     for algorithm in algorithms_to_find:
                         if algorithm.algorithm_id in algorithms_left_names:
                             algorithm_input_requirement_breakdown += \
                                 self._deduce_inputs_required_to_run(
                                     algorithm, input_types)
->>>>>>> 5186125a
                     for algorithm in optional_algorithms:
                         if algorithm.algorithm_id in algorithms_left_names:
                             algorithm_input_requirement_breakdown += \
                                 self._deduce_inputs_required_to_run(
-<<<<<<< HEAD
-                                    algorithm, input_names)
-=======
                                     algorithm, input_types)
->>>>>>> 5186125a
 
                     raise exceptions.PacmanConfigurationException(
                         "Unable to deduce a future algorithm to use.\n"
@@ -308,21 +225,8 @@
                         "    Functions available: {}\n"
                         "    Functions used: {}\n"
                         "    Inputs required per function: \n{}\n".format(
-<<<<<<< HEAD
-                            input_names,
-                            list(set(required_outputs) - set(input_names)),
-                            algorithms_left_names, algorithms_used,
-                            algorithm_input_requirement_breakdown))
-
-            all_required_outputs_generated = True
-            failed_to_generate_output_string = ""
-            for output in required_outputs:
-                if output not in generated_outputs:
-                    all_required_outputs_generated = False
-                    failed_to_generate_output_string += ":{}".format(output)
-=======
                             input_types,
-                            list(set(outputs_to_find) - set(input_types)),
+                            outputs_to_find,
                             algorithms_left_names, algorithms_used,
                             algorithm_input_requirement_breakdown))
 
@@ -332,7 +236,6 @@
             if output not in generated_outputs:
                 all_required_outputs_generated = False
                 failed_to_generate_output_string += ":{}".format(output)
->>>>>>> 5186125a
 
         if not all_required_outputs_generated:
             raise exceptions.PacmanConfigurationException(
@@ -341,29 +244,9 @@
 
         self._algorithms = allocated_algorithms
 
-<<<<<<< HEAD
-    def _deduce_inputs_required_to_run(self, algorithm, input_names):
-        inputs = algorithm.inputs
-        left_over_inputs = "            {}: ".format(algorithm.algorithm_id)
-        first = True
-        for input in inputs:
-            if input['type'] not in input_names:
-                if first:
-                    left_over_inputs += "['{}'".format(input['type'])
-                    first = False
-                else:
-                    left_over_inputs += ", '{}'".format(input['type'])
-        left_over_inputs += "]\n"
-        return left_over_inputs
-
-    @staticmethod
-    def _prune_unnecessary_algorithms(allocated_algorithms):
-        """
-=======
     def _remove_outputs_which_are_inputs(self, required_outputs, inputs):
         """ Generates the output list which has pruned outputs which are\
             already in the input list
->>>>>>> 5186125a
 
         :param required_outputs: the original output listings
         :param inputs: the inputs given to the executor
@@ -507,7 +390,7 @@
         except Exception as type_error:
             if isinstance(type_error,
                           exceptions.PacmanAlgorithmFailedToCompleteException):
-                raise type_error
+                raise sys.exc_info[0], sys.exc_info[1], sys.exc_info[2]
             else:
                 raise exceptions.PacmanAlgorithmFailedToCompleteException(
                     algorithm, type_error, traceback)
@@ -694,34 +577,19 @@
         return self._internal_type_mapping[item_type]
 
     def get_items(self):
-<<<<<<< HEAD
-=======
         """ Get all the outputs from a execution
 
         :return: dictionary of types as keys and values.
         """
         return self._internal_type_mapping
 
-    def write_provenance_data_in_xml(self, file_path, transceiver,
-                                     placement=None):
->>>>>>> 5186125a
-        """
-        supports processing of all the outptus from a execution
-        :return: dictonary of types as keys and values.
-        """
-        return self._internal_type_mapping
-
     def get_provenance_data_items(self, transceiver, placement=None):
-        """
-        @implements pacman.interface.abstract_provides_provenance_data.AbstractProvidesProvenanceData.get_provenance_data_items
-        :return:
-        """
         return self._provenance_data
 
     def _handle_prov(self, timer, algorithm):
-        """
-        adds a piece of provenance data to the list
-        :param timer: the tracker of how long a algorithm has taken
+        """ Adds provenance data to the list
+
+        :param timer: the tracker of how long an algorithm has taken
         :param algorithm: the algorithm in question
         :return: None
         """
