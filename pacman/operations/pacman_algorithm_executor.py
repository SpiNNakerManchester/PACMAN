# pacman imports
from pacman import exceptions
from pacman.interfaces.abstract_provides_provenance_data import \
    AbstractProvidesProvenanceData
<<<<<<< HEAD
from pacman.utilities.utility_objs.ordered_set import OrderedSet
=======
from pacman.operations import algorithm_reports
>>>>>>> aef5a0ba
from pacman.utilities.file_format_converters.convert_algorithms_metadata \
    import ConvertAlgorithmsMetadata
from pacman.utilities import file_format_converters
from pacman import operations
from pacman.utilities.utility_objs.progress_bar import ProgressBar

# general imports
import logging
import importlib
import subprocess
import os
import traceback
from lxml import etree
from collections import defaultdict
from pacman.utilities.utility_objs.timer import Timer

logger = logging.getLogger(__name__)


class PACMANAlgorithmExecutor(AbstractProvidesProvenanceData):
    """ An executor of PACMAN algorithms where the order is deduced from the\
        input and outputs of the algorithm using an XML description of the\
        algorithm
    """

<<<<<<< HEAD
    def __init__(self, algorithms, inputs, xml_paths,
                 required_outputs, do_timings=True, print_timings=False):
=======
    def __init__(self, algorithms, optional_algorithms, inputs, xml_paths,
                 required_outputs, do_timings=True):
>>>>>>> aef5a0ba
        """

        :param algorithms: A list of algorithms that must all be run
        :param optional_algorithms: A list of algorithms that must be run if\
                their inputs are available
        :param inputs: A dict of input type to value
        :param xml_paths: A list of paths to XML files containing algorithm\
                descriptions
        :param required_outputs: A list of output types that must be generated
        :param do_timings: True if timing information should be printed after\
                each algorithm, False otherwise
        """
        AbstractProvidesProvenanceData.__init__(self)

        # provenance data store
        self._provenance_data = etree.Element("Provenance_data_from_PACMAN")

        # pacman mapping objects
        self._algorithms = list()
        self._inputs = inputs

        # define mapping between types and internal values
        self._internal_type_mapping = defaultdict()

        # store timing request
        self._do_timing = do_timings

<<<<<<< HEAD
        # print timings as you go
        self._print_timings = print_timings

        self._set_up_pacman_algorithms_listings(
            algorithms, xml_paths, inputs, required_outputs)
=======
        # protect the variable from reference movement during usage
        copy_of_xml_paths = list(xml_paths)
>>>>>>> aef5a0ba

        self._set_up_pacman_algorthms_listings(
            algorithms, optional_algorithms, copy_of_xml_paths, inputs,
            required_outputs)

<<<<<<< HEAD
    def _set_up_pacman_algorithms_listings(self, algorithms, xml_paths, inputs,
                                          required_outputs):
=======
    def _set_up_pacman_algorthms_listings(
            self, algorithms, optional_algorithms, xml_paths, inputs,
            required_outputs):
>>>>>>> aef5a0ba
        """ Translates the algorithm string and uses the config XML to create\
            algorithm objects

        :param algorithms: the string representation of the set of algorithms
        :param inputs: list of input types
        :type inputs: iterable of str
        :param optional_algorithms: list of algorithms which are optional\
                and don't necessarily need to be ran to compete the logic flow
        :type optional_algorithms: list of strings
        :param xml_paths: the list of paths for XML configuration data
        :type xml_paths: iterable of strings
        :param required_outputs: the set of outputs that this workflow is\
                 meant to generate
        :type required_outputs: iterable of types as strings
        """

        # deduce if the algorithms are internal or external
        algorithms_names = list(algorithms)

        # set up XML reader for standard PACMAN algorithms XML file reader
        # (used in decode_algorithm_data_objects function)
        xml_paths.append(os.path.join(
            os.path.dirname(operations.__file__),
            "algorithms_metadata.xml"))
        xml_paths.append(os.path.join(
            os.path.dirname(algorithm_reports.__file__),
            "reports_metadata.xml"))

        converter_xml_path = list()
        converter_xml_path.append(os.path.join(
            os.path.dirname(file_format_converters.__file__),
            "converter_algorithms_metadata.xml"))

        # decode the algorithms specs
        xml_decoder = ConvertAlgorithmsMetadata(xml_paths)
        algorithm_data_objects = xml_decoder.decode_algorithm_data_objects()
        xml_decoder = ConvertAlgorithmsMetadata(converter_xml_path)
        converter_algorithm_data_objects = \
            xml_decoder.decode_algorithm_data_objects()

        # filter for just algorithms we want to use
        algorithm_data = list()
        for algorithms_name in algorithms_names:
<<<<<<< HEAD
            if algorithms_name in algorithm_data_objects:
                self._algorithms.append(
                    algorithm_data_objects[algorithms_name])
            elif algorithms_name in converter_algorithm_data_objects:
                self._algorithms.append(
                    converter_algorithm_data_objects[algorithms_name])
            else:
                raise exceptions.PacmanConfigurationException(
                    "Cannot find algorithm {}".format(algorithms_name))
=======
            algorithm_data.append(algorithm_data_objects[algorithms_name])

        optional_algorithms_datas = list()
        for optional_algorithm in optional_algorithms:
            optional_algorithms_datas.append(
                algorithm_data_objects[optional_algorithm])

        optional_algorithms_datas.extend(
            converter_algorithm_data_objects.values())
>>>>>>> aef5a0ba

        # sort_out_order_of_algorithms for execution
        self._sort_out_order_of_algorithms(
            inputs, required_outputs, algorithm_data,
            optional_algorithms_datas)

    def _sort_out_order_of_algorithms(
            self, inputs, required_outputs, algorithm_data,
            optional_algorithms):
        """ Takes the algorithms and determines which order they need to be\
            executed to generate the correct data objects

        :param inputs: list of input types
        :type inputs: iterable of str
        :param required_outputs: the set of outputs that this workflow is\
                meant to generate
        :param optional_algorithms: the set of optional algorithms which\
                include the converters for the file formats which can be\
                inserted automatically if required
        :return: None
        """

<<<<<<< HEAD
        input_names = OrderedSet()
        for input_item in inputs:
            input_names.add(input_item['type'])
=======
        input_types = set(inputs.iterkeys())
>>>>>>> aef5a0ba

        allocated_algorithms = list()
        generated_outputs = set()
        generated_outputs.union(input_types)
        allocated_a_algorithm = True
        algorithms_to_find = list(algorithm_data)
        outputs_to_find = \
            self._remove_outputs_which_are_inputs(required_outputs, inputs)

        while ((len(algorithms_to_find) > 0 or len(outputs_to_find) > 0) and
                allocated_a_algorithm):
            allocated_a_algorithm = False

            # check each algorithm to see if its usable with current inputs
            # and without its optional required inputs
            suitable_algorithm = self._locate_suitable_algorithm(
<<<<<<< HEAD
                self._algorithms, input_names, generated_outputs, False, True)

            if suitable_algorithm is None:
                suitable_algorithm = self._locate_suitable_algorithm(
                    self._algorithms, input_names, generated_outputs, False,
                    True)
            # check each algorithm to see if its usable with current inputs and
            # its optional required inputs
=======
                algorithms_to_find, input_types, generated_outputs, False)
>>>>>>> aef5a0ba

            # add the suitable algorithms to the list and take there outputs
            #  as new inputs
            if suitable_algorithm is not None:
                allocated_algorithms.append(suitable_algorithm)
                allocated_a_algorithm = True
                self._remove_algorithm_and_update_outputs(
                    algorithms_to_find, suitable_algorithm, input_types,
                    generated_outputs, outputs_to_find)
            else:
                suitable_algorithm = self._locate_suitable_algorithm(
<<<<<<< HEAD
                    optional_converter_algorithms, input_names,
                    generated_outputs, True, True)
=======
                    optional_algorithms, input_types,
                    generated_outputs, True)
>>>>>>> aef5a0ba
                if suitable_algorithm is not None:
                    allocated_algorithms.append(suitable_algorithm)
                    allocated_a_algorithm = True
                    self._remove_algorithm_and_update_outputs(
                        optional_algorithms, suitable_algorithm,
                        input_types, generated_outputs, outputs_to_find)
                else:
                    algorithms_left_names = list()
<<<<<<< HEAD
                    for algorithm in self._algorithms:
                        algorithms_left_names.append(algorithm.algorithm_id)
                    for algorithm in optional_converter_algorithms:
=======
                    for algorithm in algorithms_to_find:
                        algorithms_left_names.append(algorithm.algorithm_id)
                    for algorithm in optional_algorithms:
>>>>>>> aef5a0ba
                        algorithms_left_names.append(algorithm.algorithm_id)
                    algorithms_used = list()
                    for algorithm in allocated_algorithms:
                        algorithms_used.append(algorithm.algorithm_id)
                    algorithm_input_requirement_breakdown = ""
                    for algorithm in algorithms_to_find:
                        if algorithm.algorithm_id in algorithms_left_names:
                            algorithm_input_requirement_breakdown += \
                                self._deduce_inputs_required_to_run(
                                    algorithm, input_types)
                    for algorithm in optional_algorithms:
                        if algorithm.algorithm_id in algorithms_left_names:
                            algorithm_input_requirement_breakdown += \
                                self._deduce_inputs_required_to_run(
                                    algorithm, input_types)

                    raise exceptions.PacmanConfigurationException(
                        "Unable to deduce a future algorithm to use.\n"
                        "    Inputs: {}\n"
                        "    Outputs: {}\n"
                        "    Functions available: {}\n"
<<<<<<< HEAD
                        "    Functions used: {}\n".format(
                            input_names,
                            list(set(required_outputs) - set(input_names)),
                            algorithms_left_names, algorithms_used))
=======
                        "    Functions used: {}\n"
                        "    Inputs required per function: \n{}\n".format(
                            input_types,
                            list(set(outputs_to_find) - set(input_types)),
                            algorithms_left_names, algorithms_used,
                            algorithm_input_requirement_breakdown))
>>>>>>> aef5a0ba

        all_required_outputs_generated = True
        failed_to_generate_output_string = ""
        for output in outputs_to_find:
            if output not in generated_outputs:
                all_required_outputs_generated = False
                failed_to_generate_output_string += ":{}".format(output)

        if not all_required_outputs_generated:
            raise exceptions.PacmanConfigurationException(
                "Unable to generate outputs {}".format(
                    failed_to_generate_output_string))

        # iterate through the list removing algorithms which are obsolete
        self._prune_unnecessary_algorithms(allocated_algorithms)
<<<<<<< HEAD

        self._algorithms = allocated_algorithms
=======

        self._algorithms = allocated_algorithms

    def _remove_outputs_which_are_inputs(self, required_outputs, inputs):
        """
        generates the output list which has pruned outputs which are already
        in the input list
        :param required_outputs: the original output listings
        :param inputs: the inputs given to the executor
        :return: new list of outputs
        :rtype:  iterable of str
        """
        copy_required_outputs = set(required_outputs)
        for input_type in inputs:
            if input_type in copy_required_outputs:
                copy_required_outputs.remove(input_type)
        return copy_required_outputs

    def _deduce_inputs_required_to_run(self, algorithm, input_names):
        inputs = algorithm.inputs
        left_over_inputs = "            {}: ".format(algorithm.algorithm_id)
        first = True
        for an_input in inputs:
            if an_input['type'] not in input_names:
                if first:
                    left_over_inputs += "['{}'".format(an_input['type'])
                    first = False
                else:
                    left_over_inputs += ", '{}'".format(an_input['type'])
        left_over_inputs += "]\n"
        return left_over_inputs
>>>>>>> aef5a0ba

    @staticmethod
    def _prune_unnecessary_algorithms(allocated_algorithms):
        """

        :param allocated_algorithms:
        :return:
        """
        # TODO optimisations!
        pass

    @staticmethod
    def _remove_algorithm_and_update_outputs(
            algorithm_list, algorithm, inputs, generated_outputs,
            outputs_to_find):
        """ Update data structures

        :param algorithm_list: the list of algorithms to remove algorithm from
        :param algorithm: the algorithm to remove
        :param inputs: the inputs list to update output from algorithm
        :param generated_outputs: the outputs list to update output from\
                    algorithm
        :return: none
        """
        algorithm_list.remove(algorithm)
        for output in algorithm.outputs:
            inputs.add(output['type'])
            generated_outputs.add(output['type'])
            if output['type'] in outputs_to_find:
                outputs_to_find.remove(output['type'])

    @staticmethod
    def _locate_suitable_algorithm(
            algorithm_list, inputs, generated_outputs, look_for_novel_output,
            look_for_optional_required_inputs):
        """ Locates a suitable algorithm

        :param algorithm_list: the list of algorithms to choose from
        :param inputs: the inputs available currently
        :param generated_outputs: the current outputs expected to be generated
        :param look_for_novel_output: bool which says that algorithms need\
                to produce a novel output
        :param look_for_optional_required_inputs: bool which states it should
                look at the optional required inputs to verify a usable function
        :return: a suitable algorithm which uses the inputs
        """
        position = 0
        suitable_algorithm = None
        while (suitable_algorithm is None and
                position < len(algorithm_list)):
            algorithm = algorithm_list[position]

            # check all inputs
            all_inputs_available = True
            for input_parameter in algorithm.inputs:
                if input_parameter['type'] not in inputs:
                    all_inputs_available = False
            adds_to_output = False

            # check all outputs
            if look_for_novel_output:
                for output_parameter in algorithm.outputs:
                    if output_parameter['type'] not in generated_outputs:
                        adds_to_output = True

            # check for optional required inputs
            has_any_optional_required_inputs = False
            if len(algorithm.requred_optional_inputs) == 0:
                has_any_optional_required_inputs = True
            else:
                extra_inputs = algorithm.requred_optional_inputs
                for optional_required_input in extra_inputs:
                    if optional_required_input['type'] in inputs:
                        has_any_optional_required_inputs = True

            # check if all check's passed
            if (all_inputs_available
                and ((look_for_optional_required_inputs
                      and has_any_optional_required_inputs)
                     or not look_for_optional_required_inputs)
                and ((look_for_novel_output and adds_to_output)
                     or (not look_for_novel_output))
                and suitable_algorithm is None):
                suitable_algorithm = algorithm
            position += 1
        return suitable_algorithm

    def execute_mapping(self):
        """ Executes the algorithms
        :return: None
        """
        self._internal_type_mapping.update(self._inputs)

        for algorithm in self._algorithms:

            # execute the algorithm and store outputs
            if not algorithm.external:

                # internal to pacman
                self._handle_internal_algorithm(algorithm)
            else:

                # external to pacman
                self._handle_external_algorithm(algorithm)

    def _handle_internal_algorithm(self, algorithm):
        """ Creates the input files for the algorithm

        :param algorithm: the algorithm
        :return: None
        """
        # create algorithm
        python_algorithm = self._create_python_object(algorithm)

        # create input dictionary
        inputs = self._create_input_commands(algorithm)

        # set up timer
        timer = None
        if self._do_timing:
            timer = Timer()
            timer.start_timing()

        # execute algorithm
        try:
            results = python_algorithm(**inputs)
        except TypeError as type_error:
            raise exceptions.PacmanTypeError(
                "Algorithm {} has crashed."
                "    Inputs: {}\n"
                "    Error: {}\n"
                "    Stack: {}\n".format(
                    algorithm.algorithm_id, algorithm.inputs,
                    type_error.message, traceback.format_exc()))
        # handle_prov_data
        if self._do_timing:
            self._handle_prov(timer, algorithm)

        # move outputs into internal data objects
        self._map_output_parameters(results, algorithm)

    def _handle_external_algorithm(self, algorithm):
        """ Creates the input files for the algorithm

        :param algorithm: the algorithm
        :return: None
        """
        input_params = self._create_input_commands(algorithm)

        inputs = \
            [a.format(**input_params) for a in algorithm.command_line_args]

        # output debug info in case things go wrong
        logger.debug(
            "The inputs to the external mapping function are {}"
            .format(inputs))

        # create progress bar for external algorithm
        algorithm_progress_bar = ProgressBar(
            1, "Running external algorithm {}".format(algorithm.algorithm_id))

        timer = None
        if self._do_timing:
            timer = Timer()
            timer.start_timing()

        # execute other command
        child = subprocess.Popen(
            inputs, stdout=subprocess.PIPE, stderr=subprocess.PIPE,
            stdin=subprocess.PIPE)
        child.wait()
        algorithm_progress_bar.end()

        if self._do_timing:
            self._handle_prov(timer, algorithm)

        # check the return code for a successful execution
        if child.returncode != 0:
            stdout, stderr = child.communicate()
            raise exceptions.\
                PacmanAlgorithmFailedToCompleteException(
                    "Algorithm {} returned a non-zero error code {}\n"
                    "    Inputs: {}\n"
                    "    Output: {}\n"
                    "    Error: {}\n".format(
                        algorithm.algorithm_id, child.returncode,
                        inputs, stdout, stderr))

        outputs = self._sort_out_external_algorithm_outputs(algorithm)
        self._map_output_parameters(outputs, algorithm)

    def _sort_out_external_algorithm_outputs(self, algorithm):
        """ Get a map of output name to type for an external algorithm

        :param algorithm: the external algorithm
        :return: the list of mapped outputs
        """
        outputs = dict()
        for output in algorithm.outputs:
            outputs[output['name']] = \
                self._internal_type_mapping[output['name']]
        return outputs

    def _create_input_commands(self, algorithm):
        """ Get a map of input name to type for an algorithm

        :param algorithm: the algorithm in question
        :return: a dictionary containing input names and the corresponding \
                internal type mapping's object
        """
        params = dict()

        # handle required inputs
        for input_param in algorithm.inputs:
            params[input_param['name']] = \
                self._internal_type_mapping[input_param['type']]

        # handle optional inputs
        for input_param in algorithm.optional_inputs:
            if input_param['type'] in self._internal_type_mapping:
                params[input_param['name']] = \
                    self._internal_type_mapping[input_param['type']]

        # handle optional required inputs, only adding the first found param
        #  and other params with that rank
        required_optional_inputs_list = list(algorithm.requred_optional_inputs)

        required_optional_inputs_list = \
            sorted(required_optional_inputs_list, key=lambda i: i['rank'],
                   reverse=False)

        # locate first param
        located = False
        located_rank = None
        for input_param in required_optional_inputs_list:
            if (input_param['type'] in self._internal_type_mapping and
                    (not located or
                         (located and located_rank == input_param['rank']))):
                params[input_param['name']] = \
                    self._internal_type_mapping[input_param['type']]
                located = True
                located_rank = input_param['rank']

        return params

    def _map_output_parameters(self, results, algorithm):
        """ Get a map of outputs from an algorithm

        :param results: the results from the algorithm
        :param algorithm: the algorithm description
        :return: None
        :raises PacmanAlgorithmFailedToCompleteException: when the algorithm\
                returns no results
        """
        if results is not None:

            # update python data objects
            for result_name in results:
                result_type = algorithm.get_type_from_output_name(result_name)
                if result_type is None:
                    raise exceptions.PacmanTypeError(
                        "Unrecognised result name {} for algorithm {} with "
                        "outputs {}".format(
                            result_name, algorithm.algorithm_id,
                            algorithm.outputs))
                self._internal_type_mapping[result_type] = results[result_name]
        elif len(algorithm.outputs) != 0:
            raise exceptions.PacmanAlgorithmFailedToCompleteException(
                "Algorithm {} did not generate any outputs".format(
                    algorithm.algorithm_id))

    @staticmethod
    def _create_python_object(algorithm):
        """ Create a python object for an algorithm from a specification

        :param algorithm: the algorithm specification
        :return: an instantiated object for the algorithm
        """
        if (algorithm.python_class is not None and
                algorithm.python_function is None):

            # if class, instantiate it
            python_algorithm = getattr(
                importlib.import_module(algorithm.python_module_import),
                algorithm.python_class)
            try:
                python_algorithm = python_algorithm()
            except TypeError as type_error:
                raise exceptions.PacmanConfigurationException(
                    "Failed to create instance of algorithm {}: {}"
                    .format(algorithm.algorithm_id, type_error.message))

        elif (algorithm.python_function is not None and
                algorithm.python_class is None):

            # just a function, so no instantiation required
            python_algorithm = getattr(
                importlib.import_module(algorithm.python_module_import),
                algorithm.python_function)

        else:

            # neither, but is a python object.... error
            raise exceptions.PacmanConfigurationException(
                "Internal algorithm {} must be either a function or a class"
                "but not both".format(algorithm.algorithm_id))
        return python_algorithm

    def get_item(self, item_type):
        """ Get an item from the outputs of the execution

        :param item_type: the item from the internal type mapping to be\
                    returned
        :return: the returned item
        """
        return self._internal_type_mapping[item_type]

    def get_items(self):
        """ Get all the outputs from a execution

        :return: dictionary of types as keys and values.
        """
        return self._internal_type_mapping

    def write_provenance_data_in_xml(self, file_path, transceiver,
                                     placement=None):
        """

        :param file_path:
        :param transceiver:
        :param placement:
        :return:
        """
        # write xml form into file provided
        writer = open(file_path, "w")
        writer.write(etree.tostring(self._provenance_data, pretty_print=True))
        writer.flush()
        writer.close()

    def _handle_prov(self, timer, algorithm):
        time_taken = timer.take_sample()

        # get timing element
        if len(self._provenance_data) == 0:
            provenance_data_timings = etree.SubElement(
                self._provenance_data, "algorithm_timings")
        else:
            provenance_data_timings = self._provenance_data[0]

        # write timing element
        algorithm_provence_data = etree.SubElement(
            provenance_data_timings,
            "algorithm_{}".format(algorithm.algorithm_id))
        algorithm_provence_data.text = str(time_taken)
        if self._print_timings:
            logger.info("Time {} taken by {}".format(
                str(time_taken), algorithm.algorithm_id))<|MERGE_RESOLUTION|>--- conflicted
+++ resolved
@@ -2,11 +2,7 @@
 from pacman import exceptions
 from pacman.interfaces.abstract_provides_provenance_data import \
     AbstractProvidesProvenanceData
-<<<<<<< HEAD
-from pacman.utilities.utility_objs.ordered_set import OrderedSet
-=======
 from pacman.operations import algorithm_reports
->>>>>>> aef5a0ba
 from pacman.utilities.file_format_converters.convert_algorithms_metadata \
     import ConvertAlgorithmsMetadata
 from pacman.utilities import file_format_converters
@@ -32,13 +28,8 @@
         algorithm
     """
 
-<<<<<<< HEAD
-    def __init__(self, algorithms, inputs, xml_paths,
+    def __init__(self, algorithms, optional_algorithms, inputs, xml_paths,
                  required_outputs, do_timings=True, print_timings=False):
-=======
-    def __init__(self, algorithms, optional_algorithms, inputs, xml_paths,
-                 required_outputs, do_timings=True):
->>>>>>> aef5a0ba
         """
 
         :param algorithms: A list of algorithms that must all be run
@@ -66,29 +57,19 @@
         # store timing request
         self._do_timing = do_timings
 
-<<<<<<< HEAD
         # print timings as you go
         self._print_timings = print_timings
 
-        self._set_up_pacman_algorithms_listings(
-            algorithms, xml_paths, inputs, required_outputs)
-=======
         # protect the variable from reference movement during usage
         copy_of_xml_paths = list(xml_paths)
->>>>>>> aef5a0ba
-
-        self._set_up_pacman_algorthms_listings(
+
+        self._set_up_pacman_algorithms_listings(
             algorithms, optional_algorithms, copy_of_xml_paths, inputs,
             required_outputs)
 
-<<<<<<< HEAD
-    def _set_up_pacman_algorithms_listings(self, algorithms, xml_paths, inputs,
-                                          required_outputs):
-=======
     def _set_up_pacman_algorthms_listings(
             self, algorithms, optional_algorithms, xml_paths, inputs,
             required_outputs):
->>>>>>> aef5a0ba
         """ Translates the algorithm string and uses the config XML to create\
             algorithm objects
 
@@ -130,34 +111,35 @@
             xml_decoder.decode_algorithm_data_objects()
 
         # filter for just algorithms we want to use
-        algorithm_data = list()
-        for algorithms_name in algorithms_names:
-<<<<<<< HEAD
-            if algorithms_name in algorithm_data_objects:
-                self._algorithms.append(
-                    algorithm_data_objects[algorithms_name])
-            elif algorithms_name in converter_algorithm_data_objects:
-                self._algorithms.append(
-                    converter_algorithm_data_objects[algorithms_name])
-            else:
-                raise exceptions.PacmanConfigurationException(
-                    "Cannot find algorithm {}".format(algorithms_name))
-=======
-            algorithm_data.append(algorithm_data_objects[algorithms_name])
-
-        optional_algorithms_datas = list()
-        for optional_algorithm in optional_algorithms:
-            optional_algorithms_datas.append(
-                algorithm_data_objects[optional_algorithm])
-
+        algorithm_data = self._get_algorithm_data(
+            algorithms_names, algorithm_data_objects,
+            converter_algorithm_data_objects)
+        optional_algorithms_datas = self._get_algorithm_data(
+            optional_algorithms, algorithm_data_objects,
+            converter_algorithm_data_objects)
         optional_algorithms_datas.extend(
             converter_algorithm_data_objects.values())
->>>>>>> aef5a0ba
 
         # sort_out_order_of_algorithms for execution
         self._sort_out_order_of_algorithms(
             inputs, required_outputs, algorithm_data,
             optional_algorithms_datas)
+
+    def _get_algorithm_data(
+            self, algorithm_names, algorithm_data_objects,
+            converter_algorithm_data_objects):
+        algorithms = list()
+        for algorithm_name in algorithm_names:
+            if algorithm_name in algorithm_data_objects:
+                algorithms.append(algorithm_data_objects[algorithm_name])
+
+            elif algorithm_name in converter_algorithm_data_objects:
+                algorithms.append(
+                    converter_algorithm_data_objects[algorithm_name])
+            else:
+                raise exceptions.PacmanConfigurationException(
+                    "Cannot find algorithm {}".format(algorithm_name))
+        return algorithms
 
     def _sort_out_order_of_algorithms(
             self, inputs, required_outputs, algorithm_data,
@@ -175,13 +157,7 @@
         :return: None
         """
 
-<<<<<<< HEAD
-        input_names = OrderedSet()
-        for input_item in inputs:
-            input_names.add(input_item['type'])
-=======
         input_types = set(inputs.iterkeys())
->>>>>>> aef5a0ba
 
         allocated_algorithms = list()
         generated_outputs = set()
@@ -198,18 +174,8 @@
             # check each algorithm to see if its usable with current inputs
             # and without its optional required inputs
             suitable_algorithm = self._locate_suitable_algorithm(
-<<<<<<< HEAD
-                self._algorithms, input_names, generated_outputs, False, True)
-
-            if suitable_algorithm is None:
-                suitable_algorithm = self._locate_suitable_algorithm(
-                    self._algorithms, input_names, generated_outputs, False,
-                    True)
-            # check each algorithm to see if its usable with current inputs and
-            # its optional required inputs
-=======
-                algorithms_to_find, input_types, generated_outputs, False)
->>>>>>> aef5a0ba
+                algorithms_to_find, input_types, generated_outputs, False,
+                True)
 
             # add the suitable algorithms to the list and take there outputs
             #  as new inputs
@@ -221,13 +187,8 @@
                     generated_outputs, outputs_to_find)
             else:
                 suitable_algorithm = self._locate_suitable_algorithm(
-<<<<<<< HEAD
-                    optional_converter_algorithms, input_names,
+                    optional_algorithms, input_types,
                     generated_outputs, True, True)
-=======
-                    optional_algorithms, input_types,
-                    generated_outputs, True)
->>>>>>> aef5a0ba
                 if suitable_algorithm is not None:
                     allocated_algorithms.append(suitable_algorithm)
                     allocated_a_algorithm = True
@@ -236,15 +197,9 @@
                         input_types, generated_outputs, outputs_to_find)
                 else:
                     algorithms_left_names = list()
-<<<<<<< HEAD
-                    for algorithm in self._algorithms:
-                        algorithms_left_names.append(algorithm.algorithm_id)
-                    for algorithm in optional_converter_algorithms:
-=======
                     for algorithm in algorithms_to_find:
                         algorithms_left_names.append(algorithm.algorithm_id)
                     for algorithm in optional_algorithms:
->>>>>>> aef5a0ba
                         algorithms_left_names.append(algorithm.algorithm_id)
                     algorithms_used = list()
                     for algorithm in allocated_algorithms:
@@ -266,19 +221,12 @@
                         "    Inputs: {}\n"
                         "    Outputs: {}\n"
                         "    Functions available: {}\n"
-<<<<<<< HEAD
-                        "    Functions used: {}\n".format(
-                            input_names,
-                            list(set(required_outputs) - set(input_names)),
-                            algorithms_left_names, algorithms_used))
-=======
                         "    Functions used: {}\n"
                         "    Inputs required per function: \n{}\n".format(
                             input_types,
                             list(set(outputs_to_find) - set(input_types)),
                             algorithms_left_names, algorithms_used,
                             algorithm_input_requirement_breakdown))
->>>>>>> aef5a0ba
 
         all_required_outputs_generated = True
         failed_to_generate_output_string = ""
@@ -294,10 +242,6 @@
 
         # iterate through the list removing algorithms which are obsolete
         self._prune_unnecessary_algorithms(allocated_algorithms)
-<<<<<<< HEAD
-
-        self._algorithms = allocated_algorithms
-=======
 
         self._algorithms = allocated_algorithms
 
@@ -329,7 +273,6 @@
                     left_over_inputs += ", '{}'".format(an_input['type'])
         left_over_inputs += "]\n"
         return left_over_inputs
->>>>>>> aef5a0ba
 
     @staticmethod
     def _prune_unnecessary_algorithms(allocated_algorithms):
@@ -372,8 +315,9 @@
         :param generated_outputs: the current outputs expected to be generated
         :param look_for_novel_output: bool which says that algorithms need\
                 to produce a novel output
-        :param look_for_optional_required_inputs: bool which states it should
-                look at the optional required inputs to verify a usable function
+        :param look_for_optional_required_inputs: bool which states it should\
+                look at the optional required inputs to verify a usable\
+                function
         :return: a suitable algorithm which uses the inputs
         """
         position = 0
@@ -406,13 +350,11 @@
                         has_any_optional_required_inputs = True
 
             # check if all check's passed
-            if (all_inputs_available
-                and ((look_for_optional_required_inputs
-                      and has_any_optional_required_inputs)
-                     or not look_for_optional_required_inputs)
-                and ((look_for_novel_output and adds_to_output)
-                     or (not look_for_novel_output))
-                and suitable_algorithm is None):
+            if (all_inputs_available and
+                    (not look_for_optional_required_inputs or
+                        has_any_optional_required_inputs) and
+                    (not look_for_novel_output or adds_to_output) and
+                    suitable_algorithm is None):
                 suitable_algorithm = algorithm
             position += 1
         return suitable_algorithm
@@ -566,10 +508,9 @@
         located_rank = None
         for input_param in required_optional_inputs_list:
             if (input_param['type'] in self._internal_type_mapping and
-                    (not located or
-                         (located and located_rank == input_param['rank']))):
-                params[input_param['name']] = \
-                    self._internal_type_mapping[input_param['type']]
+                    (not located or located_rank == input_param['rank'])):
+                params[input_param['name']] = self._internal_type_mapping[
+                    input_param['type']]
                 located = True
                 located_rank = input_param['rank']
 
