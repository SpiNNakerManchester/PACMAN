# pacman imports
from pacman import exceptions
from pacman.interfaces.abstract_provides_provenance_data import \
    AbstractProvidesProvenanceData
from pacman.utilities.utility_objs.ordered_set import OrderedSet
from pacman.utilities.file_format_converters.convert_algorithms_metadata \
    import ConvertAlgorithmsMetadata
from pacman.utilities import file_format_converters
from pacman import operations
from pacman.utilities.utility_objs.progress_bar import ProgressBar

# general imports
import logging
import importlib
import subprocess
import os
import traceback
from collections import defaultdict
from pacman.utilities.utility_objs.provenance_data_item import \
    ProvenanceDataItem
from pacman.utilities.utility_objs.timer import Timer

logger = logging.getLogger(__name__)


class PACMANAlgorithmExecutor(AbstractProvidesProvenanceData):
    """ An executor of PACMAN algorithms where the order is deduced from the\
        input and outputs of the algorithm using an XML description of the\
        algorithm
    """

<<<<<<< HEAD
    def __init__(self, algorithms, inputs, xml_paths,
                 required_outputs, do_timings=True, print_timings=False):
=======
    def __init__(self, algorithms, optional_algorithms, inputs, xml_paths,
                 required_outputs, do_timings=True):
>>>>>>> 97c0aeaa
        """
        :return:
        """
        AbstractProvidesProvenanceData.__init__(self)

        # provenance data store
        self._provenance_data = list()

        # pacman mapping objects
        self._algorithms = list()

        # define mapping between types and internal values
        self._internal_type_mapping = defaultdict()

        # store timing request
        self._do_timing = do_timings

<<<<<<< HEAD
        # print timings as you go
        self._print_timings = print_timings

        self._set_up_pacman_algorithms_listings(
            algorithms, xml_paths, inputs, required_outputs)

        self._inputs = inputs

    def _set_up_pacman_algorithms_listings(
            self, algorithms, xml_paths, inputs, required_outputs):
=======
        # protect the variable from refernce movement during usage
        copy_of_xml_paths = list(xml_paths)

        self._set_up_pacman_algorthms_listings(
            algorithms, optional_algorithms, copy_of_xml_paths, inputs,
            required_outputs)

        self._inputs = inputs

    def _set_up_pacman_algorthms_listings(
            self, algorithms, optional_algorithms, xml_paths, inputs,
            required_outputs):
>>>>>>> 97c0aeaa
        """ Translates the algorithm string and uses the config XML to create\
            algorithm objects

        :param algorithms: the string representation of the set of algorithms
        :param inputs: list of input types
        :type inputs: iterable of str
        :param optional_algorithms: list of algorithms which are optional
        and dont nessarcily need to be ran to compete the logic flow
        :type optional_algorithms: list of strings
        :param xml_paths: the list of paths for XML configuration data
        :type xml_paths: iterable of strings
        :param required_outputs: the set of outputs that this workflow is\
                 meant to generate
        :type required_outputs: iterable of types as strings
        """

        # deduce if the algorithms are internal or external
        algorithms_names = self._algorithms
        algorithms_names.extend(algorithms)

        # set up XML reader for standard PACMAN algorithms XML file reader
        # (used in decode_algorithm_data_objects function)
        xml_paths.append(os.path.join(os.path.dirname(operations.__file__),
                                      "algorithms_metadata.xml"))

        converter_xml_path = list()
        converter_xml_path.append(os.path.join(
            os.path.dirname(file_format_converters.__file__),
            "converter_algorithms_metadata.xml"))

        # decode the algorithms specs
        xml_decoder = ConvertAlgorithmsMetadata(xml_paths)
        algorithm_data_objects = xml_decoder.decode_algorithm_data_objects()
        xml_decoder = ConvertAlgorithmsMetadata(converter_xml_path)
        converter_algorithm_data_objects = \
            xml_decoder.decode_algorithm_data_objects()

        # filter for just algorithms we want to use
        self._algorithms = list()
        for algorithms_name in algorithms_names:
            if algorithms_name in algorithm_data_objects:
                self._algorithms.append(
                    algorithm_data_objects[algorithms_name])
            elif algorithms_name in converter_algorithm_data_objects:
                self._algorithms.append(
                    converter_algorithm_data_objects[algorithms_name])
            else:
                raise exceptions.PacmanConfigurationException(
                    "Cannot find algorithm {}".format(algorithms_name))

        optional_algorithms_datas = list()
        for optional_algorithm in optional_algorithms:
            optional_algorithms_datas.append(
                algorithm_data_objects[optional_algorithm])

        optional_algorithms_datas.extend(
            converter_algorithm_data_objects.values())

        # sort_out_order_of_algorithms for execution
        self._sort_out_order_of_algorithms(
            inputs, required_outputs, optional_algorithms_datas)

    def _sort_out_order_of_algorithms(
            self, inputs, required_outputs, optional_algorithms):
        """ Takes the algorithms and determines which order they need to be\
            executed to generate the correct data objects
        :param inputs: list of input types
        :type inputs: iterable of str
        :param required_outputs: the set of outputs that this workflow is\
                meant to generate
        :param optional_algorithms: the set of optional algorithms which
        include the converters for the file formats which can be inserted
        automatically if required
        :return: None
        """

        input_names = OrderedSet()
        for input_item in inputs:
            input_names.add(input_item['type'])

        allocated_algorithms = list()
        generated_outputs = set()
        generated_outputs.union(input_names)
        all_required_outputs_generated = False
        failed_to_generate_output_string = None
        tried_optional_algorithms = False
        while (len(self._algorithms) != 0 or
                (not all_required_outputs_generated
                 and not tried_optional_algorithms)):

            # check each algorithm to see if its usable with current inputs
            # and without its optional required inputs
            suitable_algorithm = self._locate_suitable_algorithm(
                self._algorithms, input_names, generated_outputs, False, True)

            if suitable_algorithm is None:
                suitable_algorithm = self._locate_suitable_algorithm(
                    self._algorithms, input_names, generated_outputs, False,
                    True)
            # check each algorithm to see if its usable with current inputs and
            # its optional required inputs

            # add the suitable algorithms to the list and take there outputs
            #  as new inputs
            if suitable_algorithm is not None:
                allocated_algorithms.append(suitable_algorithm)
                self._remove_algorithm_and_update_outputs(
                    self._algorithms, suitable_algorithm, input_names,
                    generated_outputs)
            else:
                suitable_algorithm = self._locate_suitable_algorithm(
<<<<<<< HEAD
                    optional_converter_algorithms, input_names,
                    generated_outputs, True, True)

                # verify that the optional algorithms have been searched
                if suitable_algorithm is None:
                    tried_optional_algorithms = True

=======
                    optional_algorithms, input_names,
                    generated_outputs, True)
>>>>>>> 97c0aeaa
                if suitable_algorithm is not None:
                    allocated_algorithms.append(suitable_algorithm)
                    self._remove_algorithm_and_update_outputs(
                        optional_algorithms, suitable_algorithm,
                        input_names, generated_outputs)
                else:
                    algorithms_left_names = list()
                    for algorithm in self._algorithms:
<<<<<<< HEAD
                        algorithms_left_names.append(algorithm.algorithm_id)
                    for algorithm in optional_converter_algorithms:
                        algorithms_left_names.append(algorithm.algorithm_id)
=======
                        algorithums_left_names.append(algorithm.algorithm_id)
                    for algorithm in optional_algorithms:
                        algorithums_left_names.append(algorithm.algorithm_id)
>>>>>>> 97c0aeaa
                    algorithms_used = list()
                    for algorithm in allocated_algorithms:
                        algorithms_used.append(algorithm.algorithm_id)
                    algorithum_input_requirement_breakdown = ""
                    for algorithm in self._algorithms:
                        if algorithm.algorithm_id in algorithums_left_names:
                            algorithum_input_requirement_breakdown += \
                                self._deduce_inputs_required_to_run(
                                    algorithm, input_names)
                    for algorithm in optional_algorithms:
                        if algorithm.algorithm_id in algorithums_left_names:
                            algorithum_input_requirement_breakdown += \
                                self._deduce_inputs_required_to_run(
                                    algorithm, input_names)

                    raise exceptions.PacmanConfigurationException(
                        "Unable to deduce a future algorithm to use.\n"
                        "    Inputs: {}\n"
                        "    Outputs: {}\n"
                        "    Functions available: {}\n"
                        "    Functions used: {}\n"
                        "    Inputs required per function: \n{}\n".format(
                            input_names,
                            list(set(required_outputs) - set(input_names)),
<<<<<<< HEAD
                            algorithms_left_names, algorithms_used))
=======
                            algorithums_left_names, algorithms_used,
                            algorithum_input_requirement_breakdown))
>>>>>>> 97c0aeaa

            all_required_outputs_generated = True
            failed_to_generate_output_string = ""
            for output in required_outputs:
                if output not in generated_outputs:
                    all_required_outputs_generated = False
                    failed_to_generate_output_string += ":{}".format(output)

        if not all_required_outputs_generated:
            raise exceptions.PacmanConfigurationException(
                "Unable to generate outputs {}".format(
                    failed_to_generate_output_string))

        # iterate through the list removing algorithms which are obsolete
        self._prune_unnecessary_algorithms(allocated_algorithms)

        self._algorithms = allocated_algorithms

    def _deduce_inputs_required_to_run(self, algorithm, input_names):
        inputs = algorithm.inputs
        left_over_inputs = "            {}: ".format(algorithm.algorithm_id)
        first = True
        for input in inputs:
            if input['type'] not in input_names:
                if first:
                    left_over_inputs += "['{}'".format(input['type'])
                    first = False
                else:
                    left_over_inputs += ", '{}'".format(input['type'])
        left_over_inputs += "]\n"
        return left_over_inputs

    @staticmethod
    def _prune_unnecessary_algorithms(allocated_algorithms):
        """

        :param allocated_algorithms:
        :return:
        """
        # TODO optimisations!
        pass

    @staticmethod
    def _remove_algorithm_and_update_outputs(
            algorithm_list, algorithm, inputs, generated_outputs):
        """ Update data structures

        :param algorithm_list: the list of algorithms to remove algorithm from
        :param algorithm: the algorithm to remove
        :param inputs: the inputs list to update output from algorithm
        :param generated_outputs: the outputs list to update output from\
                    algorithm
        :return: none
        """
        algorithm_list.remove(algorithm)
        for output in algorithm.outputs:
            inputs.add(output['type'])
            generated_outputs.add(output['type'])

    @staticmethod
    def _locate_suitable_algorithm(
            algorithm_list, inputs, generated_outputs, look_for_novel_output,
            look_for_optional_required_inputs):
        """ Locates a suitable algorithm

        :param algorithm_list: the list of algorithms to choose from
        :param inputs: the inputs available currently
        :param generated_outputs: the current outputs expected to be generated
        :param look_for_novel_output: bool which says that algorithms need\
                to produce a novel output
        :param look_for_optional_required_inputs: bool which states it should
                look at the optional required inputs to verify a usable function
        :return: a suitable algorithm which uses the inputs
        """
        position = 0
        suitable_algorithm = None
        while (suitable_algorithm is None and
                position < len(algorithm_list)):
            algorithm = algorithm_list[position]

            # check all inputs
            all_inputs_available = True
            for input_parameter in algorithm.inputs:
                if input_parameter['type'] not in inputs:
                    all_inputs_available = False
            adds_to_output = False

            # check all outputs
            if look_for_novel_output:
                for output_parameter in algorithm.outputs:
                    if output_parameter['type'] not in generated_outputs:
                        adds_to_output = True

            # check for optional required inputs
            has_any_optional_required_inputs = False
            if len(algorithm.requred_optional_inputs) == 0:
                has_any_optional_required_inputs = True
            else:
                extra_inputs = algorithm.requred_optional_inputs
                for optional_required_input in extra_inputs:
                    if optional_required_input['type'] in inputs:
                        has_any_optional_required_inputs = True

            # check if all check's passed
            if (all_inputs_available
                and ((look_for_optional_required_inputs
                      and has_any_optional_required_inputs)
                     or not look_for_optional_required_inputs)
                and ((look_for_novel_output and adds_to_output)
                     or (not look_for_novel_output))
                and suitable_algorithm is None):
                suitable_algorithm = algorithm
            position += 1
        return suitable_algorithm

    def execute_mapping(self):
        """ Executes the algorithms
        :return: None
        """

        for input_parameter in self._inputs:
            self._internal_type_mapping[input_parameter['type']] = \
                input_parameter['value']

        for algorithm in self._algorithms:

            # execute the algorithm and store outputs
            if not algorithm.external:

                # internal to pacman
                self._handle_internal_algorithm(algorithm)
            else:

                # external to pacman
                self._handle_external_algorithm(algorithm)

    def _handle_internal_algorithm(self, algorithm):
        """ Creates the input files for the algorithm

        :param algorithm: the algorithm
        :return: None
        """
        # create algorithm
        python_algorithm = self._create_python_object(algorithm)

        # create input dictionary
        inputs = self._create_input_commands(algorithm)

        # set up timer
        timer = None
        if self._do_timing:
            timer = Timer()
            timer.start_timing()

        # execute algorithm
        try:
            results = python_algorithm(**inputs)
        except Exception as type_error:
            raise exceptions.PacmanAlgorithmFailedToCompleteException(
                algorithm, type_error, traceback)
        # handle_prov_data
        if self._do_timing:
            self._handle_prov(timer, algorithm)

        # move outputs into internal data objects
        self._map_output_parameters(results, algorithm)

    def _handle_external_algorithm(self, algorithm):
        """ Creates the input files for the algorithm

        :param algorithm: the algorithm
        :return: None
        """
        input_params = self._create_input_commands(algorithm)

        inputs = \
            [a.format(**input_params) for a in algorithm.command_line_args]

        # output debug info in case things go wrong
        logger.debug(
            "The inputs to the external mapping function are {}"
            .format(inputs))

        # create progress bar for external algorithm
        algorithm_progress_bar = ProgressBar(
            1, "Running external algorithm {}".format(algorithm.algorithm_id))

        timer = None
        if self._do_timing:
            timer = Timer()
            timer.start_timing()

        # execute other command
        child = subprocess.Popen(
            inputs, stdout=subprocess.PIPE, stderr=subprocess.PIPE,
            stdin=subprocess.PIPE)
        child.wait()
        algorithm_progress_bar.end()

        if self._do_timing:
            self._handle_prov(timer, algorithm)

        # check the return code for a successful execution
        if child.returncode != 0:
            stdout, stderr = child.communicate()
            raise exceptions.\
                PacmanExternalAlgorithmFailedToCompleteException(
                    "Algorithm {} returned a non-zero error code {}\n"
                    "    Inputs: {}\n"
                    "    Output: {}\n"
                    "    Error: {}\n".format(
                        algorithm.algorithm_id, child.returncode,
                        inputs, stdout, stderr))

        outputs = self._sort_out_external_algorithm_outputs(algorithm)
        self._map_output_parameters(outputs, algorithm)

    def _sort_out_external_algorithm_outputs(self, algorithm):
        """ Get a map of output name to type for an external algorithm

        :param algorithm: the external algorithm
        :return: the list of mapped outputs
        """
        outputs = dict()
        for output in algorithm.outputs:
            outputs[output['name']] = \
                self._internal_type_mapping[output['name']]
        return outputs

    def _create_input_commands(self, algorithm):
        """ Get a map of input name to type for an algorithm

        :param algorithm: the algorithm in question
        :return: a dictionary containing input names and the corresponding \
                internal type mapping's object
        """
        params = dict()

        # handle required inputs
        for input_param in algorithm.inputs:
            params[input_param['name']] = \
                self._internal_type_mapping[input_param['type']]

        # handle optional inputs
        for input_param in algorithm.optional_inputs:
            if input_param['type'] in self._internal_type_mapping:
                params[input_param['name']] = \
                    self._internal_type_mapping[input_param['type']]

        # handle optional required inputs, only adding the first found param
        #  and other params with that rank
        required_optional_inputs_list = list(algorithm.requred_optional_inputs)

        required_optional_inputs_list = \
            sorted(required_optional_inputs_list, key=lambda i: i['rank'],
                   reverse=False)

        # locate first param
        located = False
        located_rank = None
        for input_param in required_optional_inputs_list:
            if (input_param['type'] in self._internal_type_mapping and
                    (not located or
                         (located and located_rank == input_param['rank']))):
                params[input_param['name']] = \
                    self._internal_type_mapping[input_param['type']]
                located = True
                located_rank = input_param['rank']

        return params

    def _map_output_parameters(self, results, algorithm):
        """ Get a map of outputs from an algorithm

        :param results: the results from the algorithm
        :param algorithm: the algorithm description
        :return: None
        :raises PacmanAlgorithmFailedToCompleteException: when the algorithm\
                returns no results
        """
        if results is not None:

            # update python data objects
            for result_name in results:
                result_type = algorithm.get_type_from_output_name(result_name)
                if result_type is None:
                    raise exceptions.PacmanTypeError(
                        "Unrecognised result name {} for algorithm {} with"
                        "outputs {}".format(
                            result_name, algorithm.algorithm_id,
                            algorithm.outputs))
                self._internal_type_mapping[result_type] = results[result_name]
        elif len(algorithm.outputs) != 0:
            raise exceptions.PacmanAlgorithmFailedToGenerateOutputsException(
                "Algorithm {} did not generate any outputs".format(
                    algorithm.algorithm_id))

    @staticmethod
    def _create_python_object(algorithm):
        """ Create a python object for an algorithm from a specification

        :param algorithm: the algorithm specification
        :return: an instantiated object for the algorithm
        """
        if (algorithm.python_class is not None and
                algorithm.python_function is None):

            # if class, instantiate it
            python_algorithm = getattr(
                importlib.import_module(algorithm.python_module_import),
                algorithm.python_class)
            try:
                python_algorithm = python_algorithm()
            except TypeError as type_error:
                raise exceptions.PacmanConfigurationException(
                    "Failed to create instance of algorithm {}: {}"
                    .format(algorithm.algorithm_id, type_error.message))

        elif (algorithm.python_function is not None and
                algorithm.python_class is None):

            # just a function, so no instantiation required
            python_algorithm = getattr(
                importlib.import_module(algorithm.python_module_import),
                algorithm.python_function)

        else:

            # neither, but is a python object.... error
            raise exceptions.PacmanConfigurationException(
                "Internal algorithm {} must be either a function or a class"
                "but not both".format(algorithm.algorithm_id))
        return python_algorithm

    def get_item(self, item_type):
        """

        :param item_type: the item from the internal type mapping to be\
                    returned
        :return: the returned item
        """
        return self._internal_type_mapping[item_type]

<<<<<<< HEAD
    def get_provenance_data_items(self, transceiver, placement=None):
=======
    def get_items(self):
        """
        supports processing of all the outptus from a execution
        :return: dictonary of types as keys and values.
        """
        return self._internal_type_mapping

    def write_provenance_data_in_xml(self, file_path, transceiver,
                                     placement=None):
>>>>>>> 97c0aeaa
        """
        @implements pacman.interface.abstract_provides_provenance_data.AbstractProvidesProvenanceData.get_provenance_data_items
        :return:
        """
        return self._provenance_data

    def _handle_prov(self, timer, algorithm):
        """
        adds a piece of provenance data to the list
        :param timer: the tracker of how long a algorithm has taken
        :param algorithm: the algorithm in question
        :return: None
        """
        time_taken = timer.take_sample()

        # write timing element into provenance data item
        self._provenance_data.append(ProvenanceDataItem(
            name="algorithm_{}".format(algorithm.algorithm_id),
            item=str(time_taken),
            needs_reporting_to_end_user=False))<|MERGE_RESOLUTION|>--- conflicted
+++ resolved
@@ -29,13 +29,8 @@
         algorithm
     """
 
-<<<<<<< HEAD
-    def __init__(self, algorithms, inputs, xml_paths,
+    def __init__(self, algorithms, optional_algorithms, inputs, xml_paths,
                  required_outputs, do_timings=True, print_timings=False):
-=======
-    def __init__(self, algorithms, optional_algorithms, inputs, xml_paths,
-                 required_outputs, do_timings=True):
->>>>>>> 97c0aeaa
         """
         :return:
         """
@@ -52,24 +47,15 @@
 
         # store timing request
         self._do_timing = do_timings
-
-<<<<<<< HEAD
+        
         # print timings as you go
         self._print_timings = print_timings
-
-        self._set_up_pacman_algorithms_listings(
-            algorithms, xml_paths, inputs, required_outputs)
-
-        self._inputs = inputs
-
-    def _set_up_pacman_algorithms_listings(
-            self, algorithms, xml_paths, inputs, required_outputs):
-=======
-        # protect the variable from refernce movement during usage
+        
+        # protect the variable from reference movement during usage
         copy_of_xml_paths = list(xml_paths)
 
         self._set_up_pacman_algorthms_listings(
-            algorithms, optional_algorithms, copy_of_xml_paths, inputs,
+            algorithms, optional_algorithms, xml_paths, inputs, 
             required_outputs)
 
         self._inputs = inputs
@@ -77,7 +63,6 @@
     def _set_up_pacman_algorthms_listings(
             self, algorithms, optional_algorithms, xml_paths, inputs,
             required_outputs):
->>>>>>> 97c0aeaa
         """ Translates the algorithm string and uses the config XML to create\
             algorithm objects
 
@@ -189,18 +174,13 @@
                     generated_outputs)
             else:
                 suitable_algorithm = self._locate_suitable_algorithm(
-<<<<<<< HEAD
-                    optional_converter_algorithms, input_names,
+                    optional_algorithms, input_names,
                     generated_outputs, True, True)
 
                 # verify that the optional algorithms have been searched
                 if suitable_algorithm is None:
                     tried_optional_algorithms = True
 
-=======
-                    optional_algorithms, input_names,
-                    generated_outputs, True)
->>>>>>> 97c0aeaa
                 if suitable_algorithm is not None:
                     allocated_algorithms.append(suitable_algorithm)
                     self._remove_algorithm_and_update_outputs(
@@ -209,27 +189,21 @@
                 else:
                     algorithms_left_names = list()
                     for algorithm in self._algorithms:
-<<<<<<< HEAD
                         algorithms_left_names.append(algorithm.algorithm_id)
-                    for algorithm in optional_converter_algorithms:
+                    for algorithm in optional_algorithms:
                         algorithms_left_names.append(algorithm.algorithm_id)
-=======
-                        algorithums_left_names.append(algorithm.algorithm_id)
-                    for algorithm in optional_algorithms:
-                        algorithums_left_names.append(algorithm.algorithm_id)
->>>>>>> 97c0aeaa
                     algorithms_used = list()
                     for algorithm in allocated_algorithms:
                         algorithms_used.append(algorithm.algorithm_id)
-                    algorithum_input_requirement_breakdown = ""
+                    algorithm_input_requirement_breakdown = ""
                     for algorithm in self._algorithms:
-                        if algorithm.algorithm_id in algorithums_left_names:
-                            algorithum_input_requirement_breakdown += \
+                        if algorithm.algorithm_id in algorithms_left_names:
+                            algorithm_input_requirement_breakdown += \
                                 self._deduce_inputs_required_to_run(
                                     algorithm, input_names)
                     for algorithm in optional_algorithms:
-                        if algorithm.algorithm_id in algorithums_left_names:
-                            algorithum_input_requirement_breakdown += \
+                        if algorithm.algorithm_id in algorithms_left_names:
+                            algorithm_input_requirement_breakdown += \
                                 self._deduce_inputs_required_to_run(
                                     algorithm, input_names)
 
@@ -242,12 +216,8 @@
                         "    Inputs required per function: \n{}\n".format(
                             input_names,
                             list(set(required_outputs) - set(input_names)),
-<<<<<<< HEAD
-                            algorithms_left_names, algorithms_used))
-=======
-                            algorithums_left_names, algorithms_used,
-                            algorithum_input_requirement_breakdown))
->>>>>>> 97c0aeaa
+                            algorithms_left_names, algorithms_used,
+                            algorithm_input_requirement_breakdown))
 
             all_required_outputs_generated = True
             failed_to_generate_output_string = ""
@@ -591,9 +561,6 @@
         """
         return self._internal_type_mapping[item_type]
 
-<<<<<<< HEAD
-    def get_provenance_data_items(self, transceiver, placement=None):
-=======
     def get_items(self):
         """
         supports processing of all the outptus from a execution
@@ -601,9 +568,7 @@
         """
         return self._internal_type_mapping
 
-    def write_provenance_data_in_xml(self, file_path, transceiver,
-                                     placement=None):
->>>>>>> 97c0aeaa
+    def get_provenance_data_items(self, transceiver, placement=None):
         """
         @implements pacman.interface.abstract_provides_provenance_data.AbstractProvidesProvenanceData.get_provenance_data_items
         :return:
