# Copyright (c) 2017-2019 The University of Manchester
#
# This program is free software: you can redistribute it and/or modify
# it under the terms of the GNU General Public License as published by
# the Free Software Foundation, either version 3 of the License, or
# (at your option) any later version.
#
# This program is distributed in the hope that it will be useful,
# but WITHOUT ANY WARRANTY; without even the implied warranty of
# MERCHANTABILITY or FITNESS FOR A PARTICULAR PURPOSE.  See the
# GNU General Public License for more details.
#
# You should have received a copy of the GNU General Public License
# along with this program.  If not, see <http://www.gnu.org/licenses/>.

import logging
from spinn_utilities.progress_bar import ProgressBar
from pacman.model.constraints.placer_constraints import SameChipAsConstraint
from pacman.utilities.algorithm_utilities.placer_algorithm_utilities import (
    get_same_chip_vertex_groups, sort_vertices_by_known_constraints)
from pacman.model.placements import Placement, Placements
from pacman.utilities.utility_objs import ResourceTracker
from pacman.operations.rigged_algorithms.hilbert_state import HilbertState

logger = logging.getLogger(__name__)


class HilbertPlacer(object):
    """ A simple placing algorithm using the Hilbert space-filling curve,\
        translated from RIG.

    :param MachineGraph machine_graph: The machine_graph to place
    :param ~spinn_machine.Machine machine: A SpiNNaker machine object.
    :param int plan_n_timesteps: number of timesteps to plan for
    :return: Placements of vertices on the machine
    :rtype: Placements
    """

<<<<<<< HEAD
    def __call__(self, machine_graph, machine, minimum_simtime_in_us):
        """ Place each vertex in a machine graph on a core in the machine.

        :param machine_graph: The machine_graph to place
        :type machine_graph:\
            :py:class:`pacman.model.graphs.machine.MachineGraph`
        :param machine: A SpiNNaker machine object.
        :type machine: :py:class:`spinn_machine.Machine`
        :param minimum_simtime_in_us: simtime to plan for
        :type minimum_simtime_in_us: int
        :return placements: Placements of vertices on the machine
        :rtype :py:class:`pacman.model.placements.Placements`
        """

=======
    def __call__(self, machine_graph, machine, plan_n_timesteps):
>>>>>>> ef9807e3
        # check that the algorithm can handle the constraints
        self._check_constraints(
            machine_graph.vertices,
            additional_placement_constraints={SameChipAsConstraint})

        # in order to test isomorphism include:
        # placements_copy = Placements()
        placements = Placements()
        vertices = sort_vertices_by_known_constraints(machine_graph.vertices)

        progress = ProgressBar(
            machine_graph.n_vertices, "Placing graph vertices")
        resource_tracker = ResourceTracker(
            machine, minimum_simtime_in_us,
            self._generate_hilbert_chips(machine))

        # get vertices which must be placed on the same chip
        vertices_on_same_chip = get_same_chip_vertex_groups(machine_graph)

        # iterate over vertices and generate placements
        all_vertices_placed = set()
        for vertex in progress.over(vertices):
            if vertex not in all_vertices_placed:
                vertices_placed = self._place_vertex(
                    vertex, resource_tracker, machine,
                    placements, vertices_on_same_chip)
                all_vertices_placed.update(vertices_placed)
        return placements

    def _check_constraints(
            self, vertices, additional_placement_constraints=None):
        """ Ensure that the algorithm conforms to any required constraints.

        :param list(AbstractVertex) vertices:
            The vertices for which to check the constraints
        :param set(AbstractPlacerConstraint) additional_placement_constraints:
            Additional placement constraints supported by the algorithm doing
            this check
        """

        placement_constraints = {SameChipAsConstraint}
        if additional_placement_constraints is not None:
            placement_constraints.update(additional_placement_constraints)
        ResourceTracker.check_constraints(
            vertices, additional_placement_constraints=placement_constraints)

    def _generate_hilbert_chips(self, machine):
        """ A generator which iterates over a set of chips in a machine in\
            a Hilbert path.

        For use as a chip ordering for the sequential placer.

        :param ~spinn_machine.Machine machine: A SpiNNaker machine object.
        :return x, y coordinates of chips to place
        :rtype tuple(int, int)
        """

        # set size of curve based on number of chips on machine
        max_dimen = max(machine.max_chip_x, machine.max_chip_y)
        hilbert_levels = (max_dimen.bit_length() if max_dimen >= 1 else 0)

        for x, y in self._hilbert_curve(hilbert_levels):
            if machine.is_chip_at(x, y):
                yield x, y

    def _place_vertex(self, vertex, resource_tracker, machine, placements,
                      vertices_on_same_chip):
        """ Creates placements and returns list of vertices placed.

        :param MachineVertex vertex: the vertex that is placed
        :param ResourceTracker resource_tracker:
            tracks the usage of resources of a machine
        :param ~spinn_machine.Machine machine: A SpiNNaker machine object.
        :param Placements placements: Placements of vertices on the machine
        :param vertices_on_same_chip: a dictionary where keys are a vertex \
            and values are a list of vertices
        :type vertices_on_same_chip: dict(MachineVertex,list(MachineVertex))
        :return vertices: an iterable of vertices to be placed
        :rtype vertices: list(MachineVertex)
        """

        vertices = vertices_on_same_chip[vertex]
        chips = self._generate_hilbert_chips(machine)

        # prioritize vertices that should be on the same chip
        if len(vertices) > 1:
            assigned_values = \
                resource_tracker.allocate_constrained_group_resources([
                    (vert.resources_required, vert.constraints)
                    for vert in vertices
                ], chips)
            for (x, y, p, _, _), vert in zip(assigned_values, vertices):
                placement = Placement(vert, x, y, p)
                placements.add_placement(placement)
        else:
            (x, y, p, _, _) = resource_tracker.allocate_constrained_resources(
                vertex.resources_required, vertex.constraints, chips)
            placement = Placement(vertex, x, y, p)
            placements.add_placement(placement)

        # returns list of vertices placed
        return vertices

    def _hilbert_curve(self, level, angle=1, state=None):
        """ Generator of points along a 2D Hilbert curve.

        This implements the L-system as described on
        http://en.wikipedia.org/wiki/Hilbert_curve

        :param int level: Number of levels of recursion to use in generating
            the curve. The resulting curve will be `(2**level)-1` wide/tall.
        :param int angle: `1` if this is the 'positive' \
            expansion of the grammar and `-1` for the 'negative' expansion.
        :param state: The current state of the system in a Hilbert curve.
        :type state:
            ~pacman.operations.rigged_algorithms.hilbert_state.HilbertState
        :return the x and y positions in a Hilbert curve as a state object.
        :rtype: iterable(tuple(int,int))
        """

        # Create state object first time we're called while also yielding
        # first position
        if state is None:
            state = HilbertState()
            yield state.x_pos, state.y_pos

        # escape condition
        if level <= 0:
            return

        state.turn_left(angle)

        # Recurse negative
        for state.x_pos, state.y_pos in self._hilbert_curve(
                        level - 1, -angle, state):
            yield state.x_pos, state.y_pos

        yield state.move_forward()

        state.turn_right(angle)

        # Recurse positive
        for state.x_pos, state.y_pos in self._hilbert_curve(
                        level - 1, angle, state):
            yield state.x_pos, state.y_pos

        yield state.move_forward()

        # Recurse positive
        for state.x_pos, state.y_pos in self._hilbert_curve(
                        level - 1, angle, state):
            yield state.x_pos, state.y_pos

        state.turn_right(angle)

        yield state.move_forward()

        # Recurse negative
        for state.x_pos, state.y_pos in self._hilbert_curve(
                        level - 1, -angle, state):
            yield state.x_pos, state.y_pos

        state.turn_left(angle)<|MERGE_RESOLUTION|>--- conflicted
+++ resolved
@@ -31,29 +31,15 @@
 
     :param MachineGraph machine_graph: The machine_graph to place
     :param ~spinn_machine.Machine machine: A SpiNNaker machine object.
-    :param int plan_n_timesteps: number of timesteps to plan for
+    :param int minimum_simtime_in_us: simtime to plan for
     :return: Placements of vertices on the machine
     :rtype: Placements
     """
 
-<<<<<<< HEAD
     def __call__(self, machine_graph, machine, minimum_simtime_in_us):
         """ Place each vertex in a machine graph on a core in the machine.
-
-        :param machine_graph: The machine_graph to place
-        :type machine_graph:\
-            :py:class:`pacman.model.graphs.machine.MachineGraph`
-        :param machine: A SpiNNaker machine object.
-        :type machine: :py:class:`spinn_machine.Machine`
-        :param minimum_simtime_in_us: simtime to plan for
-        :type minimum_simtime_in_us: int
-        :return placements: Placements of vertices on the machine
-        :rtype :py:class:`pacman.model.placements.Placements`
-        """
-
-=======
-    def __call__(self, machine_graph, machine, plan_n_timesteps):
->>>>>>> ef9807e3
+        """
+
         # check that the algorithm can handle the constraints
         self._check_constraints(
             machine_graph.vertices,
