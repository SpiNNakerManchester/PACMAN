--- conflicted
+++ resolved
@@ -29,7 +29,7 @@
 
     :param MachineGraph machine_graph: The machine_graph to place
     :param ~spinn_machine.Machine machine: A SpiNNaker machine object.
-    :param int plan_n_timesteps: number of timesteps to plan for
+    :param int minimum_simtime_in_us: simtime in us to plan for
     :return placements: Placements of vertices on the machine
     :rtype: Placements
     """
@@ -42,19 +42,6 @@
 
     def __call__(self, machine_graph, machine, minimum_simtime_in_us):
         """ Place each vertex in a machine graph on a core in the machine.
-<<<<<<< HEAD
-
-        :param machine_graph: The machine_graph to place
-        :type machine_graph:\
-            :py:class:`pacman.model.graphs.machine.MachineGraph`
-        :param machine: A SpiNNaker machine object.
-        :type machine: :py:class:`spinn_machine.Machine`
-        :param minimum_simtime_in_us: simtime in us to plan for
-        :type  minimum_simtime_in_us: int
-        :return placements: Placements of vertices on the machine
-        :rtype :py:class:`pacman.model.placements.Placements`
-=======
->>>>>>> ef9807e3
         """
 
         # check that the algorithm can handle the constraints
