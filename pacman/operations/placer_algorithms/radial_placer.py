--- conflicted
+++ resolved
@@ -1,4 +1,3 @@
-<<<<<<< HEAD
 from collections import deque
 import logging
 from spinn_utilities.progress_bar import ProgressBar
@@ -6,13 +5,6 @@
     RadialPlacementFromChipConstraint, SameChipAsConstraint)
 from pacman.utilities.algorithm_utilities.placer_algorithm_utilities import (
     get_same_chip_vertex_groups, sort_vertices_by_known_constraints)
-=======
-# pacman imports
-from pacman.model.constraints.placer_constraints \
-    import RadialPlacementFromChipConstraint, SameChipAsConstraint
-from pacman.utilities.algorithm_utilities.placer_algorithm_utilities \
-    import sort_vertices_by_known_constraints, get_same_chip_vertex_groups
->>>>>>> 2017c6eb
 from pacman.model.placements import Placement, Placements
 from pacman.utilities.utility_calls import locate_constraints_of_type
 from pacman.utilities.utility_objs import ResourceTracker
@@ -38,12 +30,7 @@
             machine_graph.n_vertices, "Placing graph vertices")
         resource_tracker = ResourceTracker(
             machine, self._generate_radial_chips(machine))
-<<<<<<< HEAD
-        vertices_on_same_chip = get_same_chip_vertex_groups(
-            machine_graph.vertices)
-=======
         vertices_on_same_chip = get_same_chip_vertex_groups(machine_graph)
->>>>>>> 2017c6eb
         all_vertices_placed = set()
         for vertex in progress.over(vertices):
             if vertex not in all_vertices_placed:
