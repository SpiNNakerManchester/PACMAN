# Copyright (c) 2017-2019 The University of Manchester
#
# This program is free software: you can redistribute it and/or modify
# it under the terms of the GNU General Public License as published by
# the Free Software Foundation, either version 3 of the License, or
# (at your option) any later version.
#
# This program is distributed in the hope that it will be useful,
# but WITHOUT ANY WARRANTY; without even the implied warranty of
# MERCHANTABILITY or FITNESS FOR A PARTICULAR PURPOSE.  See the
# GNU General Public License for more details.
#
# You should have received a copy of the GNU General Public License
# along with this program.  If not, see <http://www.gnu.org/licenses/>.

from collections import deque
import logging
from spinn_utilities.progress_bar import ProgressBar
from pacman.model.constraints.placer_constraints import (
    RadialPlacementFromChipConstraint, SameChipAsConstraint)
from pacman.utilities.algorithm_utilities.placer_algorithm_utilities import (
    get_same_chip_vertex_groups, sort_vertices_by_known_constraints)
from pacman.model.placements import Placement, Placements
from pacman.utilities.utility_objs import ResourceTracker
from pacman.exceptions import PacmanPlaceException

logger = logging.getLogger(__name__)


class RadialPlacer(object):
    """ A placement algorithm that can place a machine graph onto a\
        machine choosing chips radiating in a circle from the boot chip

    :param MachineGraph machine_graph: The machine_graph to place
    :param ~spinn_machine.Machine machine:
        The machine with respect to which to partition the application\
        graph
    :param int plan_n_timesteps: number of timesteps to plan for
    :return: A set of placements
    :rtype: Placements
    :raise PacmanPlaceException:
        If something goes wrong with the placement
    """

<<<<<<< HEAD
    def __call__(self, machine_graph, machine, minimum_simtime_in_us):
        """

        :param machine_graph: The machine_graph to place
        :type machine_graph:\
            :py:class:`pacman.model.graphs.machine.MachineGraph`
        :param machine:\
            The machine with respect to which to partition the application\
            graph
        :type machine: :py:class:`spinn_machine.Machine`
        :param minimum_simtime_in_us: simtime in us to plan for
        :type minimum_simtime_in_us: int
        :return: A set of placements
        :rtype: :py:class:`pacman.model.placements.Placements`
        :raise pacman.exceptions.PacmanPlaceException: \
            If something goes wrong with the placement
        """
=======
    def __call__(self, machine_graph, machine, plan_n_timesteps):
>>>>>>> ef9807e3
        # check that the algorithm can handle the constraints
        self._check_constraints(machine_graph.vertices)

        placements = Placements()
        vertices = sort_vertices_by_known_constraints(machine_graph.vertices)

        # Iterate over vertices and generate placements
        progress = ProgressBar(
            machine_graph.n_vertices, "Placing graph vertices")
        resource_tracker = ResourceTracker(
            machine, minimum_simtime_in_us,
            self._generate_radial_chips(machine))
        vertices_on_same_chip = get_same_chip_vertex_groups(machine_graph)
        all_vertices_placed = set()
        for vertex in progress.over(vertices):
            if vertex not in all_vertices_placed:
                vertices_placed = self._place_vertex(
                    vertex, resource_tracker, machine, placements,
                    vertices_on_same_chip)
                all_vertices_placed.update(vertices_placed)
        return placements

    def _check_constraints(
            self, vertices, additional_placement_constraints=None):
        placement_constraints = {
            RadialPlacementFromChipConstraint, SameChipAsConstraint
        }
        if additional_placement_constraints is not None:
            placement_constraints.update(additional_placement_constraints)
        ResourceTracker.check_constraints(
            vertices, additional_placement_constraints=placement_constraints)

    def _place_vertex(
            self, vertex, resource_tracker, machine, placements,
            vertices_on_same_chip):
        """
        :param MachineVertex vertex:
        :param ResourceTracker resource_tracker:
        :param ~spinn_machine.Machine machine:
        :param Placements placements:
        :param vertices_on_same_chip:
        :type vertices_on_same_chip: dict(MachineVertex, set(MachineVertex))
        :rtype: set(MachineVertex)
        """
        vertices = vertices_on_same_chip[vertex]

        # Check for the radial placement constraint
        radial_constraints = [c for v in vertices for c in v.constraints if
                              isinstance(c, RadialPlacementFromChipConstraint)]
        start_x, start_y = self._get_start(radial_constraints)
        chips = None
        if start_x is not None and start_y is not None:
            chips = self._generate_radial_chips(
                machine, resource_tracker, start_x, start_y)

        if len(vertices) > 1:
            assigned_values = \
                resource_tracker.allocate_constrained_group_resources([
                    (vert.resources_required, vert.constraints)
                    for vert in vertices
                ], chips)
            for (x, y, p, _, _), vert in zip(assigned_values, vertices):
                placement = Placement(vert, x, y, p)
                placements.add_placement(placement)
        else:
            (x, y, p, _, _) = resource_tracker.allocate_constrained_resources(
                vertex.resources_required, vertex.constraints, chips)
            placement = Placement(vertex, x, y, p)
            placements.add_placement(placement)

        return vertices

    @staticmethod
    def _get_start(radial_constraints):
        """
        :param list(RadialPlacementFromChipConstraint) radial_constraints:
        :rtype: tuple(int,int) or tuple(None,None)
        """
        x = None
        y = None
        for constraint in radial_constraints:
            if x is None:
                x = constraint.x
            elif x != constraint.x:
                raise PacmanPlaceException("Non-matching constraints")
            if y is None:
                y = constraint.y
            elif y != constraint.y:
                raise PacmanPlaceException("Non-matching constraints")
        return x, y

    @staticmethod
    def _generate_radial_chips(
            machine, resource_tracker=None, start_chip_x=None,
            start_chip_y=None):
        """ Generates the list of chips from a given starting point in a radial\
            format.

        :param ~spinn_machine.Machine machine: the SpiNNaker machine object
        :param resource_tracker:
            the resource tracker object which contains what resources of the
            machine have currently been used
        :type resource_tracker: ResourceTracker or None
        :param start_chip_x:
            The chip x coordinate to start with for radial iteration
        :type start_chip_x: int or None
        :param start_chip_y:
            the chip y coordinate to start with for radial iteration
        :type start_chip_y: int or None
        :return: list of chips.
        :rtype: iterable(tuple(int,int))
        """

        if start_chip_x is None or start_chip_y is None:
            first_chip = machine.boot_chip
        else:
            first_chip = machine.get_chip_at(start_chip_x, start_chip_y)
        done_chips = {first_chip}
        search = deque([first_chip])
        while search:
            chip = search.pop()
            if (resource_tracker is None or
                    resource_tracker.is_chip_available(chip.x, chip.y)):
                yield chip.x, chip.y

            # Examine the links of the chip to find the next chips
            for link in chip.router.links:
                next_chip = machine.get_chip_at(
                    link.destination_x, link.destination_y)

                # Don't search done chips again
                if next_chip not in done_chips:
                    search.appendleft(next_chip)
                    done_chips.add(next_chip)<|MERGE_RESOLUTION|>--- conflicted
+++ resolved
@@ -35,34 +35,14 @@
     :param ~spinn_machine.Machine machine:
         The machine with respect to which to partition the application\
         graph
-    :param int plan_n_timesteps: number of timesteps to plan for
+    :param int minimum_simtime_in_us: simtime in us to plan for
     :return: A set of placements
     :rtype: Placements
     :raise PacmanPlaceException:
         If something goes wrong with the placement
     """
 
-<<<<<<< HEAD
     def __call__(self, machine_graph, machine, minimum_simtime_in_us):
-        """
-
-        :param machine_graph: The machine_graph to place
-        :type machine_graph:\
-            :py:class:`pacman.model.graphs.machine.MachineGraph`
-        :param machine:\
-            The machine with respect to which to partition the application\
-            graph
-        :type machine: :py:class:`spinn_machine.Machine`
-        :param minimum_simtime_in_us: simtime in us to plan for
-        :type minimum_simtime_in_us: int
-        :return: A set of placements
-        :rtype: :py:class:`pacman.model.placements.Placements`
-        :raise pacman.exceptions.PacmanPlaceException: \
-            If something goes wrong with the placement
-        """
-=======
-    def __call__(self, machine_graph, machine, plan_n_timesteps):
->>>>>>> ef9807e3
         # check that the algorithm can handle the constraints
         self._check_constraints(machine_graph.vertices)
 
