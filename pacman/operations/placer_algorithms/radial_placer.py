from pacman.model.constraints.placer_constraints.placer_chip_and_core_constraint import \
    PlacerChipAndCoreConstraint
from pacman.model.constraints.tag_allocator_constraints.\
    tag_allocator_require_iptag_constraint \
    import TagAllocatorRequireIptagConstraint
from pacman.model.constraints.tag_allocator_constraints.\
    tag_allocator_require_reverse_iptag_constraint \
    import TagAllocatorRequireReverseIptagConstraint
from pacman.model.constraints.placer_constraints.\
    placer_radial_placement_from_chip_constraint \
    import PlacerRadialPlacementFromChipConstraint
from pacman.model.constraints.abstract_constraints.abstract_placer_constraint \
    import AbstractPlacerConstraint
from pacman.model.placements.placements import Placements
from pacman.model.placements.placement import Placement
from pacman.utilities import utility_calls
from pacman.utilities.ordered_set import OrderedSet
from pacman.utilities.resource_tracker import ResourceTracker
from pacman.utilities.progress_bar import ProgressBar
from pacman.exceptions import PacmanPlaceException
from pacman.operations.abstract_algorithms.abstract_placer_algorithm \
    import AbstractPlacerAlgorithm

from collections import deque
import logging
logger = logging.getLogger(__name__)


<<<<<<< HEAD
class RadialPlacer(BasicPlacer):
    """ A placement algorithm that can place a partitioned_graph onto a
        machine radially from 0,0
=======
class RadialPlacer(AbstractPlacerAlgorithm):
    """ An radial algorithm that can place a partitioned graph onto a
        machine choosing chips radiating in a circle from 0, 0
>>>>>>> a6eb2c59
    """

    def __init__(self):
        """
        """
        AbstractPlacerAlgorithm.__init__(self)
        self._supported_constraints.append(
            PlacerRadialPlacementFromChipConstraint)
        self._supported_constraints.append(
            TagAllocatorRequireIptagConstraint)
        self._supported_constraints.append(
            TagAllocatorRequireReverseIptagConstraint)
        self._supported_constraints.append(PlacerChipAndCoreConstraint)

    def place(self, partitioned_graph, machine):

        # check that the algorithm can handle the constraints
        utility_calls.check_algorithm_can_support_constraints(
            constrained_vertices=partitioned_graph.subvertices,
            supported_constraints=self._supported_constraints,
            abstract_constraint_type=AbstractPlacerConstraint)

        placements = Placements()
        ordered_subverts = utility_calls.sort_objects_by_constraint_authority(
            partitioned_graph.subvertices)

<<<<<<< HEAD
        :param subvertex_label: the subvertex_label for placement
        :param used_resources: the used_resources required by the subvertex
        :param chips: the machines chips.
        :param start_chip_x: the x position of the chip to start the radial\
                    from
        :type start_chip_x: int
        :param start_chip_y: the y position of the chip to start the radial\
                    from
        :type start_chip_y: int
        :type used_resources:\
                    :py:class'pacman.model.resource_container.ResourceContainer'
        :type chips: iterable of :py:class:`spinn_machine.chip.Chip`
        :return: a placement object
        :rtype: :py:class:'pacman.model.placements.placements.Placements'
        :raise None: this class does not raise any known exceptions
        """
        processors_new_order = list()
        chips_to_check = list()
=======
        # Iterate over subvertices and generate placements
        progress_bar = ProgressBar(len(ordered_subverts),
                                   "for placing the partitioned_graphs "
                                   "subvertices")
        resource_tracker = ResourceTracker(
            machine, self._generate_radial_chips(machine))
        for vertex in ordered_subverts:
            self._place_vertex(vertex, resource_tracker, machine, placements)
            progress_bar.update()
        progress_bar.end()
        return placements

    def _place_vertex(self, vertex, resource_tracker, machine, placements):
>>>>>>> a6eb2c59

        # Check for the radial placement constraint
        radial_constraints = utility_calls.locate_constraints_of_type(
            [vertex], PlacerRadialPlacementFromChipConstraint)
        start_x = 0
        start_y = 0
        for constraint in radial_constraints:
            if start_x is None:
                start_x = constraint.x
            elif start_x != constraint.x:
                raise PacmanPlaceException("Non-matching constraints")
            if start_y is None:
                start_y = constraint.y
            elif start_y != constraint.y:
                raise PacmanPlaceException("Non-matching constraints")
        chips = None
        if start_x is not None and start_y is not None:
            chips = self._generate_radial_chips(machine, resource_tracker,
                                                start_x, start_y)

        # Create and store a new placement
        (x, y, p, _, _) = resource_tracker.allocate_constrained_resources(
            vertex.resources_required, vertex.constraints, chips)
        placement = Placement(vertex, x, y, p)
        placements.add_placement(placement)

    def _generate_radial_chips(self, machine, resource_tracker=None,
                               start_chip_x=0, start_chip_y=0):
        first_chip = machine.get_chip_at(start_chip_x, start_chip_y)
        done_chips = set()
        found_chips = OrderedSet()
        search = deque([first_chip])
        while len(search) > 0:
            chip = search.pop()
            if (resource_tracker is None
                    or resource_tracker.is_chip_available(chip.x, chip.y)):
                found_chips.add((chip.x, chip.y))
            done_chips.add(chip)

<<<<<<< HEAD
        while len(chips_to_check) != 0:
            next_chip_list_to_check = list()
            for chip in current_chip_list_to_check:
                if chip in chips_to_check:
                    processors_new_order.append(chip)
                    chips_to_check.remove(chip)
                    neighbouring_chip_coordinates = \
                        chip.router.get_neighbouring_chips_coords()
                    for neighbour_data in neighbouring_chip_coordinates:
                        if neighbour_data is not None:
                            neighbour_chip = \
                                self._machine.get_chip_at(neighbour_data['x'],
                                                          neighbour_data['y'])
                            if ((neighbour_chip in chips_to_check)
                                    and (neighbour_chip
                                         not in next_chip_list_to_check)):
                                next_chip_list_to_check.append(neighbour_chip)
            current_chip_list_to_check = next_chip_list_to_check
=======
            # Examine the links of the chip to find the next chips
            for link in chip.router.links:
                next_chip = machine.get_chip_at(link.destination_x,
                                                link.destination_y)
>>>>>>> a6eb2c59

                # Don't search found chips again
                if next_chip not in done_chips:
                    search.appendleft(next_chip)
        return found_chips<|MERGE_RESOLUTION|>--- conflicted
+++ resolved
@@ -1,5 +1,5 @@
-from pacman.model.constraints.placer_constraints.placer_chip_and_core_constraint import \
-    PlacerChipAndCoreConstraint
+from pacman.model.constraints.placer_constraints\
+    .placer_chip_and_core_constraint import PlacerChipAndCoreConstraint
 from pacman.model.constraints.tag_allocator_constraints.\
     tag_allocator_require_iptag_constraint \
     import TagAllocatorRequireIptagConstraint
@@ -26,15 +26,9 @@
 logger = logging.getLogger(__name__)
 
 
-<<<<<<< HEAD
-class RadialPlacer(BasicPlacer):
-    """ A placement algorithm that can place a partitioned_graph onto a
-        machine radially from 0,0
-=======
 class RadialPlacer(AbstractPlacerAlgorithm):
-    """ An radial algorithm that can place a partitioned graph onto a
+    """ A placement algorithm that can place a partitioned graph onto a
         machine choosing chips radiating in a circle from 0, 0
->>>>>>> a6eb2c59
     """
 
     def __init__(self):
@@ -61,26 +55,6 @@
         ordered_subverts = utility_calls.sort_objects_by_constraint_authority(
             partitioned_graph.subvertices)
 
-<<<<<<< HEAD
-        :param subvertex_label: the subvertex_label for placement
-        :param used_resources: the used_resources required by the subvertex
-        :param chips: the machines chips.
-        :param start_chip_x: the x position of the chip to start the radial\
-                    from
-        :type start_chip_x: int
-        :param start_chip_y: the y position of the chip to start the radial\
-                    from
-        :type start_chip_y: int
-        :type used_resources:\
-                    :py:class'pacman.model.resource_container.ResourceContainer'
-        :type chips: iterable of :py:class:`spinn_machine.chip.Chip`
-        :return: a placement object
-        :rtype: :py:class:'pacman.model.placements.placements.Placements'
-        :raise None: this class does not raise any known exceptions
-        """
-        processors_new_order = list()
-        chips_to_check = list()
-=======
         # Iterate over subvertices and generate placements
         progress_bar = ProgressBar(len(ordered_subverts),
                                    "for placing the partitioned_graphs "
@@ -94,7 +68,6 @@
         return placements
 
     def _place_vertex(self, vertex, resource_tracker, machine, placements):
->>>>>>> a6eb2c59
 
         # Check for the radial placement constraint
         radial_constraints = utility_calls.locate_constraints_of_type(
@@ -129,36 +102,15 @@
         search = deque([first_chip])
         while len(search) > 0:
             chip = search.pop()
-            if (resource_tracker is None
-                    or resource_tracker.is_chip_available(chip.x, chip.y)):
+            if (resource_tracker is None or
+                    resource_tracker.is_chip_available(chip.x, chip.y)):
                 found_chips.add((chip.x, chip.y))
             done_chips.add(chip)
 
-<<<<<<< HEAD
-        while len(chips_to_check) != 0:
-            next_chip_list_to_check = list()
-            for chip in current_chip_list_to_check:
-                if chip in chips_to_check:
-                    processors_new_order.append(chip)
-                    chips_to_check.remove(chip)
-                    neighbouring_chip_coordinates = \
-                        chip.router.get_neighbouring_chips_coords()
-                    for neighbour_data in neighbouring_chip_coordinates:
-                        if neighbour_data is not None:
-                            neighbour_chip = \
-                                self._machine.get_chip_at(neighbour_data['x'],
-                                                          neighbour_data['y'])
-                            if ((neighbour_chip in chips_to_check)
-                                    and (neighbour_chip
-                                         not in next_chip_list_to_check)):
-                                next_chip_list_to_check.append(neighbour_chip)
-            current_chip_list_to_check = next_chip_list_to_check
-=======
             # Examine the links of the chip to find the next chips
             for link in chip.router.links:
                 next_chip = machine.get_chip_at(link.destination_x,
                                                 link.destination_y)
->>>>>>> a6eb2c59
 
                 # Don't search found chips again
                 if next_chip not in done_chips:
