--- conflicted
+++ resolved
@@ -77,10 +77,7 @@
 
     def _place_vertex(
             self, vertex, resource_tracker, machine, placements,
-<<<<<<< HEAD
             vertices_on_same_chip, machine_graph):
-=======
-            vertices_on_same_chip):
         """
         :param MachineVertex vertex:
         :param ResourceTracker resource_tracker:
@@ -88,9 +85,9 @@
         :param Placements placements:
         :param vertices_on_same_chip:
         :type vertices_on_same_chip: dict(MachineVertex, set(MachineVertex))
+        :param MachineGraph machine_graph:
         :rtype: set(MachineVertex)
         """
->>>>>>> e8779869
         vertices = vertices_on_same_chip[vertex]
 
         # Check for the radial placement constraint
