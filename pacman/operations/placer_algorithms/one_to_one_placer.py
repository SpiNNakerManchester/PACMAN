--- conflicted
+++ resolved
@@ -115,32 +115,25 @@
             machine_graph.vertices,
             additional_placement_constraints={SameChipAsConstraint})
         progress.update()
+
         # Get which vertices must be placed on the same chip as another vertex
         same_chip_vertex_groups = get_same_chip_vertex_groups(machine_graph)
-
         progress.update()
+
         # Work out the vertices that should be on the same chip by one-to-one
         # connectivity
         one_to_one_groups = create_vertices_groups(
             machine_graph.vertices,
             functools.partial(_find_one_to_one_vertices, graph=machine_graph))
-
-<<<<<<< HEAD
-        return self._do_allocation(one_to_one_groups, same_chip_vertex_groups,
-                                   machine, plan_n_timesteps, machine_graph)
+        progress.update()
+
+        return self._do_allocation(
+            one_to_one_groups, same_chip_vertex_groups, machine,
+            plan_n_timesteps, machine_graph, progress)
 
     def _do_allocation(
             self, one_to_one_groups, same_chip_vertex_groups,
-            machine, plan_n_timesteps, machine_graph):
-=======
-        progress.update()
-        return self._do_allocation(
-            one_to_one_groups, same_chip_vertex_groups, machine,
-            machine_graph, progress)
-
-    def _do_allocation(
-            self, one_to_one_groups, same_chip_vertex_groups,
-            machine, machine_graph, progress):
+            machine, plan_n_timesteps, machine_graph, progress):
         """
 
         :param one_to_one_groups:
@@ -151,12 +144,19 @@
             Mapping of Vertex to the Vertex that must be on the same Chip
         :type same_chip_vertex_groups:
             dict(vertex, collection(vertex))
-        :param machine:
-        :param machine_graph:
+        :param machine:\
+            The machine with respect to which to partition the application\
+            graph
+        :type machine: :py:class:`spinn_machine.Machine`
+        :param plan_n_timesteps: number of timesteps to plan for
+        :type  plan_n_timesteps: int
+        :param machine_graph: The machine_graph to place
+        :type machine_graph:\
+            :py:class:`pacman.model.graphs.machine.MachineGraph`
         :param progress:
         :return:
         """
->>>>>>> 0bdfbe01
+
         placements = Placements()
 
         resource_tracker = ResourceTracker(
@@ -201,28 +201,6 @@
 
             if len(unallocated) <=\
                     resource_tracker.get_maximum_cores_available_on_a_chip():
-<<<<<<< HEAD
-                for vert in unallocated:
-                    self._allocate_same_chip_as_group(
-                        vert, placements, resource_tracker,
-                        same_chip_vertex_groups, all_vertices_placed,
-                        progress)
-                continue
-
-            # Try to allocate all vertices to the same chip
-            success = self._allocate_one_to_one_group(
-                resource_tracker, unallocated, progress, placements, chips,
-                all_vertices_placed)
-
-            if not success:
-
-                # Something went wrong, try to allocate each individually
-                for vertex in unallocated:
-                    self._allocate_same_chip_as_group(
-                        vertex, placements, resource_tracker,
-                        same_chip_vertex_groups, all_vertices_placed,
-                        progress)
-=======
                 # Try to allocate all vertices to the same chip
                 self._allocate_one_to_one_group(
                     resource_tracker, unallocated, progress, placements, chips,
@@ -237,7 +215,6 @@
                     same_chip_vertex_groups, all_vertices_placed,
                     progress)
 
->>>>>>> 0bdfbe01
         progress.end()
         return placements
 
