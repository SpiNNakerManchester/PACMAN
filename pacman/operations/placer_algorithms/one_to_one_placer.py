--- conflicted
+++ resolved
@@ -34,7 +34,6 @@
 
     def __call__(self, machine_graph, machine, plan_n_timesteps):
         """
-
         :param machine_graph: The machine_graph to place
         :type machine_graph:\
             :py:class:`pacman.model.graphs.machine.MachineGraph`
@@ -49,7 +48,6 @@
         :raise pacman.exceptions.PacmanPlaceException: \
             If something goes wrong with the placement
         """
-
         # Iterate over vertices and generate placements
         # +3 covers check_constraints, get_same_chip_vertex_groups and
         #    create_vertices_groups
@@ -59,7 +57,6 @@
         self._check_constraints(
             machine_graph.vertices,
             additional_placement_constraints={SameChipAsConstraint})
-
         progress.update()
 
         # Get which vertices must be placed on the same chip as another vertex
@@ -70,13 +67,8 @@
         # connectivity
         one_to_one_groups = create_vertices_groups(
             machine_graph.vertices,
-<<<<<<< HEAD
             functools.partial(
                 self._find_one_to_one_vertices, graph=machine_graph))
-
-=======
-            functools.partial(_find_one_to_one_vertices, graph=machine_graph))
->>>>>>> 96ff232c
         progress.update()
 
         return self._do_allocation(
