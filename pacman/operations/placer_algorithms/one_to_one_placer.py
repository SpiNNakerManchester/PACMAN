--- conflicted
+++ resolved
@@ -116,21 +116,12 @@
             machine_graph.vertices, functools.partial(
                 _find_one_to_one_vertices, graph=machine_graph))
 
-        return self._do_allocation(
-<<<<<<< HEAD
-            sorted_vertices, machine, plan_n_timesteps,
-            same_chip_vertex_groups, machine_graph)
-
-    def _do_allocation(
-            self, vertices, machine, plan_n_timesteps,
-            same_chip_vertex_groups, machine_graph):
-=======
-            one_to_one_groups, same_chip_vertex_groups, machine, machine_graph)
+        return self._do_allocation(one_to_one_groups, same_chip_vertex_groups,
+                                   machine, plan_n_timesteps, machine_graph)
 
     def _do_allocation(
             self, one_to_one_groups, same_chip_vertex_groups,
-            machine, machine_graph):
->>>>>>> 56b39e58
+            machine, plan_n_timesteps, machine_graph):
         placements = Placements()
 
         # Iterate over vertices and generate placements
