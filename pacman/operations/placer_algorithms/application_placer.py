--- conflicted
+++ resolved
@@ -70,16 +70,10 @@
                     next_chip_space, space = spaces.get_next_chip_and_space()
                 except PacmanPlaceException as e:
                     _place_error(
-<<<<<<< HEAD
-                        app_graph, placements, system_placements, e
-                        )
-                        # machine, board_colours)
+                        app_graph, placements, system_placements, e,
+                        # plan_n_timesteps, machine, board_colours)
+                        plan_n_timesteps, machine)
                 logger.debug(f"Starting placement from {next_chip_space}")
-=======
-                        app_graph, placements, system_placements, e,
-                        plan_n_timesteps, machine, board_colours)
-                logger.debug(f"Starting placement from {next_chip}")
->>>>>>> 75255fa6
 
                 placements_to_make = list()
 
@@ -140,16 +134,9 @@
 
 
 def _place_error(
-<<<<<<< HEAD
-        app_graph, placements, system_placements, exception
-        ):
-        # ,machine, board_colours):
-    app_vertex_count = 0
-=======
         app_graph, placements, system_placements, exception, plan_n_timesteps,
-        machine, board_colours):
+        machine): #, board_colours):
     unplaceable = list()
->>>>>>> 75255fa6
     vertex_count = 0
     n_vertices = 0
     for app_vertex in app_graph.vertices:
