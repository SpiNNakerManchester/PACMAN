# Copyright (c) 2021 The University of Manchester
#
# This program is free software: you can redistribute it and/or modify
# it under the terms of the GNU General Public License as published by
# the Free Software Foundation, either version 3 of the License, or
# (at your option) any later version.
#
# This program is distributed in the hope that it will be useful,
# but WITHOUT ANY WARRANTY; without even the implied warranty of
# MERCHANTABILITY or FITNESS FOR A PARTICULAR PURPOSE.  See the
# GNU General Public License for more details.
#
# You should have received a copy of the GNU General Public License
# along with this program.  If not, see <http://www.gnu.org/licenses/>.

import logging
from tempfile import mkstemp
from os import fdopen

from spinn_utilities.ordered_set import OrderedSet
from spinn_utilities.progress_bar import ProgressBar
from spinn_utilities.log import FormatAdapter

from pacman.data import PacmanDataView
from pacman.model.placements import Placements, Placement
from pacman.model.graphs import AbstractVirtual
from pacman.exceptions import (
    PacmanPlaceException, PacmanConfigurationException)
from pacman.utilities.utility_calls import locate_constraints_of_type
from pacman.model.constraints.placer_constraints import ChipAndCoreConstraint
<<<<<<< HEAD
=======
from spinn_utilities.ordered_set import OrderedSet
from spinn_utilities.progress_bar import ProgressBar
from spinn_utilities.log import FormatAdapter
from spinn_utilities.config_holder import get_config_bool
import os
import numpy
import logging
>>>>>>> 8571a72f

logger = FormatAdapter(logging.getLogger(__name__))


<<<<<<< HEAD
def place_application_graph(system_placements):
=======
def place_application_graph(
        machine, app_graph, plan_n_timesteps, system_placements,
        report_folder=None):
>>>>>>> 8571a72f
    """ Perform placement of an application graph on the machine.
        NOTE: app_graph must have been partitioned
    """

    # Track the placements and  space
    placements = Placements(system_placements)
    # board_colours = dict()

    app_graph = PacmanDataView.get_runtime_graph()
    machine = PacmanDataView.get_machine()
    plan_n_timesteps = PacmanDataView.get_plan_n_timestep()
    spaces = _Spaces(machine, placements, plan_n_timesteps)

    # Go through the application graph by application vertex
    progress = ProgressBar(app_graph.n_vertices, "Placing Vertices")
    for app_vertex in progress.over(app_graph.vertices):
        spaces.restore_chips()

        # Try placements from the next chip, but try again if fails
        placed = False
        while not placed:
            chips_attempted = list()
            try:

                same_chip_groups = app_vertex.splitter.get_same_chip_groups()

                if not same_chip_groups:
                    placed = True
                    break

                # Start a new space
                try:
                    next_chip_space, space = spaces.get_next_chip_and_space()
                except PacmanPlaceException as e:
                    _place_error(
                        app_graph, placements, system_placements, e,
                        plan_n_timesteps, machine, report_folder)
                logger.debug(f"Starting placement from {next_chip_space}")

                placements_to_make = list()

                # Go through the groups
                last_chip_space = None
                for vertices, sdram in same_chip_groups:
                    vertices_to_place = list()
                    for vertex in vertices:
                        # No need to place virtual vertices
                        if isinstance(vertex, AbstractVirtual):
                            continue
                        if not placements.is_vertex_placed(vertex):
                            vertices_to_place.append(vertex)
                    sdram = sdram.get_total_sdram(plan_n_timesteps)
                    n_cores = len(vertices_to_place)

                    if _do_constraints(vertices_to_place, sdram, placements,
                                       machine, next_chip_space):
                        continue

                    # Try to find a chip with space; this might result in a
                    # SpaceExceededException
                    while not next_chip_space.is_space(n_cores, sdram):
                        next_chip_space = spaces.get_next_chip_space(
                            space, last_chip_space)
                        last_chip_space = None

                    # If this worked, store placements to be made
                    last_chip_space = next_chip_space
                    chips_attempted.append(next_chip_space.chip)
                    _store_on_chip(
                        placements_to_make, vertices_to_place, sdram,
                        next_chip_space)

                # Now make the placements having confirmed all can be done
                placements.add_placements(placements_to_make)
                placed = True
                logger.debug(f"Used {chips_attempted}")
            except _SpaceExceededException:
                # This might happen while exploring a space; this may not be
                # fatal since the last space might have just been bound by
                # existing placements, and there might be bigger spaces out
                # there to use
                logger.debug(f"Failed, saving {chips_attempted}")
                spaces.save_chips(chips_attempted)
                chips_attempted.clear()

    if (get_config_bool("Reports", "draw_placements") and
            report_folder is not None):
        report_file = os.path.join(report_folder, "placements.png")
        _draw_placements(machine, report_file, placements, system_placements)

    return placements


def _place_error(
        app_graph, placements, system_placements, exception, plan_n_timesteps,
        machine, report_folder):
    unplaceable = list()
    vertex_count = 0
    n_vertices = 0
    for app_vertex in app_graph.vertices:
        same_chip_groups = app_vertex.splitter.get_same_chip_groups()
        app_vertex_placed = True
        found_placed_cores = False
        for vertices, _sdram in same_chip_groups:
            if placements.is_vertex_placed(vertices[0]):
                found_placed_cores = True
            elif found_placed_cores:
                vertex_count += len(vertices)
                n_vertices = len(same_chip_groups)
                app_vertex_placed = False
                break
            else:
                app_vertex_placed = False
                break
        if not app_vertex_placed:
            unplaceable.append(app_vertex)

    report_file = os.path.join(report_folder, "placements_error.txt")
    with open(report_file, 'w') as f:
        f.write(f"Could not place {len(unplaceable)} of {app_graph.n_vertices}"
                " application vertices.\n")
        f.write(f"    Could not place {vertex_count} of {n_vertices} in the"
                " last app vertex\n\n")
        for x, y in placements.chips_with_placements:
            first = True
            for placement in placements.placements_on_chip(x, y):
                if system_placements.is_vertex_placed(placement.vertex):
                    continue
                if first:
                    f.write(f"Chip ({x}, {y}):\n")
                    first = False
                f.write(f"    Processor {placement.p}:"
                        f" Vertex {placement.vertex}\n")
            if not first:
                f.write("\n")
        f.write("\n")
        f.write("Not placed:\n")
        for app_vertex in unplaceable:
            f.write(f"Vertex: {app_vertex}\n")
            same_chip_groups = app_vertex.splitter.get_same_chip_groups()
            for vertices, sdram in same_chip_groups:
                f.write(f"    Group of {len(vertices)} vertices uses "
                        f"{sdram.get_total_sdram(plan_n_timesteps)} "
                        "bytes of SDRAM:\n")
                for vertex in vertices:
                    f.write(f"        Vertex {vertex}")
                    if placements.is_vertex_placed(vertex):
                        plce = placements.get_placement_of_vertex(vertex)
                        f.write(f" (placed at {plce.x}, {plce.y}, {plce.p})")
                    f.write("\n")

        f.write("\n")
        f.write("Unused chips:\n")
        for x, y in machine.chip_coordinates:
            n_placed = placements.n_placements_on_chip(x, y)
            system_placed = system_placements.n_placements_on_chip(x, y)
            if n_placed - system_placed == 0:
                n_procs = machine.get_chip_at(x, y).n_user_processors
                f.write(f"    {x}, {y} ({n_procs - system_placed}"
                        " free cores)\n")

    if (get_config_bool("Reports", "draw_placements_on_error") and
            report_folder is not None):
        report_file = os.path.join(report_folder, "placements_error.png")
        _draw_placements(machine, report_file, placements, system_placements)

    raise PacmanPlaceException(
        f" {exception}."
        f" Report written to {report_file}.")


def _next_colour():
    """ Get the next (random) RGB colour to use for a vertex for placement
        drawings

    :rtype: tuple(int, int, int)
    """
    return tuple(numpy.concatenate(
        (numpy.random.choice(range(256), size=3) / 256, [1.0])))


def _draw_placements(machine, report_file, placements, system_placements):
    # pylint: disable=import-error
    from spinner.scripts.contexts import PNGContextManager
    from spinner.diagrams.machine_map import (
        get_machine_map_aspect_ratio, draw_machine_map)
    from spinner import board
    from collections import defaultdict
    import math

    # Colour the boards by placements
    unused = (0.5, 0.5, 0.5, 1.0)
    vertex_colours = defaultdict(_next_colour)
    board_colours = dict()
    for x, y in machine.chip_coordinates:
        if (placements.n_placements_on_chip(x, y) ==
                system_placements.n_placements_on_chip(x, y)):
            board_colours[x, y] = unused
        else:
            vertex = None
            for placement in placements.placements_on_chip(x, y):
                if not system_placements.is_vertex_placed(placement.vertex):
                    vertex = placement.vertex
                    break
            if vertex is not None:
                board_colours[x, y] = vertex_colours[vertex.app_vertex]

    include_boards = [
        (chip.x, chip.y) for chip in machine.ethernet_connected_chips]
    w = math.ceil(machine.width / 12)
    h = math.ceil(machine.height / 12)
    aspect_ratio = get_machine_map_aspect_ratio(w, h)
    image_width = 10000
    image_height = int(image_width * aspect_ratio)
    output_filename = report_file
    hex_boards = board.create_torus(w, h)
    with PNGContextManager(
            output_filename, image_width, image_height) as ctx:
        draw_machine_map(ctx, image_width, image_height, w, h, hex_boards,
                         dict(), board_colours, include_boards)


class _SpaceExceededException(Exception):
    pass


def _do_constraints(vertices, sdram, placements, machine, next_chip_space):
    """

    :param vertices:
    :param sdram:
    :param placements:
    :param machine:
    :param _ChipWithSpace next_chip_space:
    :return:
    """
    x = None
    y = None
    constrained = False
    for vertex in vertices:
        constraints = locate_constraints_of_type(
            vertex.constraints, ChipAndCoreConstraint)
        for constraint in constraints:
            if constrained and (constraint.x != x or constraint.y != y):
                raise PacmanConfigurationException(
                    f"Multiple conflicting constraints: Vertices {vertices}"
                    " are on the same chip, but constraints say different")
            x = constraint.x
            y = constraint.y
            constrained = True
    if constrained:
        chip = machine.get_chip_at(x, y)
        if chip is None:
            raise PacmanConfigurationException(
                f"Constrained to chip {x, y} but no such chip")
        on_chip = placements.placements_on_chip(x, y)
        cores_used = {p.p for p in on_chip}
        cores = set(p.processor_id for p in chip.processors
                    if not p.is_monitor) - cores_used
        next_cores = iter(cores)
        for vertex in vertices:
            next_core = None
            constraints = locate_constraints_of_type(
                vertex.constraints, ChipAndCoreConstraint)
            for constraint in constraints:
                if constraint.p is not None:
                    if next_core is not None and next_core != constraint.p:
                        raise PacmanConfigurationException(
                            f"Vertex {vertex} constrained to more than one"
                            " core")
                    next_core = constraint.p
            if next_core is not None and next_core not in next_cores:
                raise PacmanConfigurationException(
                    f"Core {next_core} on {x}, {y} not available to place"
                    f" {vertex} on")
            if next_core is None:
                try:
                    next_core = next(next_cores)
                except StopIteration:
                    raise PacmanConfigurationException(
                        f"No more cores available on {x}, {y}: {on_chip}")
            placements.add_placement(Placement(vertex, x, y, next_core))
            if next_chip_space.x == x and next_chip_space.y == y:
                next_chip_space.cores.remove(next_core)
                next_chip_space.use_sdram(sdram)
        return True
    return False


def _store_on_chip(placements_to_make, vertices, sdram, next_chip_space):
    """

    :param placements_to_make:
    :param vertices:
    :param sdram:
    :param _ChipWithSpace next_chip_space:
    """
    for vertex in vertices:
        core = next_chip_space.use_next_core()
        placements_to_make.append(Placement(
            vertex, next_chip_space.x, next_chip_space.y, core))
    next_chip_space.use_sdram(sdram)


class _Spaces(object):

    __slots__ = ["__machine", "__chips", "__next_chip", "__used_chips",
                 "__system_placements", "__placements", "__plan_n_timesteps",
                 "__last_chip_space", "__saved_chips", "__restored_chips"]

    def __init__(self, machine, placements, plan_n_timesteps):
        self.__machine = machine
        self.__placements = placements
        self.__plan_n_timesteps = plan_n_timesteps
        self.__chips = iter(_chip_order(machine))
        self.__next_chip = next(self.__chips)
        self.__used_chips = set()
        self.__last_chip_space = None
        self.__saved_chips = OrderedSet()
        self.__restored_chips = OrderedSet()

    def __cores_and_sdram(self, chip):
        """

        :param Chip chip:
        :rtype: (int, int)
        :return:
        """
        on_chip = self.__placements.placements_on_chip(chip.x, chip.y)
        cores_used = {p.p for p in on_chip}
        sdram_used = sum(
            p.vertex.resources_required.sdram.get_total_sdram(
                self.__plan_n_timesteps) for p in on_chip)
        return cores_used, sdram_used

    def get_next_chip_and_space(self):
        """

        :rtype: (_ChipWithSpace, _Space)
        """
        try:
            if self.__last_chip_space is None:
                chip = self.__get_next_chip()
                cores_used, sdram_used = self.__cores_and_sdram(chip)
                self.__last_chip_space = _ChipWithSpace(
                    chip, cores_used, sdram_used)
                self.__used_chips.add(chip)

            # Start a new space by finding all the chips that can be reached
            # from the start chip but have not been used
            return (self.__last_chip_space,
                    _Space(self.__last_chip_space.chip))

        except StopIteration:
            raise PacmanPlaceException(
                f"No more chips to place on; {self.n_chips_used} of "
                f"{self.__machine.n_chips} used")

    def __get_next_chip(self):
        """

        :rtype: Chip
        """
        while self.__restored_chips:
            chip = self.__restored_chips.pop(last=False)
            if chip not in self.__used_chips:
                return chip
        while (self.__next_chip in self.__used_chips):
            self.__next_chip = next(self.__chips)
        return self.__next_chip

    def get_next_chip_space(self, space, last_chip_space):
        """

        :param _Space space:
        :param _ChipWithSpace last_chip_space:
        :rtype: _ChipWithSpace
        """
        # If we are reporting a used chip, update with reachable chips
        if last_chip_space is not None:
            last_chip = last_chip_space.chip
            space.update(self.__usable_from_chip(last_chip))

        # If no space, error
        if not space:
            self.__last_chip_space = None
            raise _SpaceExceededException(
                "No more chips to place on in this space; "
                f"{self.n_chips_used} of {self.__machine.n_chips} used")
        chip = space.pop()
        self.__used_chips.add(chip)
        self.__restored_chips.discard(chip)
        cores_used, sdram_used = self.__cores_and_sdram(chip)
        self.__last_chip_space = _ChipWithSpace(chip, cores_used, sdram_used)
        return self.__last_chip_space

    @property
    def n_chips_used(self):
        """

        :rtype: int
        :return:
        """
        return len(self.__used_chips)

    def __usable_from_chip(self, chip):
        """

        :param Chip chip:
        :rtype set(Chip)
        """
        chips = OrderedSet()
        for link in chip.router.links:
            chip_coords = (link.destination_x, link.destination_y)
            target_chip = self.__machine.get_chip_at(*chip_coords)
            if target_chip not in self.__used_chips:
                # Don't place on virtual chips
                if not target_chip.virtual:
                    chips.add(target_chip)
        return chips

    def save_chips(self, chips):
        """
        :param iter(Chip) chips:
        """
        self.__saved_chips.update(chips)

    def restore_chips(self):
        for chip in self.__saved_chips:
            self.__used_chips.remove(chip)
            self.__restored_chips.add(chip)
        self.__saved_chips.clear()


class _Space(object):
    __slots__ = ["__same_board_chips", "__remaining_chips",
                 "__board_x", "__board_y", "__first_chip"]

    def __init__(self, chip):
        self.__board_x = chip.nearest_ethernet_x
        self.__board_y = chip.nearest_ethernet_y
        self.__same_board_chips = OrderedSet()
        self.__remaining_chips = OrderedSet()

    def __len__(self):
        return len(self.__same_board_chips) + len(self.__remaining_chips)

    def __on_same_board(self, chip):
        return (chip.nearest_ethernet_x == self.__board_x and
                chip.nearest_ethernet_y == self.__board_y)

    def pop(self):
        """

        :type: Chip
        :return:
        """
        if self.__same_board_chips:
            return self.__same_board_chips.pop(last=False)
        if self.__remaining_chips:
            next_chip = self.__remaining_chips.pop(last=False)
            self.__board_x = next_chip.nearest_ethernet_x
            self.__board_y = next_chip.nearest_ethernet_y
            to_remove = list()
            for chip in self.__remaining_chips:
                if self.__on_same_board(chip):
                    to_remove.append(chip)
                    self.__same_board_chips.add(chip)
            for chip in to_remove:
                self.__remaining_chips.remove(chip)
            return next_chip
        raise StopIteration

    def update(self, chips):
        """

        :param iter(Chip) chips:
        """
        for chip in chips:
            if self.__on_same_board(chip):
                self.__same_board_chips.add(chip)
            else:
                self.__remaining_chips.add(chip)


class _ChipWithSpace(object):
    """ A chip with space for placement
    """

    __slots__ = ["chip", "cores", "sdram"]

    def __init__(self, chip, used_processors, used_sdram):
        self.chip = chip
        self.cores = set(p.processor_id for p in chip.processors
                         if not p.is_monitor)
        self.cores -= used_processors
        self.sdram = chip.sdram.size - used_sdram

    @property
    def x(self):
        return self.chip.x

    @property
    def y(self):
        return self.chip.y

    def is_space(self, n_cores, sdram):
        return len(self.cores) >= n_cores and self.sdram >= sdram

    def use_sdram(self, sdram):
        self.sdram -= sdram

    def use_next_core(self):
        core = next(iter(self.cores))
        self.cores.remove(core)
        return core

    def __repr__(self):
        return f"({self.x}, {self.y})"


def _chip_order(machine):
    """

    :param machine:
    :rtype: Chip
    """
    for x in range(machine.max_chip_x + 1):
        for y in range(machine.max_chip_y + 1):
            chip = machine.get_chip_at(x, y)
            if chip:
                yield chip<|MERGE_RESOLUTION|>--- conflicted
+++ resolved
@@ -28,8 +28,7 @@
     PacmanPlaceException, PacmanConfigurationException)
 from pacman.utilities.utility_calls import locate_constraints_of_type
 from pacman.model.constraints.placer_constraints import ChipAndCoreConstraint
-<<<<<<< HEAD
-=======
+
 from spinn_utilities.ordered_set import OrderedSet
 from spinn_utilities.progress_bar import ProgressBar
 from spinn_utilities.log import FormatAdapter
@@ -37,18 +36,11 @@
 import os
 import numpy
 import logging
->>>>>>> 8571a72f
 
 logger = FormatAdapter(logging.getLogger(__name__))
 
 
-<<<<<<< HEAD
 def place_application_graph(system_placements):
-=======
-def place_application_graph(
-        machine, app_graph, plan_n_timesteps, system_placements,
-        report_folder=None):
->>>>>>> 8571a72f
     """ Perform placement of an application graph on the machine.
         NOTE: app_graph must have been partitioned
     """
@@ -85,7 +77,7 @@
                 except PacmanPlaceException as e:
                     _place_error(
                         app_graph, placements, system_placements, e,
-                        plan_n_timesteps, machine, report_folder)
+                        plan_n_timesteps, machine)
                 logger.debug(f"Starting placement from {next_chip_space}")
 
                 placements_to_make = list()
@@ -134,17 +126,15 @@
                 spaces.save_chips(chips_attempted)
                 chips_attempted.clear()
 
-    if (get_config_bool("Reports", "draw_placements") and
-            report_folder is not None):
-        report_file = os.path.join(report_folder, "placements.png")
-        _draw_placements(machine, report_file, placements, system_placements)
+    if get_config_bool("Reports", "draw_placements"):
+        _draw_placements(placements, system_placements)
 
     return placements
 
 
 def _place_error(
         app_graph, placements, system_placements, exception, plan_n_timesteps,
-        machine, report_folder):
+        machine):
     unplaceable = list()
     vertex_count = 0
     n_vertices = 0
@@ -166,7 +156,8 @@
         if not app_vertex_placed:
             unplaceable.append(app_vertex)
 
-    report_file = os.path.join(report_folder, "placements_error.txt")
+    report_file = os.path.join(
+        PacmanDataView.get_report_dir_path(), "placements_error.txt")
     with open(report_file, 'w') as f:
         f.write(f"Could not place {len(unplaceable)} of {app_graph.n_vertices}"
                 " application vertices.\n")
@@ -210,10 +201,8 @@
                 f.write(f"    {x}, {y} ({n_procs - system_placed}"
                         " free cores)\n")
 
-    if (get_config_bool("Reports", "draw_placements_on_error") and
-            report_folder is not None):
-        report_file = os.path.join(report_folder, "placements_error.png")
-        _draw_placements(machine, report_file, placements, system_placements)
+    if get_config_bool("Reports", "draw_placements_on_error"):
+        _draw_placements(placements, system_placements)
 
     raise PacmanPlaceException(
         f" {exception}."
@@ -230,19 +219,29 @@
         (numpy.random.choice(range(256), size=3) / 256, [1.0])))
 
 
-def _draw_placements(machine, report_file, placements, system_placements):
-    # pylint: disable=import-error
-    from spinner.scripts.contexts import PNGContextManager
-    from spinner.diagrams.machine_map import (
-        get_machine_map_aspect_ratio, draw_machine_map)
-    from spinner import board
-    from collections import defaultdict
-    import math
+def _draw_placements(placements, system_placements):
+    try:
+        # spinner as graphical library so
+        # pylint: disable=import-error
+        from spinner.scripts.contexts import PNGContextManager
+        from spinner.diagrams.machine_map import (
+            get_machine_map_aspect_ratio, draw_machine_map)
+        from spinner import board
+        from collections import defaultdict
+        import math
+    except ImportError:
+        logger.exception(
+            "Unable to draw placements as no spinner install found")
+        return
+
+    report_file = os.path.join(
+        PacmanDataView.get_report_dir_path(), "placements_error.png")
 
     # Colour the boards by placements
     unused = (0.5, 0.5, 0.5, 1.0)
     vertex_colours = defaultdict(_next_colour)
     board_colours = dict()
+    machine = PacmanDataView.get_machine()
     for x, y in machine.chip_coordinates:
         if (placements.n_placements_on_chip(x, y) ==
                 system_placements.n_placements_on_chip(x, y)):
