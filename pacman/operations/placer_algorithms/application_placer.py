--- conflicted
+++ resolved
@@ -189,15 +189,7 @@
             # This vertex does not require placement or delegates
             return
 
-<<<<<<< HEAD
-        except StopIteration:
-            raise PacmanPlaceException(  # pylint: disable=raise-missing-from
-                f"No more chips to place on; {self.n_chips_used} of "
-                f"{self.__machine.n_chips} used. "
-                f"{PacmanDataView.get_chips_boards_required_str()}")
-=======
         self.__app_vertex_label = app_vertex.label
->>>>>>> ffb4b361
 
         # Restore the starts tried last time.
         # Check if they are full comes later
@@ -619,7 +611,8 @@
                 f"No more chips to start with for {self.__app_vertex_label} "
                 f"Out of {self.__machine.n_chips} "
                 f"{len(self.__full_chips)} already full "
-                f"and {len(self.__starts_tried)} tried")
+                f"and {len(self.__starts_tried)} tried"
+                f"{PacmanDataView.get_chips_boards_required_str()}")
 
     def _get_next_neighbour(self, n_cores: int, plan_sdram: int):
         """
