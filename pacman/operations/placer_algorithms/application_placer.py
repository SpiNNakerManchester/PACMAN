--- conflicted
+++ resolved
@@ -232,13 +232,6 @@
     :raises PacmanTooBigToPlace:
     """
     version = PacmanDataView.get_machine_version()
-<<<<<<< HEAD
-    max_sdram = (version.max_sdram_per_chip -
-                 PacmanDataView.get_system_sdram())
-    max_cores = (
-            version.max_cores_per_chip - version.n_scamp_cores -
-            PacmanDataView.get_system_cores())
-=======
     max_sdram = (
             version.max_sdram_per_chip -
             PacmanDataView.get_all_monitor_sdram().get_total_sdram(
@@ -246,7 +239,6 @@
     max_cores = (
             version.max_cores_per_chip - version.n_non_user_cores -
             PacmanDataView.get_all_monitor_cores())
->>>>>>> 07ec7980
     n_cores = len(vertices_to_place)
     if sdram <= max_sdram and n_cores <= max_cores:
         # should fit somewhere
@@ -273,11 +265,7 @@
     else:
         message += (
             f"is more vertices than the {max_cores} cores available on a "
-<<<<<<< HEAD
-            f"Chip once {PacmanDataView.get_system_cores()} "
-=======
             f"Chip once {PacmanDataView.get_all_monitor_cores()} "
->>>>>>> 07ec7980
             "are reserved for monitors")
     raise PacmanTooBigToPlace(message)
 
