# Copyright (c) 2021 The University of Manchester
#
# Licensed under the Apache License, Version 2.0 (the "License");
# you may not use this file except in compliance with the License.
# You may obtain a copy of the License at
#
#     https://www.apache.org/licenses/LICENSE-2.0
#
# Unless required by applicable law or agreed to in writing, software
# distributed under the License is distributed on an "AS IS" BASIS,
# WITHOUT WARRANTIES OR CONDITIONS OF ANY KIND, either express or implied.
# See the License for the specific language governing permissions and
# limitations under the License.
from __future__ import annotations
import logging
import os
from typing import Iterable, List, Optional, Set, Tuple

from spinn_utilities.config_holder import get_config_bool, get_config_str
from spinn_utilities.log import FormatAdapter
from spinn_utilities.ordered_set import OrderedSet
from spinn_utilities.progress_bar import ProgressBar

<<<<<<< HEAD
from spinn_machine import Machine, Chip
=======
from spinn_machine import Chip
>>>>>>> d49ffca3

from pacman.data import PacmanDataView
from pacman.model.placements import Placements, Placement
from pacman.model.graphs import AbstractVirtual
from pacman.model.graphs.machine import MachineVertex
from pacman.model.graphs.application import ApplicationVertex
from pacman.exceptions import (
    PacmanPlaceException, PacmanConfigurationException, PacmanTooBigToPlace)

logger = FormatAdapter(logging.getLogger(__name__))


def place_application_graph(system_placements: Placements) -> Placements:
    """
    Perform placement of an application graph on the machine.

    .. note::
        app_graph must have been partitioned

    :param Placements system_placements:
        The placements of cores doing system tasks. This is what we start from.
    :return: Placements for the application. *Includes the system placements.*
    :rtype: Placements
    """
    # Track the placements and space
    placements = Placements(system_placements)

    plan_n_timesteps = PacmanDataView.get_plan_n_timestep()
    spaces = _Spaces(placements, plan_n_timesteps)

    # Go through the application graph by application vertex
    progress = ProgressBar(
        PacmanDataView.get_n_vertices(), "Placing Vertices")
    for app_vertex in progress.over(PacmanDataView.iterate_vertices()):
        spaces.restore_chips()

        # Try placements from the next chip, but try again if fails
        placed = False
        while not placed:
            chips_attempted = list()
            try:
                same_chip_groups = app_vertex.splitter.get_same_chip_groups()
                if not same_chip_groups:
                    placed = True
                    break

                # Start a new space
                try:
                    next_chip_space, space = spaces.get_next_chip_and_space()
                except PacmanPlaceException as e:
                    raise _place_error(
                        placements, system_placements, e,
                        plan_n_timesteps) from e
                logger.debug(f"Starting placement from {next_chip_space}")

                placements_to_make: List = list()

                # Go through the groups
                last_chip_space: Optional[_ChipWithSpace] = None
                for vertices, sdram in same_chip_groups:
                    vertices_to_place = [
                        vertex
                        for vertex in vertices
                        # No need to place virtual vertices
                        if not isinstance(vertex, AbstractVirtual)
                        and not placements.is_vertex_placed(vertex)]
                    actual_sdram = sdram.get_total_sdram(plan_n_timesteps)
                    n_cores = len(vertices_to_place)

                    # If this group has a fixed location, place it there
                    if _do_fixed_location(vertices_to_place, actual_sdram,
                                          placements, next_chip_space):
                        continue

                    # Try to find a chip with space; this might result in a
                    # _SpaceExceededException
                    while not next_chip_space.is_space(n_cores, actual_sdram):
                        next_chip_space = spaces.get_next_chip_space(
                            space, last_chip_space)
                        last_chip_space = None

                    # If this worked, store placements to be made
                    last_chip_space = next_chip_space
                    chips_attempted.append(next_chip_space.chip)
                    _store_on_chip(
                        placements_to_make, vertices_to_place, actual_sdram,
                        next_chip_space)

                # Now make the placements having confirmed all can be done
                placements.add_placements(placements_to_make)
                placed = True
                logger.debug(f"Used {chips_attempted}")
            except _SpaceExceededException:
                # This might happen while exploring a space; this may not be
                # fatal since the last space might have just been bound by
                # existing placements, and there might be bigger spaces out
                # there to use
                _check_could_fit(app_vertex, vertices_to_place, actual_sdram)
                logger.debug(f"Failed, saving {chips_attempted}")
                spaces.save_chips(chips_attempted)
                chips_attempted.clear()

    if get_config_bool("Reports", "draw_placements"):
        from .draw_placements import draw_placements as dp
        dp(placements, system_placements)

    return placements


def _place_error(
        placements: Placements, system_placements: Placements,
        exception: Exception,
        plan_n_timesteps: Optional[int]) -> PacmanPlaceException:
    """
    :param Placements placements:
    :param Placements system_placements:
    :param PacmanPlaceException exception:
    :param int plan_n_timesteps:
<<<<<<< HEAD
<<<<<<< HEAD
    :rtype: PacmanPlaceException
=======
    :param ~spinn_machine.Machine machine:
    :raises PacmanPlaceException:
>>>>>>> refs/heads/master
=======
    :rtype: PacmanPlaceException
>>>>>>> d49ffca3
    """
    unplaceable = list()
    vertex_count = 0
    n_vertices = 0
    for app_vertex in PacmanDataView.iterate_vertices():
        same_chip_groups = app_vertex.splitter.get_same_chip_groups()
        app_vertex_placed = True
        found_placed_cores = False
        for vertices, _sdram in same_chip_groups:
            if isinstance(vertices[0], AbstractVirtual):
                break
            if placements.is_vertex_placed(vertices[0]):
                found_placed_cores = True
            elif found_placed_cores:
                vertex_count += len(vertices)
                n_vertices = len(same_chip_groups)
                app_vertex_placed = False
                break
            else:
                app_vertex_placed = False
                break
        if not app_vertex_placed:
            unplaceable.append(app_vertex)

    report_file = os.path.join(
        PacmanDataView.get_run_dir_path(), "placements_error.txt")
    with open(report_file, 'w', encoding="utf-8") as f:
        f.write(f"Could not place {len(unplaceable)} of "
                f"{PacmanDataView.get_n_vertices()} application vertices.\n")
        f.write(f"    Could not place {vertex_count} of {n_vertices} in the"
                " last app vertex\n\n")
        for x, y in placements.chips_with_placements:
            first = True
            for placement in placements.placements_on_chip(x, y):
                if system_placements.is_vertex_placed(placement.vertex):
                    continue
                if first:
                    f.write(f"Chip ({x}, {y}):\n")
                    first = False
                f.write(f"    Processor {placement.p}:"
                        f" Vertex {placement.vertex}\n")
            if not first:
                f.write("\n")
        f.write("\n")
        f.write("Not placed:\n")
        for app_vertex in unplaceable:
            f.write(f"Vertex: {app_vertex}\n")
            same_chip_groups = app_vertex.splitter.get_same_chip_groups()
            for vertices, sdram in same_chip_groups:
                f.write(f"    Group of {len(vertices)} vertices uses "
                        f"{sdram.get_total_sdram(plan_n_timesteps)} "
                        "bytes of SDRAM:\n")
                for vertex in vertices:
                    f.write(f"        Vertex {vertex}")
                    if placements.is_vertex_placed(vertex):
                        plce = placements.get_placement_of_vertex(vertex)
                        f.write(f" (placed at {plce.x}, {plce.y}, {plce.p})")
                    f.write("\n")

        f.write("\n")
        f.write("Unused chips:\n")
        machine = PacmanDataView.get_machine()
        for x, y in machine.chip_coordinates:
            n_placed = placements.n_placements_on_chip(x, y)
            system_placed = system_placements.n_placements_on_chip(x, y)
            if n_placed - system_placed == 0:
                n_procs = machine[x, y].n_user_processors
                f.write(f"    {x}, {y} ({n_procs - system_placed}"
                        " free cores)\n")

    if get_config_bool("Reports", "draw_placements_on_error"):
        from .draw_placements import draw_placements as dp
        dp(placements, system_placements)

    return PacmanPlaceException(
        f" {exception}."
        f" Report written to {report_file}.")


def _check_could_fit(
        app_vertex: ApplicationVertex, vertices_to_place: List[MachineVertex],
        sdram: int):
    """
    :param ApplicationVertex app_vertex:
    :param list(MachineVertex) vertices_to_place:
    :param int sdram:
    :raises PacmanTooBigToPlace:
    """
    version = PacmanDataView.get_machine_version()
    max_sdram = (
            version.max_sdram_per_chip - PacmanDataView.get_monitor_sdram())
    max_cores = (
            version.max_cores_per_chip - version.n_non_user_cores -
            PacmanDataView.get_monitor_cores())
    n_cores = len(vertices_to_place)
    if sdram <= max_sdram and n_cores <= max_cores:
        # should fit somewhere
        return
    message = (
        f"{app_vertex} will not fit on any possible Chip "
        f"the reason is that {vertices_to_place} ")
    if sdram > max_sdram:
        message += f"requires {sdram} bytes but "
        if sdram > version.max_sdram_per_chip:
            message += f"a Chip only has {version.max_sdram_per_chip} bytes "
        else:
            message += f"after monitors only {max_sdram} bytes are available "
        message += "Lowering max_core_per_chip may resolve this."
        raise PacmanTooBigToPlace(message)
    if n_cores > version.max_cores_per_chip:
        message += " is more vertices than the number of cores on a chip."
        raise PacmanTooBigToPlace(message)
    user_cores = version.max_cores_per_chip - version.n_non_user_cores
    if n_cores > user_cores:
        message += (
            f"is more vertices than the user cores ({user_cores}) "
            "available on a Chip")
    else:
        message += (
            f"is more vertices than the {max_cores} cores available on a "
            f"Chip once {PacmanDataView.get_monitor_cores()} "
            "are reserved for monitors")
    raise PacmanTooBigToPlace(message)


class _SpaceExceededException(Exception):
    pass


def _do_fixed_location(
        vertices: list[MachineVertex], sdram: int, placements: Placements,
        next_chip_space: _ChipWithSpace) -> bool:
    """
    :param list(MachineVertex) vertices:
    :param int sdram:
    :param Placements placements:
<<<<<<< HEAD
<<<<<<< HEAD
=======
    :param ~spinn_machine.Machine machine:
>>>>>>> refs/heads/master
=======
>>>>>>> d49ffca3
    :param _ChipWithSpace next_chip_space:
    :rtype: bool
    :raise PacmanConfigurationException:
    """
    for vertex in vertices:
        loc = vertex.get_fixed_location()
        if loc:
            x, y = loc.x, loc.y
            break
    else:
        return False

    machine = PacmanDataView.get_machine()
    chip = machine.get_chip_at(x, y)
    if chip is None:
        raise PacmanConfigurationException(
            f"Constrained to chip {x, y} but no such chip")
    on_chip = placements.placements_on_chip(x, y)
    cores_used = {p.p for p in on_chip}
    cores = set(p.processor_id for p in chip.processors
                if not p.is_monitor) - cores_used
    next_cores = iter(cores)
    for vertex in vertices:
        next_core = None
        fixed = vertex.get_fixed_location()
        if fixed and fixed.p is not None:
            if fixed.p not in next_cores:
                raise PacmanConfigurationException(
                    f"Core {fixed.p} on {x}, {y} not available to "
                    f"place {vertex} on")
            next_core = fixed.p
        else:
            try:
                next_core = next(next_cores)
            except StopIteration:
                # pylint: disable=raise-missing-from
                raise PacmanConfigurationException(
                    f"No more cores available on {x}, {y}: {on_chip}")
        placements.add_placement(Placement(vertex, x, y, next_core))
        if next_chip_space.x == x and next_chip_space.y == y:
            next_chip_space.cores.remove(next_core)
            next_chip_space.use_sdram(sdram)
    return True


def _store_on_chip(
        placements_to_make: List[Placement], vertices: List[MachineVertex],
        sdram: int, next_chip_space: _ChipWithSpace):
    """
    :param list(Placement) placements_to_make:
    :param list(MachineVertex) vertices:
    :param int sdram:
    :param _ChipWithSpace next_chip_space:
    """
    for vertex in vertices:
        core = next_chip_space.use_next_core()
        placements_to_make.append(Placement(
            vertex, next_chip_space.x, next_chip_space.y, core))
    next_chip_space.use_sdram(sdram)


class _Spaces(object):
    __slots__ = ("__machine", "__chips", "__next_chip", "__used_chips",
                 "__system_placements", "__placements", "__plan_n_timesteps",
                 "__last_chip_space", "__saved_chips", "__restored_chips")

    def __init__(
            self, placements: Placements, plan_n_timesteps: Optional[int]):
        """
<<<<<<< HEAD
<<<<<<< HEAD
=======
        :param ~spinn_machine.Machine machine:
>>>>>>> refs/heads/master
=======
>>>>>>> d49ffca3
        :param Placements placements:
        :param int plan_n_timesteps:
        """
        self.__machine = PacmanDataView.get_machine()
        self.__placements = placements
        self.__plan_n_timesteps = plan_n_timesteps
        self.__chips = iter(self.__chip_order())
        self.__next_chip = next(self.__chips)
        self.__used_chips: Set[Chip] = set()
        self.__last_chip_space: Optional[_ChipWithSpace] = None
        self.__saved_chips: OrderedSet[Chip] = OrderedSet()
        self.__restored_chips: OrderedSet[Chip] = OrderedSet()

    def __chip_order(self):
        """
        :param Machine machine:
        :rtype: iterable(Chip)
        """
        s_x, s_y = get_config_str("Mapping", "placer_start_chip").split(",")
        s_x = int(s_x)
        s_y = int(s_y)

        for x in range(self.__machine.width):
            for y in range(self.__machine.height):
                c_x = (x + s_x) % self.__machine.width
                c_y = (y + s_y) % self.__machine.height
                chip = self.__machine.get_chip_at(c_x, c_y)
                if chip:
                    yield chip

    def __cores_and_sdram(self, chip: Chip) -> Tuple[Set[int], int]:
        """
        :param Chip chip:
        :return cores, sdram
        :rtype: tuple(int, int)
        """
        on_chip = self.__placements.placements_on_chip(chip.x, chip.y)
        cores_used = {p.p for p in on_chip}
        sdram_used = sum(
            p.vertex.sdram_required.get_total_sdram(
                self.__plan_n_timesteps) for p in on_chip)
        return cores_used, sdram_used

    def get_next_chip_and_space(self) -> Tuple[_ChipWithSpace, _Space]:
        """
        :rtype: (_ChipWithSpace, _Space)
        """
        try:
            if self.__last_chip_space is None:
                chip = self.__get_next_chip()
                cores_used, sdram_used = self.__cores_and_sdram(chip)
                self.__last_chip_space = _ChipWithSpace(
                    chip, cores_used, sdram_used)
                self.__used_chips.add(chip)

            # Start a new space by finding all the chips that can be reached
            # from the start chip but have not been used
            return (self.__last_chip_space,
                    _Space(self.__last_chip_space.chip))

        except StopIteration:
            raise PacmanPlaceException(  # pylint: disable=raise-missing-from
                f"No more chips to place on; {self.n_chips_used} of "
                f"{self.__machine.n_chips} used")

    def __get_next_chip(self) -> Chip:
        """
        :rtype: Chip
        :raises: StopIteration
        """
        while self.__restored_chips:
            chip = self.__restored_chips.pop(last=False)
            if chip not in self.__used_chips:
                return chip
        while self.__next_chip in self.__used_chips:
            self.__next_chip = next(self.__chips)
        return self.__next_chip

    def get_next_chip_space(
            self, space: _Space,
            last_chip_space: Optional[_ChipWithSpace]) -> _ChipWithSpace:
        """
        :param _Space space:
        :param _ChipWithSpace last_chip_space:
        :rtype: _ChipWithSpace
        :raises _SpaceExceededException:
        """
        # If we are reporting a used chip, update with reachable chips
        if last_chip_space is not None:
            last_chip = last_chip_space.chip
            space.update(self.__usable_from_chip(last_chip))

        # If no space, error
        if not space:
            self.__last_chip_space = None
            raise _SpaceExceededException(
                "No more chips to place on in this space; "
                f"{self.n_chips_used} of {self.__machine.n_chips} used")
        chip = space.pop()
        self.__used_chips.add(chip)
        self.__restored_chips.discard(chip)
        cores_used, sdram_used = self.__cores_and_sdram(chip)
        self.__last_chip_space = _ChipWithSpace(chip, cores_used, sdram_used)
        return self.__last_chip_space

    @property
    def n_chips_used(self) -> int:
        """
        The number of chips used.

        :rtype: int
        """
        return len(self.__used_chips)

    def __usable_from_chip(self, chip: Chip) -> Iterable[Chip]:
        """
        :param Chip chip:
        :rtype set(Chip)
        """
        for link in chip.router.links:
            target = self.__machine[link.destination_x, link.destination_y]
            if target not in self.__used_chips:
                yield target

    def save_chips(self, chips: Iterable[Chip]):
        """
        :param iterable(Chip) chips:
        """
        self.__saved_chips.update(chips)

    def restore_chips(self) -> None:
        for chip in self.__saved_chips:
            self.__used_chips.remove(chip)
            self.__restored_chips.add(chip)
        self.__saved_chips.clear()


class _Space(object):
    __slots__ = ("__same_board_chips", "__remaining_chips",
                 "__board_x", "__board_y", "__first_chip")

    def __init__(self, chip: Chip):
        self.__board_x = chip.nearest_ethernet_x
        self.__board_y = chip.nearest_ethernet_y
        self.__same_board_chips: OrderedSet[Chip] = OrderedSet()
        self.__remaining_chips: OrderedSet[Chip] = OrderedSet()

    def __len__(self) -> int:
        return len(self.__same_board_chips) + len(self.__remaining_chips)

    def __on_same_board(self, chip: Chip) -> bool:
        return (chip.nearest_ethernet_x == self.__board_x and
                chip.nearest_ethernet_y == self.__board_y)

    def pop(self) -> Chip:
        """
        :rtype: Chip
        :raise: StopIteration
        """
        if self.__same_board_chips:
            return self.__same_board_chips.pop(last=False)
        if self.__remaining_chips:
            next_chip = self.__remaining_chips.pop(last=False)
            self.__board_x = next_chip.nearest_ethernet_x
            self.__board_y = next_chip.nearest_ethernet_y
            to_remove = list()
            for chip in self.__remaining_chips:
                if self.__on_same_board(chip):
                    to_remove.append(chip)
                    self.__same_board_chips.add(chip)
            for chip in to_remove:
                self.__remaining_chips.remove(chip)
            return next_chip
        raise StopIteration

    def update(self, chips: Iterable[Chip]):
        """
        :param iterable(Chip) chips:
        """
        for chip in chips:
            if self.__on_same_board(chip):
                self.__same_board_chips.add(chip)
            else:
                self.__remaining_chips.add(chip)


class _ChipWithSpace(object):
    """
    A chip with space for placement.
    """
    __slots__ = ("chip", "cores", "sdram")

    def __init__(
            self, chip: Chip, used_processors: Set[int], used_sdram: int):
        self.chip = chip
        self.cores = set(p.processor_id for p in chip.processors
                         if not p.is_monitor)
        self.cores -= used_processors
        self.sdram = chip.sdram - used_sdram

    @property
    def x(self) -> int:
        return self.chip.x

    @property
    def y(self) -> int:
        return self.chip.y

    def is_space(self, n_cores: int, sdram: int) -> bool:
        return len(self.cores) >= n_cores and self.sdram >= sdram

    def use_sdram(self, sdram: int):
        self.sdram -= sdram

    def use_next_core(self) -> int:
        core = next(iter(self.cores))
        self.cores.remove(core)
        return core

    def __repr__(self):
<<<<<<< HEAD
        return f"({self.x}, {self.y})"


def _chip_order(machine: Machine) -> Iterable[Chip]:
    """
    :param ~spinn_machine.Machine machine:
    :rtype: iterable(Chip)
    """
    start = get_config_str("Mapping", "placer_start_chip")
    start_x, start_y = start.split(",")
    s_x = int(start_x)
    s_y = int(start_y)

    for x in range(machine.width):
        for y in range(machine.height):
            c_x = (x + s_x) % machine.width
            c_y = (y + s_y) % machine.height
            chip = machine.get_chip_at(c_x, c_y)
            if chip:
                yield chip
=======
        return f"({self.x}, {self.y})"
>>>>>>> d49ffca3
<|MERGE_RESOLUTION|>--- conflicted
+++ resolved
@@ -21,11 +21,7 @@
 from spinn_utilities.ordered_set import OrderedSet
 from spinn_utilities.progress_bar import ProgressBar
 
-<<<<<<< HEAD
-from spinn_machine import Machine, Chip
-=======
 from spinn_machine import Chip
->>>>>>> d49ffca3
 
 from pacman.data import PacmanDataView
 from pacman.model.placements import Placements, Placement
@@ -144,16 +140,7 @@
     :param Placements system_placements:
     :param PacmanPlaceException exception:
     :param int plan_n_timesteps:
-<<<<<<< HEAD
-<<<<<<< HEAD
     :rtype: PacmanPlaceException
-=======
-    :param ~spinn_machine.Machine machine:
-    :raises PacmanPlaceException:
->>>>>>> refs/heads/master
-=======
-    :rtype: PacmanPlaceException
->>>>>>> d49ffca3
     """
     unplaceable = list()
     vertex_count = 0
@@ -290,13 +277,6 @@
     :param list(MachineVertex) vertices:
     :param int sdram:
     :param Placements placements:
-<<<<<<< HEAD
-<<<<<<< HEAD
-=======
-    :param ~spinn_machine.Machine machine:
->>>>>>> refs/heads/master
-=======
->>>>>>> d49ffca3
     :param _ChipWithSpace next_chip_space:
     :rtype: bool
     :raise PacmanConfigurationException:
@@ -366,13 +346,6 @@
     def __init__(
             self, placements: Placements, plan_n_timesteps: Optional[int]):
         """
-<<<<<<< HEAD
-<<<<<<< HEAD
-=======
-        :param ~spinn_machine.Machine machine:
->>>>>>> refs/heads/master
-=======
->>>>>>> d49ffca3
         :param Placements placements:
         :param int plan_n_timesteps:
         """
@@ -593,27 +566,4 @@
         return core
 
     def __repr__(self):
-<<<<<<< HEAD
-        return f"({self.x}, {self.y})"
-
-
-def _chip_order(machine: Machine) -> Iterable[Chip]:
-    """
-    :param ~spinn_machine.Machine machine:
-    :rtype: iterable(Chip)
-    """
-    start = get_config_str("Mapping", "placer_start_chip")
-    start_x, start_y = start.split(",")
-    s_x = int(start_x)
-    s_y = int(start_y)
-
-    for x in range(machine.width):
-        for y in range(machine.height):
-            c_x = (x + s_x) % machine.width
-            c_y = (y + s_y) % machine.height
-            chip = machine.get_chip_at(c_x, c_y)
-            if chip:
-                yield chip
-=======
-        return f"({self.x}, {self.y})"
->>>>>>> d49ffca3
+        return f"({self.x}, {self.y})"