--- conflicted
+++ resolved
@@ -32,8 +32,7 @@
 
 
 class SpreaderPlacer(OneToOnePlacer):
-<<<<<<< HEAD
-    """ places vertices on as many chips as available with a effort to
+    """ Places vertices on as many chips as available with a effort to
     reduce the number of packets being received by the router in total.
 
     :param MachineGraph machine_graph: the machine graph
@@ -43,10 +42,6 @@
     :param int plan_n_timesteps: number of timesteps to plan for
     :return: placements.
     :rtype: Placements
-=======
-    """ Places vertices on as many chips as available with a effort to\
-        reduce the number of packets being received by the router in total.
->>>>>>> 5e36d68b
     """
 
     # number of cycles over the machine graph (
