--- conflicted
+++ resolved
@@ -11,10 +11,6 @@
 import functools
 import math
 import sys
-<<<<<<< HEAD
-
-=======
->>>>>>> ffd40a5a
 
 
 class SpreaderPlacer(OneToOnePlacer):
