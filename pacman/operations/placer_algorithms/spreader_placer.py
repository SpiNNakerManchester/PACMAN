--- conflicted
+++ resolved
@@ -34,17 +34,6 @@
 class SpreaderPlacer(OneToOnePlacer):
     """ Places vertices on as many chips as available with a effort to\
         reduce the number of packets being received by the router in total.
-<<<<<<< HEAD
-
-    :param MachineGraph machine_graph: the machine graph
-    :param ~spinn_machine.Machine machine: the SpiNNaker machine
-    :param AbstractMachinePartitionNKeysMap n_keys_map:
-        the n keys from partition map
-    :param int plan_n_timesteps: number of timesteps to plan for
-    :return: placements.
-    :rtype: Placements
-=======
->>>>>>> 2c604f0a
     """
 
     # number of cycles over the machine graph (
