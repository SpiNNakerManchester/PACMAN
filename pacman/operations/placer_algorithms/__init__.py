--- conflicted
+++ resolved
@@ -13,21 +13,11 @@
 # You should have received a copy of the GNU General Public License
 # along with this program.  If not, see <http://www.gnu.org/licenses/>.
 
-<<<<<<< HEAD
-from .radial_placer import RadialPlacer
-from .one_to_one_placer import OneToOnePlacer
-from .spreader_placer import SpreaderPlacer
-from .connective_based_placer import ConnectiveBasedPlacer
-from .application_placer import place_application_graph
-
-__all__ = ['RadialPlacer', 'OneToOnePlacer', "SpreaderPlacer",
-           'ConnectiveBasedPlacer', 'place_application_graph']
-=======
 from .radial_placer import radial_placer
 from .one_to_one_placer import one_to_one_placer
 from .spreader_placer import spreader_placer
 from .connective_based_placer import connective_based_placer
+from .application_placer import place_application_graph
 
 __all__ = ['radial_placer', 'one_to_one_placer', "spreader_placer",
-           'connective_based_placer']
->>>>>>> a0152737
+           'connective_based_placer', 'place_application_graph']