--- conflicted
+++ resolved
@@ -18,9 +18,8 @@
 from .spreader_placer import SpreaderPlacer
 from .connective_based_placer import ConnectiveBasedPlacer
 
-<<<<<<< HEAD
-__all__ = ['OneToOnePlacer', 'RadialPlacer', "SpreaderPlacer"]
-=======
-__all__ = ['RadialPlacer', 'OneToOnePlacer', "SpreaderPlacer",
-           'ConnectiveBasedPlacer']
->>>>>>> b6129b67
+__all__ = [
+    'ConnectiveBasedPlacer',
+    'OneToOnePlacer',
+    'RadialPlacer',
+    "SpreaderPlacer"]