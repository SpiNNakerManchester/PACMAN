# Copyright (c) 2017 The University of Manchester
#
# Licensed under the Apache License, Version 2.0 (the "License");
# you may not use this file except in compliance with the License.
# You may obtain a copy of the License at
#
#     https://www.apache.org/licenses/LICENSE-2.0
#
# Unless required by applicable law or agreed to in writing, software
# distributed under the License is distributed on an "AS IS" BASIS,
# WITHOUT WARRANTIES OR CONDITIONS OF ANY KIND, either express or implied.
# See the License for the specific language governing permissions and
# limitations under the License.
from typing import (
    Any, Dict, Iterable, List, Optional, Tuple, TypeVar, Generic, cast)
from spinn_utilities.progress_bar import ProgressBar
from spinn_machine import MulticastRoutingEntry
from pacman.data import PacmanDataView
from pacman.exceptions import PacmanRoutingException
from pacman.model.routing_tables import (
    UnCompressedMulticastRoutingTable, MulticastRoutingTables)
from pacman.model.graphs.application import ApplicationVertex
from pacman.model.routing_info import RoutingInfo
from pacman.model.graphs import AbstractVertex
from pacman.model.routing_table_by_partition import (
    MulticastRoutingTableByPartitionEntry)
from pacman.model.routing_info.vertex_routing_info import VertexRoutingInfo
from pacman.model.routing_info.app_vertex_routing_info import \
    AppVertexRoutingInfo
from pacman.model.graphs.machine import MachineVertex


def merged_routing_table_generator() -> MulticastRoutingTables:
    """
    Creates routing entries by merging adjacent entries from the same
    application vertex when possible.

    :rtype: MulticastRoutingTables
    """
    routing_table_by_partitions = (
        PacmanDataView.get_routing_table_by_partition())
    routing_infos = PacmanDataView.get_routing_infos()
    progress = ProgressBar(
        routing_table_by_partitions.n_routers, "Generating routing tables")
    routing_tables = MulticastRoutingTables()
    for x, y in progress.over(routing_table_by_partitions.get_routers()):
        parts = routing_table_by_partitions.get_entries_for_router(x, y)
        if parts is None:
            continue
        routing_tables.add_routing_table(__create_routing_table(
            x, y, parts, routing_infos))

    return routing_tables


def __create_routing_table(
        x: int, y: int,
        partitions_in_table: Dict[Tuple[AbstractVertex, str],
                                  MulticastRoutingTableByPartitionEntry],
        routing_info: RoutingInfo) -> UnCompressedMulticastRoutingTable:
    """
    :param int x:
    :param int y:
    :param partitions_in_table:
    :type partitions_in_table:
        dict(((ApplicationVertex or MachineVertex), str),
        MulticastRoutingTableByPartitionEntry)
    :param RoutingInfo routing_infos:
    :rtype: MulticastRoutingTable
    """
    table = UnCompressedMulticastRoutingTable(x, y)
    iterator = _IteratorWithNext(partitions_in_table.items())
    while iterator.has_next:
        (vertex, part_id), entry = iterator.pop()
        r_info = routing_info.get_routing_info_from_pre_vertex(vertex, part_id)
        if r_info is None:
            raise PacmanRoutingException(
                f"Missing Routing information for {vertex}, {part_id}")
<<<<<<< HEAD
        app_r_info = None
        if not isinstance(vertex, ApplicationVertex):
            app_r_info = routing_info.get_routing_info_from_pre_vertex(
                vertex.app_vertex, part_id)
        entries = [(vertex, part_id, entry, r_info)]
        while __match(iterator, vertex, part_id, r_info, entry, routing_info,
                      app_r_info):
=======
        entries: List[Tuple[
            AbstractVertex, str, MulticastRoutingTableByPartitionEntry,
            VertexRoutingInfo]] = [(vertex, part_id, entry, r_info)]
        while __match(iterator, vertex, part_id, r_info, entry, routing_info):
>>>>>>> d49ffca3
            (vertex, part_id), entry = iterator.pop()
            r_info = routing_info.get_routing_info_from_pre_vertex(
                vertex, part_id)
            if r_info is not None:
                entries.append((vertex, part_id, entry, r_info))

        # Now attempt to merge sources together as much as possible
<<<<<<< HEAD
        for entry in __merged_keys_and_masks(app_r_info, entries):
            table.add_multicast_routing_entry(entry)
=======
        for mrentry in __merged_keys_and_masks(entries, routing_info):
            table.add_multicast_routing_entry(mrentry)
>>>>>>> d49ffca3

    return table


<<<<<<< HEAD
def __match(
        iterator, vertex, part_id, r_info, entry, routing_info, app_r_info):
=======
def __match(iterator, vertex, part_id, r_info, entry, routing_info) -> bool:
>>>>>>> d49ffca3
    if not iterator.has_next:
        return False
    if isinstance(vertex, ApplicationVertex):
        return False
    if r_info.mask != app_r_info.machine_mask:
        return False
    (next_vertex, next_part_id), next_entry = iterator.peek()
    if isinstance(next_vertex, ApplicationVertex):
        return False
    if part_id != next_part_id:
        return False
    if __mask_has_holes(r_info.mask):
        return False
    next_r_info = routing_info.get_routing_info_from_pre_vertex(
        next_vertex, next_part_id)
    if next_r_info is None:
        raise KeyError(
            f"No routing info found for {next_vertex}, {next_part_id}")
    if next_r_info.index != r_info.index + 1:
        return False
    app_src = vertex.app_vertex
    next_app_src = next_vertex.app_vertex
    return next_app_src == app_src and entry.has_same_route(next_entry)


def __mask_has_holes(mask: int) -> bool:
    """
    Detect if the mask has a "hole" somewhere other than at the bottom.

    :param int mask: The mask to check
    :rtype: bool
    """
    # The mask is inverted and then add 1.  If this number is a power of 2,
    # the mask doesn't have holes
    inv_mask = (~mask & 0xFFFFFFFF) + 1
    # a & ~a == 0 if a is a power of 2
    return (inv_mask & (inv_mask - 1)) != 0


<<<<<<< HEAD
def __merged_keys_and_masks(app_r_info, entries):
=======
def __merged_keys_and_masks(
        entries: List[Tuple[
            AbstractVertex, str, MulticastRoutingTableByPartitionEntry,
            VertexRoutingInfo]],
        routing_info: RoutingInfo) -> Iterable[MulticastRoutingEntry]:
    """
    :param entries:
    :type entries:
        list(tuple(AbstractVertex, str,
        ~spinn_machine.MulticastRoutingEntry, VertexRoutingInfo))
    :param RoutingInfo routing_info:
    :rtype: iterable(~spinn_machine.MulticastRoutingEntry)
    """
>>>>>>> d49ffca3
    if not entries:
        return
    (vertex, _, entry, r_info) = entries[0]
    if isinstance(vertex, ApplicationVertex) or len(entries) == 1:
        yield MulticastRoutingEntry(
            r_info.key, r_info.mask, defaultable=entry.defaultable,
            spinnaker_route=entry.spinnaker_route)
    else:
<<<<<<< HEAD
        yield from app_r_info.merge_machine_entries(entries)
=======
        assert isinstance(vertex, MachineVertex)
        av = vertex.app_vertex
        if av is not None:
            app_r_info = routing_info.get_routing_info_from_pre_vertex(
                av, part_id)
            if isinstance(app_r_info, AppVertexRoutingInfo):
                yield from app_r_info.merge_machine_entries(
                    cast(Any, entries))
>>>>>>> d49ffca3


#: :meta private:
E = TypeVar("E")


class _IteratorWithNext(Generic[E]):
    def __init__(self, iterable: Iterable[E]):
        self.__iterator = iter(iterable)
        try:
            self.__next: Optional[E] = next(self.__iterator)
            self.__has_next = True
        except StopIteration:
            self.__next = None
            self.__has_next = False

    def peek(self) -> Optional[E]:
        return self.__next

    @property
    def has_next(self) -> bool:
        return self.__has_next

    def pop(self) -> E:
        if not self.__has_next:
            raise StopIteration
        nxt = self.__next
        assert nxt is not None
        try:
            self.__next = next(self.__iterator)
            self.__has_next = True
        except StopIteration:
            self.__next = None
            self.__has_next = False
        return nxt<|MERGE_RESOLUTION|>--- conflicted
+++ resolved
@@ -12,7 +12,7 @@
 # See the License for the specific language governing permissions and
 # limitations under the License.
 from typing import (
-    Any, Dict, Iterable, List, Optional, Tuple, TypeVar, Generic, cast)
+    Dict, Iterable, List, Optional, Tuple, TypeVar, Generic)
 from spinn_utilities.progress_bar import ProgressBar
 from spinn_machine import MulticastRoutingEntry
 from pacman.data import PacmanDataView
@@ -25,9 +25,6 @@
 from pacman.model.routing_table_by_partition import (
     MulticastRoutingTableByPartitionEntry)
 from pacman.model.routing_info.vertex_routing_info import VertexRoutingInfo
-from pacman.model.routing_info.app_vertex_routing_info import \
-    AppVertexRoutingInfo
-from pacman.model.graphs.machine import MachineVertex
 
 
 def merged_routing_table_generator() -> MulticastRoutingTables:
@@ -76,20 +73,15 @@
         if r_info is None:
             raise PacmanRoutingException(
                 f"Missing Routing information for {vertex}, {part_id}")
-<<<<<<< HEAD
         app_r_info = None
         if not isinstance(vertex, ApplicationVertex):
             app_r_info = routing_info.get_routing_info_from_pre_vertex(
                 vertex.app_vertex, part_id)
-        entries = [(vertex, part_id, entry, r_info)]
-        while __match(iterator, vertex, part_id, r_info, entry, routing_info,
-                      app_r_info):
-=======
         entries: List[Tuple[
             AbstractVertex, str, MulticastRoutingTableByPartitionEntry,
             VertexRoutingInfo]] = [(vertex, part_id, entry, r_info)]
-        while __match(iterator, vertex, part_id, r_info, entry, routing_info):
->>>>>>> d49ffca3
+        while __match(iterator, vertex, part_id, r_info, entry, routing_info,
+                      app_r_info):
             (vertex, part_id), entry = iterator.pop()
             r_info = routing_info.get_routing_info_from_pre_vertex(
                 vertex, part_id)
@@ -97,23 +89,15 @@
                 entries.append((vertex, part_id, entry, r_info))
 
         # Now attempt to merge sources together as much as possible
-<<<<<<< HEAD
-        for entry in __merged_keys_and_masks(app_r_info, entries):
-            table.add_multicast_routing_entry(entry)
-=======
-        for mrentry in __merged_keys_and_masks(entries, routing_info):
+        for mrentry in __merged_keys_and_masks(app_r_info, entries):
             table.add_multicast_routing_entry(mrentry)
->>>>>>> d49ffca3
 
     return table
 
 
-<<<<<<< HEAD
 def __match(
-        iterator, vertex, part_id, r_info, entry, routing_info, app_r_info):
-=======
-def __match(iterator, vertex, part_id, r_info, entry, routing_info) -> bool:
->>>>>>> d49ffca3
+        iterator, vertex, part_id, r_info, entry, routing_info,
+        app_r_info) -> bool:
     if not iterator.has_next:
         return False
     if isinstance(vertex, ApplicationVertex):
@@ -153,23 +137,11 @@
     return (inv_mask & (inv_mask - 1)) != 0
 
 
-<<<<<<< HEAD
-def __merged_keys_and_masks(app_r_info, entries):
-=======
 def __merged_keys_and_masks(
+        app_r_info: VertexRoutingInfo,
         entries: List[Tuple[
             AbstractVertex, str, MulticastRoutingTableByPartitionEntry,
-            VertexRoutingInfo]],
-        routing_info: RoutingInfo) -> Iterable[MulticastRoutingEntry]:
-    """
-    :param entries:
-    :type entries:
-        list(tuple(AbstractVertex, str,
-        ~spinn_machine.MulticastRoutingEntry, VertexRoutingInfo))
-    :param RoutingInfo routing_info:
-    :rtype: iterable(~spinn_machine.MulticastRoutingEntry)
-    """
->>>>>>> d49ffca3
+            VertexRoutingInfo]]) -> Iterable[MulticastRoutingEntry]:
     if not entries:
         return
     (vertex, _, entry, r_info) = entries[0]
@@ -178,19 +150,7 @@
             r_info.key, r_info.mask, defaultable=entry.defaultable,
             spinnaker_route=entry.spinnaker_route)
     else:
-<<<<<<< HEAD
         yield from app_r_info.merge_machine_entries(entries)
-=======
-        assert isinstance(vertex, MachineVertex)
-        av = vertex.app_vertex
-        if av is not None:
-            app_r_info = routing_info.get_routing_info_from_pre_vertex(
-                av, part_id)
-            if isinstance(app_r_info, AppVertexRoutingInfo):
-                yield from app_r_info.merge_machine_entries(
-                    cast(Any, entries))
->>>>>>> d49ffca3
-
 
 #: :meta private:
 E = TypeVar("E")
