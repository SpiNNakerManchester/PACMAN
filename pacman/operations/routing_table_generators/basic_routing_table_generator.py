# Copyright (c) 2017-2019 The University of Manchester
#
# This program is free software: you can redistribute it and/or modify
# it under the terms of the GNU General Public License as published by
# the Free Software Foundation, either version 3 of the License, or
# (at your option) any later version.
#
# This program is distributed in the hope that it will be useful,
# but WITHOUT ANY WARRANTY; without even the implied warranty of
# MERCHANTABILITY or FITNESS FOR A PARTICULAR PURPOSE.  See the
# GNU General Public License for more details.
#
# You should have received a copy of the GNU General Public License
# along with this program.  If not, see <http://www.gnu.org/licenses/>.

from spinn_utilities.progress_bar import ProgressBar
from spinn_machine import MulticastRoutingEntry
from pacman.data import PacmanDataView
from pacman.model.routing_tables import (
    UnCompressedMulticastRoutingTable, MulticastRoutingTables)


<<<<<<< HEAD
def basic_routing_table_generator():
=======
def basic_routing_table_generator(
        routing_infos, routing_table_by_partitions):
>>>>>>> 417fc1ff
    """
     An basic algorithm that can produce routing tables

    :rtype: MulticastRoutingTables
    """
<<<<<<< HEAD
    machine = PacmanDataView.get_machine()
    routing_infos = PacmanDataView.get_routing_infos()
    progress = ProgressBar(machine.n_chips, "Generating routing tables")
    routing_tables = MulticastRoutingTables()
    routing_table_by_partitions = \
        PacmanDataView.get_routing_table_by_partition()
    for chip in progress.over(machine.chips):
        partitions_in_table = routing_table_by_partitions.\
            get_entries_for_router(chip.x, chip.y)
        if partitions_in_table:
            routing_tables.add_routing_table(__create_routing_table(
                chip, partitions_in_table, routing_infos))
=======
    progress = ProgressBar(
        routing_table_by_partitions.n_routers, "Generating routing tables")
    routing_tables = MulticastRoutingTables()
    for x, y in progress.over(routing_table_by_partitions.get_routers()):
        parts = routing_table_by_partitions.get_entries_for_router(x, y)
        routing_tables.add_routing_table(__create_routing_table(
            x, y, parts, routing_infos))
>>>>>>> 417fc1ff

    return routing_tables


def __create_routing_table(x, y, partitions_in_table, routing_infos):
    """
    :param int x:
    :param int y:
    :param partitions_in_table:
    :type partitions_in_table:
        dict(((ApplicationVertex or MachineVertex), str),
        MulticastRoutingTableByPartitionEntry)
    :param RoutingInfo routing_infos:
    :rtype: MulticastRoutingTable
    """
    table = UnCompressedMulticastRoutingTable(x, y)
    for source_vertex, partition_id in partitions_in_table:
        r_info = routing_infos.get_routing_info_from_pre_vertex(
            source_vertex, partition_id)
        entry = partitions_in_table[source_vertex, partition_id]
        for key_and_mask in r_info.keys_and_masks:
            table.add_multicast_routing_entry(
                __create_entry(key_and_mask, entry))
    return table


def __create_entry(key_and_mask, entry):
    """
    :param BaseKeyAndMask key_and_mask:
    :param MulticastRoutingTableByPartitionEntry entry:
    :rtype: MulticastRoutingEntry
    """
    return MulticastRoutingEntry(
        routing_entry_key=key_and_mask.key_combo,
        defaultable=entry.defaultable, mask=key_and_mask.mask,
        link_ids=entry.link_ids, processor_ids=entry.processor_ids)<|MERGE_RESOLUTION|>--- conflicted
+++ resolved
@@ -20,31 +20,14 @@
     UnCompressedMulticastRoutingTable, MulticastRoutingTables)
 
 
-<<<<<<< HEAD
 def basic_routing_table_generator():
-=======
-def basic_routing_table_generator(
-        routing_infos, routing_table_by_partitions):
->>>>>>> 417fc1ff
     """
      An basic algorithm that can produce routing tables
 
     :rtype: MulticastRoutingTables
     """
-<<<<<<< HEAD
-    machine = PacmanDataView.get_machine()
     routing_infos = PacmanDataView.get_routing_infos()
-    progress = ProgressBar(machine.n_chips, "Generating routing tables")
-    routing_tables = MulticastRoutingTables()
-    routing_table_by_partitions = \
-        PacmanDataView.get_routing_table_by_partition()
-    for chip in progress.over(machine.chips):
-        partitions_in_table = routing_table_by_partitions.\
-            get_entries_for_router(chip.x, chip.y)
-        if partitions_in_table:
-            routing_tables.add_routing_table(__create_routing_table(
-                chip, partitions_in_table, routing_infos))
-=======
+    routing_table_by_partitions = PacmanDataView.get_routing_table_by_partition()
     progress = ProgressBar(
         routing_table_by_partitions.n_routers, "Generating routing tables")
     routing_tables = MulticastRoutingTables()
@@ -52,7 +35,6 @@
         parts = routing_table_by_partitions.get_entries_for_router(x, y)
         routing_tables.add_routing_table(__create_routing_table(
             x, y, parts, routing_infos))
->>>>>>> 417fc1ff
 
     return routing_tables
 
