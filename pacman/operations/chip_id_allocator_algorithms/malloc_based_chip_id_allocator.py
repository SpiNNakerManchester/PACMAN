--- conflicted
+++ resolved
@@ -53,11 +53,7 @@
     ]
 
     def __init__(self):
-<<<<<<< HEAD
-        super(MallocBasedChipIdAllocator, self).__init__([(0, 2 ** 32)])
-=======
-        super().__init__(0, 2 ** 32)
->>>>>>> b0336ef1
+        super().__init__([(0, 2 ** 32)])
 
         # we only want one virtual chip per 'link'
         self._virtual_chips = dict()
