--- conflicted
+++ resolved
@@ -48,13 +48,7 @@
         If a virtual chip is in an impossible position.
     """
     allocator = _MallocBasedChipIdAllocator()
-<<<<<<< HEAD
     allocator.allocate_chip_ids()
-=======
-    # pylint:disable=protected-access
-    return allocator._run(machine, graph)
->>>>>>> 4960853e
-
 
 class _MallocBasedChipIdAllocator(object):
     """ A Chip ID Allocation Allocator algorithm that keeps track of\
