--- conflicted
+++ resolved
@@ -432,13 +432,9 @@
             <param_name>machine_graph</param_name>
             <param_name>n_keys_map</param_name>
         </required_inputs>
-<<<<<<< HEAD
-=======
         <optional_inputs>
             <token>EdgesFiltered</token>
-            <param_name>graph_mapper</param_name>
-        </optional_inputs>
->>>>>>> d1c76e33
+        </optional_inputs>
         <outputs>
             <param_type>MemoryRoutingInfos</param_type>
         </outputs>
