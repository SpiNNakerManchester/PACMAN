--- conflicted
+++ resolved
@@ -16,17 +16,8 @@
 from .basic_routing_info_allocator import BasicRoutingInfoAllocator
 from .destination_based_key_allocator import (
     DestinationBasedRoutingInfoAllocator)
-<<<<<<< HEAD
-from .global_zoned_routing_info_allocator import (
-    GlobalZonedRoutingInfoAllocator)
 from .zoned_routing_info_allocator import ZonedRoutingInfoAllocator
 from .malloc_based_routing_allocator.malloc_based_routing_info_allocator \
-=======
-from .zoned_routing_info_allocator import (
-    ZonedRoutingInfoAllocator)
-from pacman.operations.routing_info_allocator_algorithms.\
-    malloc_based_routing_allocator.malloc_based_routing_info_allocator \
->>>>>>> 2c604f0a
     import (
         MallocBasedRoutingInfoAllocator)
 from .malloc_based_routing_allocator.\
@@ -36,6 +27,5 @@
 __all__ = ['BasicRoutingInfoAllocator',
            'CompressibleMallocBasedRoutingInfoAllocator',
            'DestinationBasedRoutingInfoAllocator',
-           'GlobalZonedRoutingInfoAllocator',
            'MallocBasedRoutingInfoAllocator',
            'ZonedRoutingInfoAllocator']