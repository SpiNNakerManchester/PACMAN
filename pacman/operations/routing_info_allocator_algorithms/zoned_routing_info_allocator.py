# Copyright (c) 2019 The University of Manchester
#
# This program is free software: you can redistribute it and/or modify
# it under the terms of the GNU General Public License as published by
# the Free Software Foundation, either version 3 of the License, or
# (at your option) any later version.
#
# This program is distributed in the hope that it will be useful,
# but WITHOUT ANY WARRANTY; without even the implied warranty of
# MERCHANTABILITY or FITNESS FOR A PARTICULAR PURPOSE.  See the
# GNU General Public License for more details.
#
# You should have received a copy of the GNU General Public License
# along with this program.  If not, see <http://www.gnu.org/licenses/>.

from __future__ import division
import math

from pacman.utilities.constants import BITS_IN_KEY, FULL_MASK
from spinn_utilities.progress_bar import ProgressBar
from pacman.model.routing_info import (
    RoutingInfo, PartitionRoutingInfo, BaseKeyAndMask)
from pacman.utilities.utility_calls import (
    check_algorithm_can_support_constraints)
from pacman.exceptions import PacmanRouteInfoAllocationException
from pacman.model.constraints.key_allocator_constraints import (
    AbstractKeyAllocatorConstraint, ContiguousKeyRangeContraint)
from pacman.model.graphs.common import EdgeTrafficType


class ZonedRoutingInfoAllocator(object):
    """ An basic algorithm that can produce routing keys and masks for\
        edges in a graph based on the x,y,p of the placement\
        of the preceding vertex.

    .. note::
        No constraints are supported, and that the number of keys
        required by each edge must be 2048 or less, and that all edges coming
        out of a vertex will be given the same key/mask assignment.

<<<<<<< HEAD
=======
    :param ApplicationGraph application_graph:
        The application graph to allocate the routing info for
>>>>>>> 67eae832
    :param MachineGraph machine_graph:
        The machine graph to allocate the routing info for
    :param AbstractMachinePartitionNKeysMap n_keys_map:
        A map between the edges and the number of keys required by the
        edges
    :return: The routing information
    :rtype: tuple(RoutingInfo, dict(ApplicationVertex, BaseKeyAndMask))
    :raise PacmanRouteInfoAllocationException:
        If something goes wrong with the allocation
    """

    __slots__ = [
        # Passed in parameters
        "__application_graph",
        "__machine_graph",
        "__n_keys_map"
    ]
    MAX_PARTITIONS_SUPPORTED = 1
    # pylint: disable=attribute-defined-outside-init

    def __call__(self, application_graph, machine_graph, n_keys_map):
        """
        :param ApplicationGraph application_graph:
<<<<<<< HEAD
        :param MachineGraph machine_graph:
            The machine graph to allocate the routing info for
        :param AbstractMachinePartitionNKeysMap n_keys_map:
            A map between the edges and the number of keys required by the
            edges
        :return: The routing information
        :rtype: tuple(RoutingInfo, dict(ApplicationVertex,BaseKeyAndMask))
        :raise PacmanRouteInfoAllocationException:
            If something goes wrong with the allocation
=======
        :param GraphMapper graph_mapper:
        :param MachineGraph machine_graph:
        :param AbstractMachinePartitionNKeysMap n_keys_map:
        :rtype: tuple(RoutingInfo, dict(ApplicationVertex, BaseKeyAndMask))
        :raise PacmanRouteInfoAllocationException:
>>>>>>> 67eae832
        """
        # check that this algorithm supports the constraints put onto the
        # partitions
        self.__application_graph = application_graph
        self.__machine_graph = machine_graph
        self.__n_keys_map = n_keys_map

        check_algorithm_can_support_constraints(
            constrained_vertices=machine_graph.outgoing_edge_partitions,
            supported_constraints=[ContiguousKeyRangeContraint],
            abstract_constraint_type=AbstractKeyAllocatorConstraint)

        max_app_keys_bits, key_bits_per_app = self._calculate_zones()

        return self._simple_allocate(max_app_keys_bits, key_bits_per_app)

    def _calculate_zones(self):
        """
<<<<<<< HEAD
        :rtype: tuple(int, int, dict(ApplicationVertex,int))
        :raises PacmanRouteInfoAllocationException:
=======
        :param ApplicationGraph application_graph:
        :param MachineGraph machine_graph:
            The machine graph to allocate the routing info for
        :param AbstractMachinePartitionNKeysMap n_keys_map:
            A map between the edges and the number of keys required by the
            edges
        :param GraphMapper graph_mapper: map between graphs
        :return: tuple containing max app keys and a map of app to max keys
            for any given machine vertex
        :rtype: tuple(int, dict(ApplicationVertex, int))
>>>>>>> 67eae832
        """
        progress = ProgressBar(
            self.__application_graph.n_vertices, "Calculating zones")
        # holders
        max_app_keys_bits = 0
        source_zones = 0
        max_partitions = 0
        key_bits_per_app = dict()

        # search for size of regions
        for app_vertex in progress.over(self.__application_graph.vertices):
            app_max_partitions = 0
            max_keys = 0
            for vertex in app_vertex.machine_vertices:
                partitions = self.__machine_graph.\
                    get_outgoing_edge_partitions_starting_at_vertex(vertex)
                app_max_partitions = max(app_max_partitions, len(partitions))
                max_keys = max(max_keys, max(
                    (self.__n_keys_map.n_keys_for_partition(partition)
                     for partition in partitions
                     if partition.traffic_type == EdgeTrafficType.MULTICAST),
                    default=0))
            if max_keys > 0:
                max_partitions = max(max_partitions, app_max_partitions)
                source_zones += app_max_partitions
                key_bits = self.__bits_needed(max_keys)
                machine_bits = self.__bits_needed(len(
                    app_vertex.machine_vertices))
                max_app_keys_bits = max(
                    max_app_keys_bits, machine_bits + key_bits)
                key_bits_per_app[app_vertex] = key_bits
        source_bits = self.__bits_needed(source_zones)

        if source_bits + max_app_keys_bits > BITS_IN_KEY:
            raise PacmanRouteInfoAllocationException(
                "Unable to use ZonedRoutingInfoAllocator please select a "
                "different allocator as it needs {} + {} bits".format(
                    source_bits, max_app_keys_bits))
        if max_partitions > self.MAX_PARTITIONS_SUPPORTED:
            raise NotImplementedError()
        return max_app_keys_bits, key_bits_per_app

    def _simple_allocate(self, max_app_keys_bits, key_bits_map):
        """
        :param int max_app_keys_bits: max bits for app keys
<<<<<<< HEAD
        :param dict(ApplicationVertex,int) key_bits_map:
            map of app vertex to max keys for that vertex
=======
        :param dict(ApplicationVertex,int) key_bits_per_app:
            map of app to max keys for any given application vertex
        :param AbstractMachinePartitionNKeysMap n_keys_map:
            A map between the edges and the number of keys required by the
            edges
        :param GraphMapper graph_mapper: map between graphs
        :param MachineGraph machine_graph:
            The machine graph to allocate the routing info for
>>>>>>> 67eae832
        :return: tuple of routing infos and map from app vertex and key masks
        :rtype: tuple(RoutingInfo, dict(ApplicationVertex,BaseKeyAndMask))
        """
        progress = ProgressBar(
            self.__application_graph.n_vertices, "Allocating routing keys")
        routing_infos = RoutingInfo()
        by_app_vertex = dict()
        app_mask = self.__mask(max_app_keys_bits)

        for source_index, app_vertex in progress.over(
                enumerate(self.__application_graph.vertices)):
            app_key = source_index << max_app_keys_bits
            if app_vertex in key_bits_map:
                key_bits = key_bits_map[app_vertex]
                for machine_index, vertex in enumerate(
                        app_vertex.machine_vertices):
                    partitions = self.__machine_graph. \
                        get_outgoing_edge_partitions_starting_at_vertex(vertex)
                    partition = partitions.peek()
                    if partition.traffic_type == EdgeTrafficType.MULTICAST:
                        mask = self.__mask(key_bits)
                        key = app_key | machine_index << key_bits
                        key_and_mask = BaseKeyAndMask(base_key=key, mask=mask)
                        routing_infos.add_partition_info(
                            PartitionRoutingInfo([key_and_mask], partition))
                by_app_vertex[app_vertex] = BaseKeyAndMask(
                    base_key=app_key, mask=app_mask)

        return routing_infos, by_app_vertex

    @staticmethod
<<<<<<< HEAD
    def __mask(bits):
        """
        :param int bits:
        :rtype int:
        """
        return FULL_MASK - ((2 ** bits) - 1)

    @staticmethod
    def __bits_needed(size):
=======
    def _bits_needed(size):
>>>>>>> 67eae832
        """
        :param int size:
        :rtype: int
        """
<<<<<<< HEAD
        return math.ceil(math.log(size, 2))
=======
        return int(math.ceil(math.log(size, 2)))
>>>>>>> 67eae832
<|MERGE_RESOLUTION|>--- conflicted
+++ resolved
@@ -15,9 +15,8 @@
 
 from __future__ import division
 import math
-
+from spinn_utilities.progress_bar import ProgressBar
 from pacman.utilities.constants import BITS_IN_KEY, FULL_MASK
-from spinn_utilities.progress_bar import ProgressBar
 from pacman.model.routing_info import (
     RoutingInfo, PartitionRoutingInfo, BaseKeyAndMask)
 from pacman.utilities.utility_calls import (
@@ -38,11 +37,8 @@
         required by each edge must be 2048 or less, and that all edges coming
         out of a vertex will be given the same key/mask assignment.
 
-<<<<<<< HEAD
-=======
     :param ApplicationGraph application_graph:
         The application graph to allocate the routing info for
->>>>>>> 67eae832
     :param MachineGraph machine_graph:
         The machine graph to allocate the routing info for
     :param AbstractMachinePartitionNKeysMap n_keys_map:
@@ -66,23 +62,10 @@
     def __call__(self, application_graph, machine_graph, n_keys_map):
         """
         :param ApplicationGraph application_graph:
-<<<<<<< HEAD
-        :param MachineGraph machine_graph:
-            The machine graph to allocate the routing info for
-        :param AbstractMachinePartitionNKeysMap n_keys_map:
-            A map between the edges and the number of keys required by the
-            edges
-        :return: The routing information
-        :rtype: tuple(RoutingInfo, dict(ApplicationVertex,BaseKeyAndMask))
-        :raise PacmanRouteInfoAllocationException:
-            If something goes wrong with the allocation
-=======
-        :param GraphMapper graph_mapper:
         :param MachineGraph machine_graph:
         :param AbstractMachinePartitionNKeysMap n_keys_map:
         :rtype: tuple(RoutingInfo, dict(ApplicationVertex, BaseKeyAndMask))
         :raise PacmanRouteInfoAllocationException:
->>>>>>> 67eae832
         """
         # check that this algorithm supports the constraints put onto the
         # partitions
@@ -101,21 +84,10 @@
 
     def _calculate_zones(self):
         """
-<<<<<<< HEAD
-        :rtype: tuple(int, int, dict(ApplicationVertex,int))
-        :raises PacmanRouteInfoAllocationException:
-=======
-        :param ApplicationGraph application_graph:
-        :param MachineGraph machine_graph:
-            The machine graph to allocate the routing info for
-        :param AbstractMachinePartitionNKeysMap n_keys_map:
-            A map between the edges and the number of keys required by the
-            edges
-        :param GraphMapper graph_mapper: map between graphs
         :return: tuple containing max app keys and a map of app to max keys
             for any given machine vertex
         :rtype: tuple(int, dict(ApplicationVertex, int))
->>>>>>> 67eae832
+        :raises PacmanRouteInfoAllocationException:
         """
         progress = ProgressBar(
             self.__application_graph.n_vertices, "Calculating zones")
@@ -161,19 +133,8 @@
     def _simple_allocate(self, max_app_keys_bits, key_bits_map):
         """
         :param int max_app_keys_bits: max bits for app keys
-<<<<<<< HEAD
         :param dict(ApplicationVertex,int) key_bits_map:
             map of app vertex to max keys for that vertex
-=======
-        :param dict(ApplicationVertex,int) key_bits_per_app:
-            map of app to max keys for any given application vertex
-        :param AbstractMachinePartitionNKeysMap n_keys_map:
-            A map between the edges and the number of keys required by the
-            edges
-        :param GraphMapper graph_mapper: map between graphs
-        :param MachineGraph machine_graph:
-            The machine graph to allocate the routing info for
->>>>>>> 67eae832
         :return: tuple of routing infos and map from app vertex and key masks
         :rtype: tuple(RoutingInfo, dict(ApplicationVertex,BaseKeyAndMask))
         """
@@ -190,7 +151,7 @@
                 key_bits = key_bits_map[app_vertex]
                 for machine_index, vertex in enumerate(
                         app_vertex.machine_vertices):
-                    partitions = self.__machine_graph. \
+                    partitions = self.__machine_graph.\
                         get_outgoing_edge_partitions_starting_at_vertex(vertex)
                     partition = partitions.peek()
                     if partition.traffic_type == EdgeTrafficType.MULTICAST:
@@ -205,7 +166,6 @@
         return routing_infos, by_app_vertex
 
     @staticmethod
-<<<<<<< HEAD
     def __mask(bits):
         """
         :param int bits:
@@ -215,15 +175,8 @@
 
     @staticmethod
     def __bits_needed(size):
-=======
-    def _bits_needed(size):
->>>>>>> 67eae832
         """
         :param int size:
         :rtype: int
         """
-<<<<<<< HEAD
-        return math.ceil(math.log(size, 2))
-=======
-        return int(math.ceil(math.log(size, 2)))
->>>>>>> 67eae832
+        return int(math.ceil(math.log(size, 2)))