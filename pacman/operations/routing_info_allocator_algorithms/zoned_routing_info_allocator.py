# Copyright (c) 2019 The University of Manchester
#
# This program is free software: you can redistribute it and/or modify
# it under the terms of the GNU General Public License as published by
# the Free Software Foundation, either version 3 of the License, or
# (at your option) any later version.
#
# This program is distributed in the hope that it will be useful,
# but WITHOUT ANY WARRANTY; without even the implied warranty of
# MERCHANTABILITY or FITNESS FOR A PARTICULAR PURPOSE.  See the
# GNU General Public License for more details.
#
# You should have received a copy of the GNU General Public License
# along with this program.  If not, see <http://www.gnu.org/licenses/>.

import math
from spinn_utilities.progress_bar import ProgressBar
from pacman.model.routing_info import (
    RoutingInfo, PartitionRoutingInfo, BaseKeyAndMask)
from pacman.utilities.utility_calls import (
    check_algorithm_can_support_constraints)
from pacman.exceptions import PacmanRouteInfoAllocationException
from pacman.model.constraints.key_allocator_constraints import (
    AbstractKeyAllocatorConstraint, ContiguousKeyRangeContraint)
from pacman.model.graphs.common import EdgeTrafficType

KEY_SIZE = 32


class ZonedRoutingInfoAllocator(object):
    """ An basic algorithm that can produce routing keys and masks for\
        edges in a graph based on the x,y,p of the placement\
        of the preceding vertex.

    .. note::
        No constraints are supported, and that the number of keys\
        required by each edge must be 2048 or less, and that all edges coming\
        out of a vertex will be given the same key/mask assignment.
    """
    # pylint: disable=attribute-defined-outside-init

    __slots__ = [
        # Passed in paramateres
<<<<<<< HEAD
        "__application_graph",
        "__machine_graph",
        "__n_keys_map"
=======
        "_application_graph",
        "_graph_mapper",
        "_machine_graph",
        "_placements",
        "_n_keys_map",
        "_max_app_keys_bites",
        "_key_bites_per_app"
>>>>>>> cf1b717e
    ]
    # pylint: disable=attribute-defined-outside-init

    def __call__(self, application_graph, machine_graph, placements,
                 n_keys_map):
        """
        :param machine_graph:\
            The machine graph to allocate the routing info for
        :type machine_graph:\
            :py:class:`pacman.model.graphs.machine.MachineGraph`
        :param placements: The placements of the vertices
        :type placements:\
            :py:class:`pacman.model.placements.placements.Placements`
        :param n_keys_map:\
            A map between the edges and the number of keys required by the\
            edges
        :type n_keys_map:\
            :py:class:`pacman.model.routing_info.AbstractMachinePartitionNKeysMap`
        :return: The routing information
        :rtype:\
            :py:class:`pacman.model.routing_info.PartitionRoutingInfo`
        :raise pacman.exceptions.PacmanRouteInfoAllocationException: \
            If something goes wrong with the allocation
        """

        # check that this algorithm supports the constraints put onto the
        # partitions
        self.__application_graph = application_graph
        self.__machine_graph = machine_graph
        self.__n_keys_map = n_keys_map

        check_algorithm_can_support_constraints(
            constrained_vertices=machine_graph.outgoing_edge_partitions,
            supported_constraints=[ContiguousKeyRangeContraint],
            abstract_constraint_type=AbstractKeyAllocatorConstraint)

<<<<<<< HEAD
        max_app_keys_bytes, max_partitions, key_bytes_per_app = \
            self._calculate_zones()

        if max_partitions == 1:
            return self._simple_allocate(max_app_keys_bytes, key_bytes_per_app)

        raise NotImplementedError()
=======
        if self._caluculate_zones() != 1:
            raise NotImplementedError()

        return self._simple_allocate()
>>>>>>> cf1b717e

    def _calculate_zones(self):
        max_app_keys_bytes = 0
        max_partitions = 0
        key_bytes_map = dict()

        progress = ProgressBar(
            self.__application_graph.n_vertices, "Calculating zones")
        source_zones = 0
<<<<<<< HEAD
        for app_vertex in progress.over(self.__application_graph.vertices):
            app_max_partitions = 0
            max_keys = 0
            for vertex in app_vertex.machine_vertices:
                partitions = self.__partitions(vertex)
=======
        max_partitions = 0
        self._key_bites_per_app = dict()
        for app_vertex in progress.over(self._application_graph.vertices):
            app_max_partitions = 0
            machine_vertices = self._graph_mapper.get_machine_vertices(
                app_vertex)
            max_keys = 0
            for vertex in machine_vertices:
                partitions = self._machine_graph.\
                    get_outgoing_edge_partitions_starting_at_vertex(vertex)
>>>>>>> cf1b717e
                app_max_partitions = max(app_max_partitions, len(partitions))
                # Do we need to check type here
                for partition in partitions:
                    if partition.traffic_type == EdgeTrafficType.MULTICAST:
                        max_keys = max(max_keys, self.__n_keys(partition))
            if max_keys > 0:
                max_partitions = max(max_partitions, app_max_partitions)
                source_zones += app_max_partitions
<<<<<<< HEAD
                key_bytes = self.__bytes_needed(max_keys)
                machine_bytes = self.__bytes_needed(len(
                    app_vertex.machine_vertices))
                max_app_keys_bytes = max(
                    max_app_keys_bytes, machine_bytes + key_bytes)
                key_bytes_map[app_vertex] = key_bytes
        source_bytes = self.__bytes_needed(source_zones)

        if source_bytes + max_app_keys_bytes > KEY_SIZE:
            raise PacmanRouteInfoAllocationException(
                "Unable to use ZonedRoutingInfoAllocator please select a "
                "different allocator as it needs {} + {} bytes".format(
                    source_bytes, max_app_keys_bytes))
        return max_app_keys_bytes, max_partitions, key_bytes_map
=======
                key_bites = self._bites_needed(max_keys)
                machine_bites = self._bites_needed(len(machine_vertices))
                self._max_app_keys_bites = max(
                    self._max_app_keys_bites, machine_bites + key_bites)
                self._key_bites_per_app[app_vertex] = key_bites
        source_bites = self._bites_needed(source_zones)

        if source_bites + self._max_app_keys_bites > KEY_SIZE:
            raise PacmanRouteInfoAllocationException(
                "Unable to use ZonedRoutingInfoAllocator please select a "
                "different allocator as it needs {} + {} bites".format(
                    source_bites, self._max_app_keys_bites))
        return max_partitions
>>>>>>> cf1b717e

    def _simple_allocate(self, max_app_keys_bytes, key_bytes_map):
        progress = ProgressBar(
            self.__application_graph.n_vertices, "Allocating routing keys")
        routing_infos = RoutingInfo()
        by_app_vertex = dict()
        app_mask = (2 ** 32) - (2 ** max_app_keys_bytes)

<<<<<<< HEAD
        source_index = 0
        for app_vertex in progress.over(self.__application_graph.vertices):
            if app_vertex in key_bytes_map:
                key_bytes = key_bytes_map[app_vertex]
                for machine_index, vertex in enumerate(
                        app_vertex.machine_vertices):
                    partition = self.__partitions(vertex).peek()
                    if partition.traffic_type == EdgeTrafficType.MULTICAST:
                        mask = (2 ** 32) - (2 ** key_bytes)
                        key = source_index << max_app_keys_bytes | \
                            machine_index << key_bytes
                        keys_and_masks = list([BaseKeyAndMask(
                            base_key=key, mask=mask)])
                        info = PartitionRoutingInfo(keys_and_masks, partition)
                        routing_infos.add_partition_info(info)
            app_key = key = source_index << max_app_keys_bytes
=======
        for source_index, app_vertex in progress.over(
                enumerate(self._application_graph.vertices)):
            machine_vertices = self._graph_mapper.get_machine_vertices(
                app_vertex)
            if app_vertex in self._key_bites_per_app:
                key_bites = self._key_bites_per_app[app_vertex]
                for machine_index, vertex in enumerate(machine_vertices):
                    partitions = self._machine_graph. \
                        get_outgoing_edge_partitions_starting_at_vertex(vertex)
                    partition = partitions.peek()
                    if partition.traffic_type == EdgeTrafficType.MULTICAST:
                        mask = 2 ** 32 - 2 ** key_bites
                        key = source_index << self._max_app_keys_bites | \
                            machine_index << key_bites
                        key_and_mask = BaseKeyAndMask(base_key=key, mask=mask)
                        info = PartitionRoutingInfo([key_and_mask], partition)
                        routing_infos.add_partition_info(info)
            app_key = source_index << self._max_app_keys_bites
>>>>>>> cf1b717e
            by_app_vertex[app_vertex] = BaseKeyAndMask(
                base_key=app_key, mask=app_mask)

        return routing_infos, by_app_vertex

    def __n_keys(self, partition):
        return self.__n_keys_map.n_keys_for_partition(partition)

    def __partitions(self, machine_vertex):
        return self.__machine_graph.\
            get_outgoing_edge_partitions_starting_at_vertex(machine_vertex)

    @staticmethod
    def __bytes_needed(size):
        return math.ceil(math.log(size, 2))<|MERGE_RESOLUTION|>--- conflicted
+++ resolved
@@ -37,36 +37,21 @@
         required by each edge must be 2048 or less, and that all edges coming\
         out of a vertex will be given the same key/mask assignment.
     """
-    # pylint: disable=attribute-defined-outside-init
 
     __slots__ = [
-        # Passed in paramateres
-<<<<<<< HEAD
+        # Passed in parameters
         "__application_graph",
         "__machine_graph",
         "__n_keys_map"
-=======
-        "_application_graph",
-        "_graph_mapper",
-        "_machine_graph",
-        "_placements",
-        "_n_keys_map",
-        "_max_app_keys_bites",
-        "_key_bites_per_app"
->>>>>>> cf1b717e
     ]
     # pylint: disable=attribute-defined-outside-init
 
-    def __call__(self, application_graph, machine_graph, placements,
-                 n_keys_map):
+    def __call__(self, application_graph, machine_graph, n_keys_map):
         """
         :param machine_graph:\
             The machine graph to allocate the routing info for
         :type machine_graph:\
             :py:class:`pacman.model.graphs.machine.MachineGraph`
-        :param placements: The placements of the vertices
-        :type placements:\
-            :py:class:`pacman.model.placements.placements.Placements`
         :param n_keys_map:\
             A map between the edges and the number of keys required by the\
             edges
@@ -90,142 +75,83 @@
             supported_constraints=[ContiguousKeyRangeContraint],
             abstract_constraint_type=AbstractKeyAllocatorConstraint)
 
-<<<<<<< HEAD
-        max_app_keys_bytes, max_partitions, key_bytes_per_app = \
-            self._calculate_zones()
-
-        if max_partitions == 1:
-            return self._simple_allocate(max_app_keys_bytes, key_bytes_per_app)
-
-        raise NotImplementedError()
-=======
-        if self._caluculate_zones() != 1:
+        max_partitions, max_app_keys_bits, key_bits_per_app = \
+            self._caluculate_zones()
+        if max_partitions != 1:
             raise NotImplementedError()
 
-        return self._simple_allocate()
->>>>>>> cf1b717e
+        return self._simple_allocate(max_app_keys_bits, key_bits_per_app)
 
-    def _calculate_zones(self):
-        max_app_keys_bytes = 0
-        max_partitions = 0
-        key_bytes_map = dict()
-
+    def _caluculate_zones(self):
         progress = ProgressBar(
             self.__application_graph.n_vertices, "Calculating zones")
+        max_app_keys_bits = 0
         source_zones = 0
-<<<<<<< HEAD
+        max_partitions = 0
+        key_bits_per_app = dict()
         for app_vertex in progress.over(self.__application_graph.vertices):
             app_max_partitions = 0
             max_keys = 0
             for vertex in app_vertex.machine_vertices:
-                partitions = self.__partitions(vertex)
-=======
-        max_partitions = 0
-        self._key_bites_per_app = dict()
-        for app_vertex in progress.over(self._application_graph.vertices):
-            app_max_partitions = 0
-            machine_vertices = self._graph_mapper.get_machine_vertices(
-                app_vertex)
-            max_keys = 0
-            for vertex in machine_vertices:
-                partitions = self._machine_graph.\
+                partitions = self.__machine_graph.\
                     get_outgoing_edge_partitions_starting_at_vertex(vertex)
->>>>>>> cf1b717e
                 app_max_partitions = max(app_max_partitions, len(partitions))
-                # Do we need to check type here
-                for partition in partitions:
-                    if partition.traffic_type == EdgeTrafficType.MULTICAST:
-                        max_keys = max(max_keys, self.__n_keys(partition))
+                max_keys = max(max_keys, max(
+                    (self.__n_keys_map.n_keys_for_partition(partition)
+                     for partition in partitions
+                     if partition.traffic_type == EdgeTrafficType.MULTICAST),
+                    default=0))
             if max_keys > 0:
                 max_partitions = max(max_partitions, app_max_partitions)
                 source_zones += app_max_partitions
-<<<<<<< HEAD
-                key_bytes = self.__bytes_needed(max_keys)
-                machine_bytes = self.__bytes_needed(len(
+                key_bits = self.__bits_needed(max_keys)
+                machine_bits = self.__bits_needed(len(
                     app_vertex.machine_vertices))
-                max_app_keys_bytes = max(
-                    max_app_keys_bytes, machine_bytes + key_bytes)
-                key_bytes_map[app_vertex] = key_bytes
-        source_bytes = self.__bytes_needed(source_zones)
+                max_app_keys_bits = max(
+                    max_app_keys_bits, machine_bits + key_bits)
+                key_bits_per_app[app_vertex] = key_bits
+        source_bits = self.__bits_needed(source_zones)
 
-        if source_bytes + max_app_keys_bytes > KEY_SIZE:
+        if source_bits + max_app_keys_bits > KEY_SIZE:
             raise PacmanRouteInfoAllocationException(
                 "Unable to use ZonedRoutingInfoAllocator please select a "
-                "different allocator as it needs {} + {} bytes".format(
-                    source_bytes, max_app_keys_bytes))
-        return max_app_keys_bytes, max_partitions, key_bytes_map
-=======
-                key_bites = self._bites_needed(max_keys)
-                machine_bites = self._bites_needed(len(machine_vertices))
-                self._max_app_keys_bites = max(
-                    self._max_app_keys_bites, machine_bites + key_bites)
-                self._key_bites_per_app[app_vertex] = key_bites
-        source_bites = self._bites_needed(source_zones)
+                "different allocator as it needs {} + {} bits".format(
+                    source_bits, max_app_keys_bits))
+        return max_partitions, max_app_keys_bits, key_bits_per_app
 
-        if source_bites + self._max_app_keys_bites > KEY_SIZE:
-            raise PacmanRouteInfoAllocationException(
-                "Unable to use ZonedRoutingInfoAllocator please select a "
-                "different allocator as it needs {} + {} bites".format(
-                    source_bites, self._max_app_keys_bites))
-        return max_partitions
->>>>>>> cf1b717e
 
-    def _simple_allocate(self, max_app_keys_bytes, key_bytes_map):
+    def _simple_allocate(self, max_app_keys_bits, key_bits_map):
         progress = ProgressBar(
             self.__application_graph.n_vertices, "Allocating routing keys")
         routing_infos = RoutingInfo()
         by_app_vertex = dict()
-        app_mask = (2 ** 32) - (2 ** max_app_keys_bytes)
+        app_mask = self.__mask(max_app_keys_bits)
 
-<<<<<<< HEAD
-        source_index = 0
-        for app_vertex in progress.over(self.__application_graph.vertices):
-            if app_vertex in key_bytes_map:
-                key_bytes = key_bytes_map[app_vertex]
+        for source_index, app_vertex in progress.over(
+                enumerate(self.__application_graph.vertices)):
+            app_key = source_index << max_app_keys_bits
+            if app_vertex in key_bits_map:
+                key_bits = key_bits_map[app_vertex]
                 for machine_index, vertex in enumerate(
                         app_vertex.machine_vertices):
-                    partition = self.__partitions(vertex).peek()
-                    if partition.traffic_type == EdgeTrafficType.MULTICAST:
-                        mask = (2 ** 32) - (2 ** key_bytes)
-                        key = source_index << max_app_keys_bytes | \
-                            machine_index << key_bytes
-                        keys_and_masks = list([BaseKeyAndMask(
-                            base_key=key, mask=mask)])
-                        info = PartitionRoutingInfo(keys_and_masks, partition)
-                        routing_infos.add_partition_info(info)
-            app_key = key = source_index << max_app_keys_bytes
-=======
-        for source_index, app_vertex in progress.over(
-                enumerate(self._application_graph.vertices)):
-            machine_vertices = self._graph_mapper.get_machine_vertices(
-                app_vertex)
-            if app_vertex in self._key_bites_per_app:
-                key_bites = self._key_bites_per_app[app_vertex]
-                for machine_index, vertex in enumerate(machine_vertices):
-                    partitions = self._machine_graph. \
+                    partitions = self.__machine_graph. \
                         get_outgoing_edge_partitions_starting_at_vertex(vertex)
                     partition = partitions.peek()
                     if partition.traffic_type == EdgeTrafficType.MULTICAST:
-                        mask = 2 ** 32 - 2 ** key_bites
-                        key = source_index << self._max_app_keys_bites | \
-                            machine_index << key_bites
+                        mask = self.__mask(key_bits)
+                        key = app_key | machine_index << key_bits
                         key_and_mask = BaseKeyAndMask(base_key=key, mask=mask)
-                        info = PartitionRoutingInfo([key_and_mask], partition)
-                        routing_infos.add_partition_info(info)
-            app_key = source_index << self._max_app_keys_bites
->>>>>>> cf1b717e
+                        routing_infos.add_partition_info(
+                            PartitionRoutingInfo([key_and_mask], partition))
             by_app_vertex[app_vertex] = BaseKeyAndMask(
                 base_key=app_key, mask=app_mask)
 
         return routing_infos, by_app_vertex
 
-    def __n_keys(self, partition):
-        return self.__n_keys_map.n_keys_for_partition(partition)
-
-    def __partitions(self, machine_vertex):
-        return self.__machine_graph.\
-            get_outgoing_edge_partitions_starting_at_vertex(machine_vertex)
+    @staticmethod
+    def __mask(bits):
+        return (2 ** 32) - (2 ** bits)
 
     @staticmethod
-    def __bytes_needed(size):
+    def __bits_needed(size):
         return math.ceil(math.log(size, 2))