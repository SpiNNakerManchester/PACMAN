# Copyright (c) 2019 The University of Manchester
#
# This program is free software: you can redistribute it and/or modify
# it under the terms of the GNU General Public License as published by
# the Free Software Foundation, either version 3 of the License, or
# (at your option) any later version.
#
# This program is distributed in the hope that it will be useful,
# but WITHOUT ANY WARRANTY; without even the implied warranty of
# MERCHANTABILITY or FITNESS FOR A PARTICULAR PURPOSE.  See the
# GNU General Public License for more details.
#
# You should have received a copy of the GNU General Public License
# along with this program.  If not, see <http://www.gnu.org/licenses/>.

from __future__ import division
import math

from pacman.utilities.constants import BITS_IN_KEY, FULL_MASK
from spinn_utilities.progress_bar import ProgressBar
from pacman.model.routing_info import (
    RoutingInfo, PartitionRoutingInfo, BaseKeyAndMask)
from pacman.utilities.utility_calls import (
    check_algorithm_can_support_constraints)
from pacman.exceptions import PacmanRouteInfoAllocationException
from pacman.model.constraints.key_allocator_constraints import (
    AbstractKeyAllocatorConstraint, ContiguousKeyRangeContraint)
from pacman.model.graphs.common import EdgeTrafficType


class ZonedRoutingInfoAllocator(object):
    """ An basic algorithm that can produce routing keys and masks for\
        edges in a graph based on the x,y,p of the placement\
        of the preceding vertex.

    .. note::
        No constraints are supported, and that the number of keys\
        required by each edge must be 2048 or less, and that all edges coming\
        out of a vertex will be given the same key/mask assignment.

    :param MachineGraph machine_graph:
        The machine graph to allocate the routing info for
    :param AbstractMachinePartitionNKeysMap n_keys_map:
        A map between the edges and the number of keys required by the
        edges
    :return: The routing information
    :rtype: tuple(RoutingInfo, dict(ApplicationVertex, BaseKeyAndMask))
    :raise PacmanRouteInfoAllocationException:
        If something goes wrong with the allocation
    """

<<<<<<< HEAD
    __slots__ = [
        # Passed in parameters
        "__application_graph",
        "__machine_graph",
        "__n_keys_map"
    ]
    # pylint: disable=attribute-defined-outside-init

    def __call__(self, application_graph, machine_graph, n_keys_map):
=======
    MAX_PARTITIONS_SUPPORTED = 1

    def __call__(
            self, application_graph, graph_mapper, machine_graph, n_keys_map):
>>>>>>> 1130a3a3
        """
        :param MachineGraph machine_graph:
            The machine graph to allocate the routing info for
<<<<<<< HEAD
        :param AbstractMachinePartitionNKeysMap n_keys_map:
            A map between the edges and the number of keys required by the
            edges
=======
        :type machine_graph:\
            :py:class:`pacman.model.graphs.machine.MachineGraph`
        :param n_keys_map:\
            A map between the edges and the number of keys required by the\
            edges
        :type n_keys_map:\
            :py:class:`pacman.model.routing_info.AbstractMachinePartitionNKeysMap`
        :param graph_mapper: map between graphs
        :type graph_mapper:\
            :py:class:`pacman.model.graphs.common.graph_mapper.GraphMapper`
>>>>>>> 1130a3a3
        :return: The routing information
        :rtype: tuple(RoutingInfo, dict(ApplicationVertex,BaseKeyAndMask))
        :raise PacmanRouteInfoAllocationException:
            If something goes wrong with the allocation
        """
        # check that this algorithm supports the constraints put onto the
        # partitions
<<<<<<< HEAD
        self.__application_graph = application_graph
        self.__machine_graph = machine_graph
        self.__n_keys_map = n_keys_map
=======
>>>>>>> 1130a3a3

        check_algorithm_can_support_constraints(
            constrained_vertices=machine_graph.outgoing_edge_partitions,
            supported_constraints=[ContiguousKeyRangeContraint],
            abstract_constraint_type=AbstractKeyAllocatorConstraint)

<<<<<<< HEAD
        max_partitions, max_app_keys_bits, key_bits_per_app = \
            self._caluculate_zones()
        if max_partitions != 1:
            raise NotImplementedError()

        return self._simple_allocate(max_app_keys_bits, key_bits_per_app)

    def _caluculate_zones(self):
        """
        :rtype: tuple(int, int, dict(ApplicationVertex,int))
        :raises PacmanRouteInfoAllocationException:
        """
        progress = ProgressBar(
            self.__application_graph.n_vertices, "Calculating zones")
=======
        max_app_keys_bits, key_bits_per_app = self._calculate_zones(
                application_graph, graph_mapper, machine_graph, n_keys_map)

        return self._simple_allocate(
            max_app_keys_bits, key_bits_per_app, application_graph,
            graph_mapper, machine_graph)

    def _calculate_zones(
            self, application_graph, graph_mapper, machine_graph, n_keys_map):
        """
        :param machine_graph:\
            The machine graph to allocate the routing info for
        :type machine_graph:\
            :py:class:`pacman.model.graphs.machine.MachineGraph`
        :param n_keys_map:\
            A map between the edges and the number of keys required by the\
            edges
        :type n_keys_map:\
            :py:class:`pacman.model.routing_info.AbstractMachinePartitionNKeysMap`
        :param graph_mapper: map between graphs
        :type graph_mapper:\
            :py:class:`pacman.model.graphs.common.graph_mapper.GraphMapper`
        :return: tuple containing max app keys and a map of app to max keys\
         for any given machine vertex
         :rtype: tuple of (int, dict(app vertex) : int)
        """
        progress = ProgressBar(
            application_graph.n_vertices, "Calculating zones")
        # holders
>>>>>>> 1130a3a3
        max_app_keys_bits = 0
        source_zones = 0
        max_partitions = 0
        key_bits_per_app = dict()
<<<<<<< HEAD
        for app_vertex in progress.over(self.__application_graph.vertices):
            app_max_partitions = 0
            max_keys = 0
            for vertex in app_vertex.machine_vertices:
                partitions = self.__machine_graph.\
                    get_outgoing_edge_partitions_starting_at_vertex(vertex)
                app_max_partitions = max(app_max_partitions, len(partitions))
                max_keys = max(max_keys, max(
                    (self.__n_keys_map.n_keys_for_partition(partition)
                     for partition in partitions
                     if partition.traffic_type == EdgeTrafficType.MULTICAST),
                    default=0))
            if max_keys > 0:
                max_partitions = max(max_partitions, app_max_partitions)
                source_zones += app_max_partitions
                key_bits = self.__bits_needed(max_keys)
                machine_bits = self.__bits_needed(len(
                    app_vertex.machine_vertices))
                max_app_keys_bits = max(
                    max_app_keys_bits, machine_bits + key_bits)
                key_bits_per_app[app_vertex] = key_bits
        source_bits = self.__bits_needed(source_zones)

        if source_bits + max_app_keys_bits > KEY_SIZE:
            raise PacmanRouteInfoAllocationException(
                "Unable to use ZonedRoutingInfoAllocator please select a "
                "different allocator as it needs {} + {} bits".format(
                    source_bits, max_app_keys_bits))
        return max_partitions, max_app_keys_bits, key_bits_per_app

    def _simple_allocate(self, max_app_keys_bits, key_bits_map):
        """
        :param int max_app_keys_bits:
        :param dict(ApplicationVertex,int) key_bits_map:
        :rtype: tuple(RoutingInfo, dict(ApplicationVertex,BaseKeyAndMask))
        """
        progress = ProgressBar(
            self.__application_graph.n_vertices, "Allocating routing keys")
        routing_infos = RoutingInfo()
        by_app_vertex = dict()
        app_mask = self.__mask(max_app_keys_bits)

        for source_index, app_vertex in progress.over(
                enumerate(self.__application_graph.vertices)):
            app_key = source_index << max_app_keys_bits
            if app_vertex in key_bits_map:
                key_bits = key_bits_map[app_vertex]
                for machine_index, vertex in enumerate(
                        app_vertex.machine_vertices):
                    partitions = self.__machine_graph. \
                        get_outgoing_edge_partitions_starting_at_vertex(vertex)
                    partition = partitions.peek()
                    if partition.traffic_type == EdgeTrafficType.MULTICAST:
                        mask = self.__mask(key_bits)
                        key = app_key | machine_index << key_bits
                        key_and_mask = BaseKeyAndMask(base_key=key, mask=mask)
                        routing_infos.add_partition_info(
                            PartitionRoutingInfo([key_and_mask], partition))
            by_app_vertex[app_vertex] = BaseKeyAndMask(
                base_key=app_key, mask=app_mask)
=======

        # search for size of regions
        for app_vertex in progress.over(application_graph.vertices):
            app_max_partitions = 0
            machine_vertices = graph_mapper.get_machine_vertices(
                app_vertex)
            max_keys = 0
            for vertex in machine_vertices:
                partitions = machine_graph.\
                    get_outgoing_edge_partitions_starting_at_vertex(vertex)
                app_max_partitions = max(app_max_partitions, len(partitions))
                # Do we need to check type here
                for partition in partitions:
                    if partition.traffic_type == EdgeTrafficType.MULTICAST:
                        n_keys = n_keys_map.n_keys_for_partition(
                            partition)
                        max_keys = max(max_keys, n_keys)
            if max_keys > 0:
                max_partitions = max(max_partitions, app_max_partitions)
                source_zones += app_max_partitions
                key_bits = self._bits_needed(max_keys)
                machine_bits = self._bits_needed(len(machine_vertices))
                max_app_keys_bits = max(
                    max_app_keys_bits, machine_bits + key_bits)
                key_bits_per_app[app_vertex] = key_bits
        source_bits = self._bits_needed(source_zones)

        if source_bits + max_app_keys_bits > BITS_IN_KEY:
            raise PacmanRouteInfoAllocationException(
                "Unable to use ZonedRoutingInfoAllocator please select a "
                "different allocator as it needs {} + {} bites".format(
                    source_bits, max_app_keys_bits))

        if max_partitions > self.MAX_PARTITIONS_SUPPORTED:
            raise NotImplementedError()

        return max_app_keys_bits, key_bits_per_app

    @staticmethod
    def _simple_allocate(
            max_app_keys_bits, key_bits_per_app, application_graph,
            graph_mapper, machine_graph):
        """

        :param max_app_keys_bits: max bits for app keys
        :type max_app_keys_bits: int
        :param key_bits_per_app: map of app to max keys for any given \
        machine vertex
        :type key_bits_per_app: dict of [app vertex] to int
        :param machine_graph:\
            The machine graph to allocate the routing info for
        :type machine_graph:\
            :py:class:`pacman.model.graphs.machine.MachineGraph`
        :param n_keys_map:\
            A map between the edges and the number of keys required by the\
            edges
        :type n_keys_map:\
            :py:class:`pacman.model.routing_info.AbstractMachinePartitionNKeysMap`
        :param graph_mapper: map between graphs
        :type graph_mapper:\
            :py:class:`pacman.model.graphs.common.graph_mapper.GraphMapper`
        :return: tuple of routing infos and map from app vertex and key masks
        """
        progress = ProgressBar(
            application_graph.n_vertices, "Allocating routing keys")
        routing_infos = RoutingInfo()
        by_app_vertex = dict()
        app_mask = FULL_MASK - ((2 ** max_app_keys_bits) - 1)
        source_index = 0
        for app_vertex in progress.over(application_graph.vertices):
            if app_vertex in key_bits_per_app:
                machine_vertices = graph_mapper.get_machine_vertices(
                    app_vertex)
                key_bites = key_bits_per_app[app_vertex]
                for machine_index, vertex in enumerate(machine_vertices):
                    partitions = (
                        machine_graph.
                        get_outgoing_edge_partitions_starting_at_vertex(
                            vertex))
                    partition = partitions.peek()
                    if partition.traffic_type == EdgeTrafficType.MULTICAST:
                        mask = FULL_MASK - ((2 ** key_bites) - 1)
                        key = (source_index << max_app_keys_bits |
                               machine_index << key_bites)
                        key_and_mask = BaseKeyAndMask(base_key=key, mask=mask)
                        info = PartitionRoutingInfo([key_and_mask], partition)
                        routing_infos.add_partition_info(info)
                app_key = source_index << max_app_keys_bits
                by_app_vertex[app_vertex] = BaseKeyAndMask(
                    base_key=app_key, mask=app_mask)
                source_index += 1
>>>>>>> 1130a3a3

        return routing_infos, by_app_vertex

    @staticmethod
<<<<<<< HEAD
    def __mask(bits):
        """
        :param int bits:
        :rtype int:
        """
        return (2 ** 32) - (2 ** bits)

    @staticmethod
    def __bits_needed(size):
        """
        :param int size:
        :rtype: int
        """
        return math.ceil(math.log(size, 2))
=======
    def _bits_needed(size):
        return int(math.ceil(math.log(size, 2)))
>>>>>>> 1130a3a3
<|MERGE_RESOLUTION|>--- conflicted
+++ resolved
@@ -49,41 +49,23 @@
         If something goes wrong with the allocation
     """
 
-<<<<<<< HEAD
     __slots__ = [
         # Passed in parameters
         "__application_graph",
         "__machine_graph",
         "__n_keys_map"
     ]
+    MAX_PARTITIONS_SUPPORTED = 1
     # pylint: disable=attribute-defined-outside-init
 
     def __call__(self, application_graph, machine_graph, n_keys_map):
-=======
-    MAX_PARTITIONS_SUPPORTED = 1
-
-    def __call__(
-            self, application_graph, graph_mapper, machine_graph, n_keys_map):
->>>>>>> 1130a3a3
         """
+        :param ApplicationGraph application_graph:
         :param MachineGraph machine_graph:
             The machine graph to allocate the routing info for
-<<<<<<< HEAD
         :param AbstractMachinePartitionNKeysMap n_keys_map:
             A map between the edges and the number of keys required by the
             edges
-=======
-        :type machine_graph:\
-            :py:class:`pacman.model.graphs.machine.MachineGraph`
-        :param n_keys_map:\
-            A map between the edges and the number of keys required by the\
-            edges
-        :type n_keys_map:\
-            :py:class:`pacman.model.routing_info.AbstractMachinePartitionNKeysMap`
-        :param graph_mapper: map between graphs
-        :type graph_mapper:\
-            :py:class:`pacman.model.graphs.common.graph_mapper.GraphMapper`
->>>>>>> 1130a3a3
         :return: The routing information
         :rtype: tuple(RoutingInfo, dict(ApplicationVertex,BaseKeyAndMask))
         :raise PacmanRouteInfoAllocationException:
@@ -91,69 +73,33 @@
         """
         # check that this algorithm supports the constraints put onto the
         # partitions
-<<<<<<< HEAD
         self.__application_graph = application_graph
         self.__machine_graph = machine_graph
         self.__n_keys_map = n_keys_map
-=======
->>>>>>> 1130a3a3
 
         check_algorithm_can_support_constraints(
             constrained_vertices=machine_graph.outgoing_edge_partitions,
             supported_constraints=[ContiguousKeyRangeContraint],
             abstract_constraint_type=AbstractKeyAllocatorConstraint)
 
-<<<<<<< HEAD
-        max_partitions, max_app_keys_bits, key_bits_per_app = \
-            self._caluculate_zones()
-        if max_partitions != 1:
-            raise NotImplementedError()
+        max_app_keys_bits, key_bits_per_app = self._calculate_zones()
 
         return self._simple_allocate(max_app_keys_bits, key_bits_per_app)
 
-    def _caluculate_zones(self):
+    def _calculate_zones(self):
         """
         :rtype: tuple(int, int, dict(ApplicationVertex,int))
         :raises PacmanRouteInfoAllocationException:
         """
         progress = ProgressBar(
             self.__application_graph.n_vertices, "Calculating zones")
-=======
-        max_app_keys_bits, key_bits_per_app = self._calculate_zones(
-                application_graph, graph_mapper, machine_graph, n_keys_map)
-
-        return self._simple_allocate(
-            max_app_keys_bits, key_bits_per_app, application_graph,
-            graph_mapper, machine_graph)
-
-    def _calculate_zones(
-            self, application_graph, graph_mapper, machine_graph, n_keys_map):
-        """
-        :param machine_graph:\
-            The machine graph to allocate the routing info for
-        :type machine_graph:\
-            :py:class:`pacman.model.graphs.machine.MachineGraph`
-        :param n_keys_map:\
-            A map between the edges and the number of keys required by the\
-            edges
-        :type n_keys_map:\
-            :py:class:`pacman.model.routing_info.AbstractMachinePartitionNKeysMap`
-        :param graph_mapper: map between graphs
-        :type graph_mapper:\
-            :py:class:`pacman.model.graphs.common.graph_mapper.GraphMapper`
-        :return: tuple containing max app keys and a map of app to max keys\
-         for any given machine vertex
-         :rtype: tuple of (int, dict(app vertex) : int)
-        """
-        progress = ProgressBar(
-            application_graph.n_vertices, "Calculating zones")
         # holders
->>>>>>> 1130a3a3
         max_app_keys_bits = 0
         source_zones = 0
         max_partitions = 0
         key_bits_per_app = dict()
-<<<<<<< HEAD
+
+        # search for size of regions
         for app_vertex in progress.over(self.__application_graph.vertices):
             app_max_partitions = 0
             max_keys = 0
@@ -177,17 +123,21 @@
                 key_bits_per_app[app_vertex] = key_bits
         source_bits = self.__bits_needed(source_zones)
 
-        if source_bits + max_app_keys_bits > KEY_SIZE:
+        if source_bits + max_app_keys_bits > BITS_IN_KEY:
             raise PacmanRouteInfoAllocationException(
                 "Unable to use ZonedRoutingInfoAllocator please select a "
                 "different allocator as it needs {} + {} bits".format(
                     source_bits, max_app_keys_bits))
-        return max_partitions, max_app_keys_bits, key_bits_per_app
+        if max_partitions > self.MAX_PARTITIONS_SUPPORTED:
+            raise NotImplementedError()
+        return max_app_keys_bits, key_bits_per_app
 
     def _simple_allocate(self, max_app_keys_bits, key_bits_map):
         """
-        :param int max_app_keys_bits:
+        :param int max_app_keys_bits: max bits for app keys
         :param dict(ApplicationVertex,int) key_bits_map:
+            map of app vertex to max keys for that vertex
+        :return: tuple of routing infos and map from app vertex and key masks
         :rtype: tuple(RoutingInfo, dict(ApplicationVertex,BaseKeyAndMask))
         """
         progress = ProgressBar(
@@ -212,112 +162,18 @@
                         key_and_mask = BaseKeyAndMask(base_key=key, mask=mask)
                         routing_infos.add_partition_info(
                             PartitionRoutingInfo([key_and_mask], partition))
-            by_app_vertex[app_vertex] = BaseKeyAndMask(
-                base_key=app_key, mask=app_mask)
-=======
-
-        # search for size of regions
-        for app_vertex in progress.over(application_graph.vertices):
-            app_max_partitions = 0
-            machine_vertices = graph_mapper.get_machine_vertices(
-                app_vertex)
-            max_keys = 0
-            for vertex in machine_vertices:
-                partitions = machine_graph.\
-                    get_outgoing_edge_partitions_starting_at_vertex(vertex)
-                app_max_partitions = max(app_max_partitions, len(partitions))
-                # Do we need to check type here
-                for partition in partitions:
-                    if partition.traffic_type == EdgeTrafficType.MULTICAST:
-                        n_keys = n_keys_map.n_keys_for_partition(
-                            partition)
-                        max_keys = max(max_keys, n_keys)
-            if max_keys > 0:
-                max_partitions = max(max_partitions, app_max_partitions)
-                source_zones += app_max_partitions
-                key_bits = self._bits_needed(max_keys)
-                machine_bits = self._bits_needed(len(machine_vertices))
-                max_app_keys_bits = max(
-                    max_app_keys_bits, machine_bits + key_bits)
-                key_bits_per_app[app_vertex] = key_bits
-        source_bits = self._bits_needed(source_zones)
-
-        if source_bits + max_app_keys_bits > BITS_IN_KEY:
-            raise PacmanRouteInfoAllocationException(
-                "Unable to use ZonedRoutingInfoAllocator please select a "
-                "different allocator as it needs {} + {} bites".format(
-                    source_bits, max_app_keys_bits))
-
-        if max_partitions > self.MAX_PARTITIONS_SUPPORTED:
-            raise NotImplementedError()
-
-        return max_app_keys_bits, key_bits_per_app
-
-    @staticmethod
-    def _simple_allocate(
-            max_app_keys_bits, key_bits_per_app, application_graph,
-            graph_mapper, machine_graph):
-        """
-
-        :param max_app_keys_bits: max bits for app keys
-        :type max_app_keys_bits: int
-        :param key_bits_per_app: map of app to max keys for any given \
-        machine vertex
-        :type key_bits_per_app: dict of [app vertex] to int
-        :param machine_graph:\
-            The machine graph to allocate the routing info for
-        :type machine_graph:\
-            :py:class:`pacman.model.graphs.machine.MachineGraph`
-        :param n_keys_map:\
-            A map between the edges and the number of keys required by the\
-            edges
-        :type n_keys_map:\
-            :py:class:`pacman.model.routing_info.AbstractMachinePartitionNKeysMap`
-        :param graph_mapper: map between graphs
-        :type graph_mapper:\
-            :py:class:`pacman.model.graphs.common.graph_mapper.GraphMapper`
-        :return: tuple of routing infos and map from app vertex and key masks
-        """
-        progress = ProgressBar(
-            application_graph.n_vertices, "Allocating routing keys")
-        routing_infos = RoutingInfo()
-        by_app_vertex = dict()
-        app_mask = FULL_MASK - ((2 ** max_app_keys_bits) - 1)
-        source_index = 0
-        for app_vertex in progress.over(application_graph.vertices):
-            if app_vertex in key_bits_per_app:
-                machine_vertices = graph_mapper.get_machine_vertices(
-                    app_vertex)
-                key_bites = key_bits_per_app[app_vertex]
-                for machine_index, vertex in enumerate(machine_vertices):
-                    partitions = (
-                        machine_graph.
-                        get_outgoing_edge_partitions_starting_at_vertex(
-                            vertex))
-                    partition = partitions.peek()
-                    if partition.traffic_type == EdgeTrafficType.MULTICAST:
-                        mask = FULL_MASK - ((2 ** key_bites) - 1)
-                        key = (source_index << max_app_keys_bits |
-                               machine_index << key_bites)
-                        key_and_mask = BaseKeyAndMask(base_key=key, mask=mask)
-                        info = PartitionRoutingInfo([key_and_mask], partition)
-                        routing_infos.add_partition_info(info)
-                app_key = source_index << max_app_keys_bits
                 by_app_vertex[app_vertex] = BaseKeyAndMask(
                     base_key=app_key, mask=app_mask)
-                source_index += 1
->>>>>>> 1130a3a3
 
         return routing_infos, by_app_vertex
 
     @staticmethod
-<<<<<<< HEAD
     def __mask(bits):
         """
         :param int bits:
         :rtype int:
         """
-        return (2 ** 32) - (2 ** bits)
+        return FULL_MASK - ((2 ** bits) - 1)
 
     @staticmethod
     def __bits_needed(size):
@@ -325,8 +181,4 @@
         :param int size:
         :rtype: int
         """
-        return math.ceil(math.log(size, 2))
-=======
-    def _bits_needed(size):
-        return int(math.ceil(math.log(size, 2)))
->>>>>>> 1130a3a3
+        return math.ceil(math.log(size, 2))