--- conflicted
+++ resolved
@@ -1,6 +1,3 @@
-"""
-MallocBasedRoutingInfoAllocator
-"""
 
 # pacman imports
 from pacman.model.constraints.abstract_constraints\
@@ -21,12 +18,8 @@
     import KeyAllocatorContiguousRangeContraint
 from pacman.model.routing_info.routing_info import RoutingInfo
 from pacman.model.routing_info.base_key_and_mask import BaseKeyAndMask
-<<<<<<< HEAD
-from pacman.model.routing_info.partition_routing_info import PartitionRoutingInfo
-=======
 from pacman.model.routing_info.partition_routing_info \
     import PartitionRoutingInfo
->>>>>>> bcf4b65b
 from pacman.utilities import utility_calls
 from pacman.utilities.algorithm_utilities.element_allocator_algorithm import \
     ElementAllocatorAlgorithm
@@ -52,11 +45,7 @@
     def __init__(self):
         ElementAllocatorAlgorithm.__init__(self, 0, math.pow(2, 32))
 
-<<<<<<< HEAD
-    def __call__(self, subgraph, n_keys_map):
-=======
     def __call__(self, subgraph, n_keys_map, graph_mapper=None):
->>>>>>> bcf4b65b
 
         # check that this algorithm supports the constraints
         utility_calls.check_algorithm_can_support_constraints(
@@ -71,35 +60,17 @@
         # constraints are compatible
         routing_info_allocator_utilities.\
             check_types_of_edge_constraint(subgraph)
-<<<<<<< HEAD
-=======
 
         routing_infos = RoutingInfo()
->>>>>>> bcf4b65b
-
-        routing_tables = MulticastRoutingTables()
-        routing_infos = RoutingInfo()
-        
+
         # Get the partitioned edges grouped by those that require the same key
         (fixed_key_groups, fixed_mask_groups, fixed_field_groups,
          flexi_field_groups, continuous_groups, none_continuous_groups) = \
             routing_info_allocator_utilities.get_edge_groups(subgraph)
 
-<<<<<<< HEAD
-        # warn users that none continuous keys are going to work in
-        # continuous mode
-        for group in none_continuous_groups:
-            logger.warning(
-                "The subvertex {} has a set of edges {} "
-                "which has not been requested to have continuous keys. The "
-                "algorithm will anyway allocate keys in a continuous"
-                " manner.".format(group.edges[0].pre_subvertex, group))
-            continuous_groups.append(group)
-=======
         # Even non-continuous keys will be continuous
         for group in none_continuous_groups:
             continuous_groups.add(group)
->>>>>>> bcf4b65b
 
         # Go through the groups and allocate keys
         progress_bar = ProgressBar(
@@ -113,17 +84,12 @@
             fixed_mask = None
             fixed_key_and_mask_constraint = \
                 utility_calls.locate_constraints_of_type(
-<<<<<<< HEAD
-                    group.constraints, KeyAllocatorFixedKeyAndMaskConstraint)[0]
-=======
                     group.constraints,
                     KeyAllocatorFixedKeyAndMaskConstraint)[0]
->>>>>>> bcf4b65b
 
             # attempt to allocate them
             self._allocate_fixed_keys_and_masks(
                 fixed_key_and_mask_constraint.keys_and_masks, fixed_mask)
-<<<<<<< HEAD
 
             # update the pacman data objects
             self._update_routing_objects(
@@ -159,55 +125,6 @@
 
             progress_bar.update()
 
-        for group in fixed_field_groups:
-            fields = utility_calls.locate_constraints_of_type(
-                group.constraints,
-                KeyAllocatorFixedFieldConstraint)[0].fields
-            # try to allocate
-            keys_and_masks = self._allocate_keys_and_masks(
-                None, fields,
-=======
-
-            # update the pacman data objects
-            self._update_routing_objects(
-                fixed_key_and_mask_constraint.keys_and_masks, routing_infos,
-                group)
-
-            continuous_groups.remove(group)
-
-            progress_bar.update()
-
-        for group in fixed_mask_groups:  # fixed mask groups
-
-            # get mask and fields if need be
-            fixed_mask = utility_calls.locate_constraints_of_type(
-                group.constraints, KeyAllocatorFixedMaskConstraint)[0].mask
-
-            fields = None
-            if group in fixed_field_groups:
-                fields = utility_calls.locate_constraints_of_type(
-                    group.constraints,
-                    KeyAllocatorFixedFieldConstraint)[0].fields
-                fixed_field_groups.remove(group)
-
-            # try to allocate
-            keys_and_masks = self._allocate_keys_and_masks(
-                fixed_mask, fields,
->>>>>>> bcf4b65b
-                n_keys_map.n_keys_for_partition(group))
-
-            # update the pacman data objects
-            self._update_routing_objects(keys_and_masks, routing_infos, group)
-
-            continuous_groups.remove(group)
-
-            progress_bar.update()
-
-<<<<<<< HEAD
-        if len(flexi_field_groups) != 0:
-            raise exceptions.PacmanConfigurationException(
-                "I cant handle these. please fix and try again")
-=======
         for group in fixed_field_groups:
             fields = utility_calls.locate_constraints_of_type(
                 group.constraints,
@@ -245,7 +162,6 @@
                         part.edges[0].pre_subvertex))
                 vertex_partitions.extend(sorted_partitions)
             continuous_groups = vertex_partitions
->>>>>>> bcf4b65b
 
         for group in continuous_groups:
             keys_and_masks = self._allocate_keys_and_masks(
