--- conflicted
+++ resolved
@@ -79,55 +79,21 @@
             "Allocating routing keys")
 
         # allocate the groups that have fixed keys
-<<<<<<< HEAD
-        for group in fixed_key_groups:  # fixed keys groups
+        for group in progress.over(fixed_key_groups, False):  # fixed keys groups
             self._allocate_fixed_keys(group, routing_infos)
-            progress_bar.update()
-
-        for group in fixed_mask_groups:  # fixed mask groups
+
+        for group in progress.over(fixed_mask_groups, False):  # fixed mask groups
             self._allocate_fixed_masks(group, n_keys_map, routing_infos)
-            progress_bar.update()
-
-        for group in fixed_field_groups:
+
+        for group in progress.over(fixed_field_groups, False):
             self._allocate_fixed_fields(group, n_keys_map, routing_infos)
-            progress_bar.update()
-=======
-        for group in progress.over(fixed_key_groups, False):
-            self._allocate_fixed_keys(group, routing_infos, continuous_groups)
-
-        for group in progress.over(fixed_mask_groups, False):
-            self._allocate_fixed_masks(group, fixed_field_groups, n_keys_map,
-                                       routing_infos, continuous_groups)
-
-        for group in progress.over(fixed_field_groups, False):
-            self._allocate_fixed_fields(group, n_keys_map, routing_infos,
-                                        continuous_groups)
->>>>>>> 2d05bd67
 
         if flexi_field_groups:
             raise PacmanConfigurationException(
                 "MallocBasedRoutingInfoAllocator does not support FlexiField")
 
-<<<<<<< HEAD
-        for group in share_key_groups:
+        for group in progress.over(share_key_groups, False):
             self._allocate_share_key(group, routing_infos, n_keys_map)
-            progress_bar.update()
-=======
-        # If there is a graph, group by source vertex and sort by vertex slice
-        # (lo_atom)
-        if graph_mapper is not None:
-            vertex_groups = defaultdict(list)
-            for partition in continuous_groups:
-                vertex = graph_mapper.get_application_vertex(
-                    partition.pre_vertex)
-                vertex_groups[vertex].append(partition)
-            vertex_partitions = list()
-            for vertex_group in vertex_groups.itervalues():
-                vertex_partitions.extend(sorted(
-                    vertex_group,
-                    key=lambda part: graph_mapper.get_slice(part.pre_vertex)))
-            continuous_groups = vertex_partitions
->>>>>>> 2d05bd67
 
         for group in continuous_groups:
             self._allocate_continuous_groups(group, routing_infos, n_keys_map)
@@ -159,15 +125,13 @@
     def _allocate_fixed_keys(self, group, routing_infos):
         # Get any fixed keys and masks from the group and attempt to
         # allocate them
-<<<<<<< HEAD
         fixed_key_and_mask_constraint = group.constraint
-=======
+
         fixed_mask = None
         fixed_key_and_mask_constraint = locate_first_constraint_of_type(
             group.constraints, FixedKeyAndMaskConstraint)
->>>>>>> 2d05bd67
-
-        fixed_mask = None
+
+        # attempt to allocate them
         self._allocate_fixed_keys_and_masks(
             fixed_key_and_mask_constraint.keys_and_masks, fixed_mask)
 
@@ -180,18 +144,7 @@
     def _allocate_fixed_masks(self, group, n_keys_map, routing_infos):
 
         # get mask and fields if need be
-<<<<<<< HEAD
         fixed_mask = group.constraint.mask
-=======
-        fixed_mask = locate_first_constraint_of_type(
-            group.constraints, FixedMaskConstraint).mask
-
-        fields = None
-        if group in fixed_field_groups:
-            fields = locate_first_constraint_of_type(
-                group.constraints, FixedKeyFieldConstraint).fields
-            fixed_field_groups.remove(group)
->>>>>>> 2d05bd67
 
         # try to allocate
         keys_and_masks = self._allocate_keys_and_masks(
@@ -202,15 +155,8 @@
             self._update_routing_objects(
                 keys_and_masks, routing_infos, partition)
 
-<<<<<<< HEAD
     def _allocate_fixed_fields(self, group, n_keys_map, routing_infos):
         fields = group.constraint.fields
-=======
-    def _allocate_fixed_fields(self, group, n_keys_map, routing_infos,
-                               continuous_groups):
-        fields = locate_first_constraint_of_type(
-            group.constraints, FixedKeyFieldConstraint).fields
->>>>>>> 2d05bd67
 
         # try to allocate
         keys_and_masks = self._allocate_keys_and_masks(
