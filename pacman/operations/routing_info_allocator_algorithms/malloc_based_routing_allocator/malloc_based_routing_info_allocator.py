--- conflicted
+++ resolved
@@ -23,18 +23,10 @@
 from pacman.model.routing_info import (
     RoutingInfo, BaseKeyAndMask, PartitionRoutingInfo)
 from pacman.utilities.utility_calls import (
-<<<<<<< HEAD
-    check_algorithm_can_support_constraints)
-from pacman.utilities.algorithm_utilities import ElementAllocatorAlgorithm
-from pacman.utilities.algorithm_utilities.routing_info_allocator_utilities \
-    import (check_types_of_edge_constraint, get_edge_groups,
-            generate_key_ranges_from_mask)
-=======
     check_algorithm_can_support_constraints, get_key_ranges)
 from pacman.utilities.algorithm_utilities import ElementAllocatorAlgorithm
 from pacman.utilities.algorithm_utilities.routing_info_allocator_utilities \
     import (check_types_of_edge_constraint, get_mulitcast_edge_groups)
->>>>>>> b0336ef1
 from pacman.exceptions import PacmanRouteInfoAllocationException
 from .utils import get_possible_masks
 
@@ -49,12 +41,7 @@
     __slots__ = ["_n_keys_map"]
 
     def __init__(self):
-<<<<<<< HEAD
-        super(MallocBasedRoutingInfoAllocator, self).__init__(
-            [(0, 2 ** 32)])
-=======
-        super().__init__(0, 2 ** 32)
->>>>>>> b0336ef1
+        super().__init__([(0, 2 ** 32)])
         self._n_keys_map = None
 
     def __call__(self, machine_graph, n_keys_map):
@@ -228,11 +215,7 @@
                     "Cannot meet conflicting constraints")
 
             # Go through the mask sets and allocate
-<<<<<<< HEAD
-            for key, n_keys in generate_key_ranges_from_mask(
-=======
             for key, n_keys in get_key_ranges(
->>>>>>> b0336ef1
                     key_and_mask.key, key_and_mask.mask):
                 self.allocate_elements(key, n_keys)
 
@@ -257,66 +240,61 @@
 
         # For each usable mask, try all of the possible keys and
         # see if a match is possible
-        mask_found = None
-        key_found = None
-        mask = None
+        key, mask = self.__find_key_and_mask(
+            fields, masks_available, partition_n_keys)
+
+        # If we found a working key and mask that can be assigned,
+        # Allocate them
+        if key is not None:
+            for base_key, n_keys in get_key_ranges(key, mask):
+                self.allocate_elements(base_key, n_keys)
+
+            # If we get here, we can assign the keys to the edges
+            return [BaseKeyAndMask(base_key=key, mask=mask)]
+
+        raise PacmanRouteInfoAllocationException(
+            "Could not find space to allocate keys")
+
+    def __find_key_and_mask(self, fields, masks_available, partition_n_keys):
+        """
+        :param fields:
+        :type fields: iterable(Field) or None
+        :param list(int) masks_available:
+        :param int partition_n_keys:
+        :rtype: tuple(int,int) or tuple(None,None)
+        """
         for mask in masks_available:
             logger.debug("Trying mask {} for {} keys",
                          hex(mask), partition_n_keys)
 
-            key_found = None
             key_generator = KeyFieldGenerator(
                 mask, fields, self._free_space_tracker)
             for key in key_generator:
                 logger.debug("Trying key {}", hex(key))
 
                 # Check if all the key ranges can be allocated
-                matched_all = True
-                index = 0
-<<<<<<< HEAD
-                for base_key, n_keys in generate_key_ranges_from_mask(
-                        key, mask):
-=======
-                for (base_key, n_keys) in get_key_ranges(key, mask):
->>>>>>> b0336ef1
-                    logger.debug("Finding slot for {}, n_keys={}",
-                                 hex(base_key), n_keys)
-                    index = self._find_slot(base_key, lo=index)
-                    logger.debug("Slot for {} is {}", hex(base_key), index)
-                    if index is None:
-                        matched_all = False
-                        break
-                    space = self._check_allocation(index, base_key, n_keys)
-                    logger.debug("Space for {} is {}", hex(base_key), space)
-                    if space is None:
-                        matched_all = False
-                        break
-
-                if matched_all:
-                    logger.debug("Matched key {}", hex(key))
-                    key_found = key
-                    break
-
-            # If we found a matching key, store the mask that worked
-            if key_found is not None:
-                logger.debug("Matched mask {}", hex(mask))
-                mask_found = mask
-                break
-
-        # If we found a working key and mask that can be assigned,
-        # Allocate them
-        if key_found is not None and mask_found is not None:
-<<<<<<< HEAD
-            for base_key, n_keys in generate_key_ranges_from_mask(
-                    key_found, mask):
-                self.allocate_elements(base_key, n_keys)
-=======
-            for (base_key, n_keys) in get_key_ranges(key_found, mask):
-                self._allocate_elements(base_key, n_keys)
->>>>>>> b0336ef1
-
-            # If we get here, we can assign the keys to the edges
-            return [BaseKeyAndMask(base_key=key_found, mask=mask)]
-
-        raise PacmanRouteInfoAllocationException(
-            "Could not find space to allocate keys")+                if self.__check_match(key, mask):
+                    logger.debug(
+                        "Matched key {} and mask {}", hex(key), hex(mask))
+                    return key, mask
+        return None, None
+
+    def __check_match(self, key, mask):
+        """
+        :param int key:
+        :param int mask:
+        :rtype: bool
+        """
+        index = 0
+        for base_key, n_keys in get_key_ranges(key, mask):
+            logger.debug("Finding slot for {}, n_keys={}",
+                         hex(base_key), n_keys)
+            index = self._find_slot(base_key, lo=index)
+            logger.debug("Slot for {} is {}", hex(base_key), index)
+            if index is None:
+                return False
+            space = self._check_allocation(index, base_key, n_keys)
+            logger.debug("Space for {} is {}", hex(base_key), space)
+            if space is None:
+                return False
+        return True