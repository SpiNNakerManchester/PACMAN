from spinn_utilities.progress_bar import ProgressBar

# pacman imports
from pacman.model.constraints.key_allocator_constraints\
    import AbstractKeyAllocatorConstraint, KeyAllocatorFixedFieldConstraint
from pacman.model.constraints.key_allocator_constraints\
    import KeyAllocatorFixedMaskConstraint
from pacman.model.constraints.key_allocator_constraints \
    import KeyAllocatorFixedKeyAndMaskConstraint
from pacman.model.constraints.key_allocator_constraints \
    import KeyAllocatorContiguousRangeContraint
from pacman.operations.routing_info_allocator_algorithms\
    .malloc_based_routing_allocator.key_field_generator \
    import KeyFieldGenerator
from pacman.model.routing_info \
    import RoutingInfo, BaseKeyAndMask, PartitionRoutingInfo
from pacman.utilities import utility_calls
from pacman.utilities.algorithm_utilities.element_allocator_algorithm import \
    ElementAllocatorAlgorithm
from pacman.utilities.algorithm_utilities import \
    routing_info_allocator_utilities as utilities
from pacman import exceptions

# general imports
import math
import numpy
import logging
from collections import defaultdict

logger = logging.getLogger(__name__)


class MallocBasedRoutingInfoAllocator(ElementAllocatorAlgorithm):
    """ A Routing Info Allocation Allocator algorithm that keeps track of
        free keys and attempts to allocate them as requested
    """

    __slots__ = []

    def __init__(self):
        ElementAllocatorAlgorithm.__init__(self, 0, math.pow(2, 32))

    def __call__(self, machine_graph, n_keys_map, graph_mapper=None):
        # check that this algorithm supports the constraints
        utility_calls.check_algorithm_can_support_constraints(
            constrained_vertices=machine_graph.outgoing_edge_partitions,
            supported_constraints=[
                KeyAllocatorFixedMaskConstraint,
                KeyAllocatorFixedKeyAndMaskConstraint,
                KeyAllocatorContiguousRangeContraint],
            abstract_constraint_type=AbstractKeyAllocatorConstraint)

        # verify that no edge has more than 1 of a constraint ,and that
        # constraints are compatible
        utilities.check_types_of_edge_constraint(machine_graph)

        routing_infos = RoutingInfo()

        # Get the edges grouped by those that require the same key
<<<<<<< HEAD
        fixed_key_groups, fixed_mask_groups, fixed_field_groups, \
            flexi_field_groups, continuous_groups, none_continuous_groups = \
                routing_info_allocator_utilities.get_edge_groups(machine_graph)
=======
        (fixed_key_groups, fixed_mask_groups, fixed_field_groups,
         flexi_field_groups, continuous_groups, none_continuous_groups) = \
            utilities.get_edge_groups(machine_graph)
>>>>>>> bd6a5a0b

        # Even non-continuous keys will be continuous
        for group in none_continuous_groups:
            continuous_groups.add(group)

        # Go through the groups and allocate keys
        progress_bar = ProgressBar(
            machine_graph.n_outgoing_edge_partitions,
            "Allocating routing keys")

        # allocate the groups that have fixed keys
        for group in fixed_key_groups:  # fixed keys groups
            self._allocate_fixed_keys(group, routing_infos, continuous_groups)
            progress_bar.update()

        for group in fixed_mask_groups:  # fixed mask groups
            self._allocate_fixed_masks(group, fixed_field_groups, n_keys_map,
                                       routing_infos, continuous_groups)
            progress_bar.update()

        for group in fixed_field_groups:
            self._allocate_fixed_fields(group, n_keys_map, routing_infos,
                                        continuous_groups)
            progress_bar.update()

        if len(flexi_field_groups) != 0:
            raise exceptions.PacmanConfigurationException(
                "MallocBasedRoutingInfoAllocator does not support FlexiField")

        # If there is a graph, group by source vertex and sort by vertex slice
        # (lo_atom)
        if graph_mapper is not None:
            vertex_groups = defaultdict(list)
            for partition in continuous_groups:
                vertex = graph_mapper.get_application_vertex(
                    partition.pre_vertex)
                vertex_groups[vertex].append(partition)
            vertex_partitions = list()
            for vertex_group in vertex_groups.itervalues():
                sorted_partitions = sorted(
                    vertex_group,
                    key=lambda part: graph_mapper.get_slice(
                        part.pre_vertex))
                vertex_partitions.extend(sorted_partitions)
            continuous_groups = vertex_partitions

        for group in continuous_groups:
            keys_and_masks = self._allocate_keys_and_masks(
                None, None, n_keys_map.n_keys_for_partition(group))

            # update the pacman data objects
            self._update_routing_objects(keys_and_masks, routing_infos, group)

        progress_bar.end()
        return routing_infos

    def _allocate_fixed_keys(self, group, routing_infos, continuous_groups):
        # Get any fixed keys and masks from the group and attempt to
        # allocate them
        fixed_mask = None
        fixed_key_and_mask_constraint = \
            utility_calls.locate_first_constraint_of_type(
                group.constraints, KeyAllocatorFixedKeyAndMaskConstraint)

        # attempt to allocate them
        self._allocate_fixed_keys_and_masks(
            fixed_key_and_mask_constraint.keys_and_masks, fixed_mask)

        # update the pacman data objects
        self._update_routing_objects(
            fixed_key_and_mask_constraint.keys_and_masks, routing_infos,
            group)

        continuous_groups.remove(group)

    def _allocate_fixed_masks(self, group, fixed_field_groups, n_keys_map,
                              routing_infos, continuous_groups):
        # get mask and fields if need be
        fixed_mask = utility_calls.locate_first_constraint_of_type(
            group.constraints, KeyAllocatorFixedMaskConstraint).mask

        fields = None
        if group in fixed_field_groups:
            fields = utility_calls.locate_first_constraint_of_type(
                group.constraints, KeyAllocatorFixedFieldConstraint).fields
            fixed_field_groups.remove(group)

        # try to allocate
        keys_and_masks = self._allocate_keys_and_masks(
            fixed_mask, fields, n_keys_map.n_keys_for_partition(group))

        # update the pacman data objects
        self._update_routing_objects(keys_and_masks, routing_infos, group)

        continuous_groups.remove(group)

    def _allocate_fixed_fields(self, group, n_keys_map, routing_infos,
                               continuous_groups):
        fields = utility_calls.locate_first_constraint_of_type(
            group.constraints, KeyAllocatorFixedFieldConstraint).fields

        # try to allocate
        keys_and_masks = self._allocate_keys_and_masks(
            None, fields, n_keys_map.n_keys_for_partition(group))

        # update the pacman data objects
        self._update_routing_objects(keys_and_masks, routing_infos, group)
        continuous_groups.remove(group)

    @staticmethod
    def _update_routing_objects(
            keys_and_masks, routing_infos, group):
        # Allocate the routing information
        partition_info = PartitionRoutingInfo(keys_and_masks, group)
        routing_infos.add_partition_info(partition_info)

    @staticmethod
    def _get_key_ranges(key, mask):
        """ Get a generator of base_key, n_keys pairs that represent ranges
            allowed by the mask

        :param key: The base key
        :param mask: The mask
        """
        unwrapped_mask = utility_calls.expand_to_bit_array(mask)
        first_zeros = list()
        remaining_zeros = list()
        pos = len(unwrapped_mask) - 1

        # Keep the indices of the first set of zeros
        while pos >= 0 and unwrapped_mask[pos] == 0:
            first_zeros.append(pos)
            pos -= 1

        # Find all the remaining zeros
        while pos >= 0:
            if unwrapped_mask[pos] == 0:
                remaining_zeros.append(pos)
            pos -= 1

        # Loop over 2^len(remaining_zeros) to produce the base key,
        # with n_keys being 2^len(first_zeros)
        n_sets = 2 ** len(remaining_zeros)
        n_keys = 2 ** len(first_zeros)
        unwrapped_key = utility_calls.expand_to_bit_array(key)
        for value in xrange(n_sets):
            generated_key = numpy.copy(unwrapped_key)
            unwrapped_value = utility_calls.expand_to_bit_array(value)[
                -len(remaining_zeros):]
            generated_key[remaining_zeros] = unwrapped_value
            yield utility_calls.compress_from_bit_array(generated_key), n_keys

    @staticmethod
    def _get_possible_masks(n_keys):
        """ Get the possible masks given the number of keys

        :param n_keys: The number of keys to generate a mask for
        """

        # TODO: Generate all the masks - currently only the obvious
        # mask with the zeros at the bottom is generated but the zeros
        # could actually be anywhere
        n_zeros = int(math.ceil(math.log(n_keys, 2)))
        n_ones = 32 - n_zeros
        return [(((1 << n_ones) - 1) << n_zeros)]

    def _allocate_fixed_keys_and_masks(self, keys_and_masks, fixed_mask):
        # If there are fixed keys and masks, allocate them
        for key_and_mask in keys_and_masks:
            # If there is a fixed mask, check it doesn't clash
            if fixed_mask is not None and fixed_mask != key_and_mask.mask:
                raise exceptions.PacmanRouteInfoAllocationException(
                    "Cannot meet conflicting constraints")

            # Go through the mask sets and allocate
            for key, n_keys in self._get_key_ranges(
                    key_and_mask.key, key_and_mask.mask):
                self._allocate_elements(key, n_keys)

    def _allocate_keys_and_masks(self, fixed_mask, fields, partition_n_keys):
        # If there isn't a fixed mask, generate a fixed mask based
        # on the number of keys required
        masks_available = [fixed_mask]
        if fixed_mask is None:
            masks_available = self._get_possible_masks(partition_n_keys)

        # For each usable mask, try all of the possible keys and
        # see if a match is possible
        mask_found = None
        key_found = None
        mask = None
        for mask in masks_available:
            logger.debug("Trying mask {} for {} keys".format(
                hex(mask), partition_n_keys))

            key_found = None
            key_generator = KeyFieldGenerator(
                mask, fields, self._free_space_tracker)
            for key in key_generator:
                logger.debug("Trying key {}".format(hex(key)))

                # Check if all the key ranges can be allocated
                matched_all = True
                index = 0
                for (base_key, n_keys) in self._get_key_ranges(key, mask):
                    logger.debug("Finding slot for {}, n_keys={}".format(
                        hex(base_key), n_keys))
                    index = self._find_slot(base_key, lo=index)
                    logger.debug("Slot for {} is {}".format(
                        hex(base_key), index))
                    if index is None:
                        matched_all = False
                        break
                    space = self._check_allocation(index, base_key, n_keys)
                    logger.debug("Space for {} is {}".format(
                        hex(base_key), space))
                    if space is None:
                        matched_all = False
                        break

                if matched_all:
                    logger.debug("Matched key {}".format(hex(key)))
                    key_found = key
                    break

            # If we found a matching key, store the mask that worked
            if key_found is not None:
                logger.debug("Matched mask {}".format(hex(mask)))
                mask_found = mask
                break

        # If we found a working key and mask that can be assigned,
        # Allocate them
        if key_found is not None and mask_found is not None:
            for (base_key, n_keys) in self._get_key_ranges(
                    key_found, mask):
                self._allocate_elements(base_key, n_keys)

            # If we get here, we can assign the keys to the edges
            return list([BaseKeyAndMask(base_key=key_found, mask=mask)])

        raise exceptions.PacmanRouteInfoAllocationException(
            "Could not find space to allocate keys")<|MERGE_RESOLUTION|>--- conflicted
+++ resolved
@@ -57,15 +57,9 @@
         routing_infos = RoutingInfo()
 
         # Get the edges grouped by those that require the same key
-<<<<<<< HEAD
-        fixed_key_groups, fixed_mask_groups, fixed_field_groups, \
-            flexi_field_groups, continuous_groups, none_continuous_groups = \
-                routing_info_allocator_utilities.get_edge_groups(machine_graph)
-=======
         (fixed_key_groups, fixed_mask_groups, fixed_field_groups,
          flexi_field_groups, continuous_groups, none_continuous_groups) = \
             utilities.get_edge_groups(machine_graph)
->>>>>>> bd6a5a0b
 
         # Even non-continuous keys will be continuous
         for group in none_continuous_groups:
