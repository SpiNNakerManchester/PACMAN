# Copyright (c) 2017-2019 The University of Manchester
#
# This program is free software: you can redistribute it and/or modify
# it under the terms of the GNU General Public License as published by
# the Free Software Foundation, either version 3 of the License, or
# (at your option) any later version.
#
# This program is distributed in the hope that it will be useful,
# but WITHOUT ANY WARRANTY; without even the implied warranty of
# MERCHANTABILITY or FITNESS FOR A PARTICULAR PURPOSE.  See the
# GNU General Public License for more details.
#
# You should have received a copy of the GNU General Public License
# along with this program.  If not, see <http://www.gnu.org/licenses/>.

import logging
from spinn_utilities.progress_bar import ProgressBar
from spinn_utilities.log import FormatAdapter
from pacman.model.graphs.common import EdgeTrafficType
from pacman.model.constraints.key_allocator_constraints import (
    AbstractKeyAllocatorConstraint, ShareKeyConstraint, FixedMaskConstraint,
    FixedKeyAndMaskConstraint, ContiguousKeyRangeContraint)
from .key_field_generator import KeyFieldGenerator
from pacman.model.routing_info import (
    RoutingInfo, BaseKeyAndMask, PartitionRoutingInfo)
from pacman.utilities.utility_calls import (
    check_algorithm_can_support_constraints)
from pacman.utilities.algorithm_utilities import ElementAllocatorAlgorithm
from pacman.utilities.algorithm_utilities.routing_info_allocator_utilities \
    import (check_types_of_edge_constraint, get_edge_groups,
            generate_key_ranges_from_mask)
from pacman.exceptions import PacmanRouteInfoAllocationException
from .utils import get_possible_masks

logger = FormatAdapter(logging.getLogger(__name__))


class MallocBasedRoutingInfoAllocator(ElementAllocatorAlgorithm):
    """ A Routing Info Allocation Allocator algorithm that keeps track of\
        free keys and attempts to allocate them as requested.

    :param MachineGraph machine_graph:
    :param AbstractMachinePartitionNKeysMap n_keys_map:
    :rtype: RoutingInfo
    :raises PacmanRouteInfoAllocationException:
    """

    __slots__ = ["_n_keys_map"]

    def __init__(self):
<<<<<<< HEAD
        super(MallocBasedRoutingInfoAllocator, self).__init__(
            [(0, 2 ** 32)])
=======
        super(MallocBasedRoutingInfoAllocator, self).__init__(0, 2 ** 32)
        self._n_keys_map = None
>>>>>>> 18e8a3ad

    def __call__(self, machine_graph, n_keys_map):
        """
        :param MachineGraph machine_graph:
        :param AbstractMachinePartitionNKeysMap n_keys_map:
        :rtype: RoutingInfo
        :raises PacmanRouteInfoAllocationException:
        """
        self._n_keys_map = n_keys_map
        # check that this algorithm supports the constraints
        check_algorithm_can_support_constraints(
            constrained_vertices=machine_graph.outgoing_edge_partitions,
            supported_constraints=[
                FixedMaskConstraint,
                FixedKeyAndMaskConstraint,
                ContiguousKeyRangeContraint, ShareKeyConstraint],
            abstract_constraint_type=AbstractKeyAllocatorConstraint)

        # verify that no edge has more than 1 of a constraint ,and that
        # constraints are compatible
        check_types_of_edge_constraint(machine_graph)

        # final keys allocations
        routing_infos = RoutingInfo()

        # Get the edges grouped by those that require the same key
        (fixed_keys, shared_keys, fixed_masks, fixed_fields, continuous,
         noncontinuous) = get_edge_groups(
             machine_graph, EdgeTrafficType.MULTICAST)

        # Go through the groups and allocate keys
        progress = ProgressBar(
            machine_graph.n_outgoing_edge_partitions,
            "Allocating routing keys")

        # allocate the groups that have fixed keys
        for group in progress.over(fixed_keys, False):
            self._allocate_fixed_keys(group, routing_infos)

        for group in progress.over(fixed_masks, False):
            self._allocate_fixed_masks(group, routing_infos)

        for group in progress.over(fixed_fields, False):
            self._allocate_fixed_fields(group, routing_infos)

        for group in progress.over(shared_keys, False):
            self._allocate_share_key(group, routing_infos)

        for group in continuous:
            self._allocate_other_groups(group, routing_infos, True)

        for group in noncontinuous:
            self._allocate_other_groups(group, routing_infos, False)

        progress.end()
        return routing_infos

    def __get_n_keys(self, group):
        """
        :param ConstraintGroup group:
        :rtype: int
        """
        return max(
            self._n_keys_map.n_keys_for_partition(partition)
            for partition in group)

    def _allocate_other_groups(self, group, routing_infos, continuous):
        """
        :param ConstraintGroup group:
        :param RoutingInfo routing_infos:
        :param bool continuous:
        """
        keys_and_masks = self._allocate_keys_and_masks(
            None, None, self.__get_n_keys(group),
            contiguous_keys=continuous)
        for partition in group:
            self._update_routing_objects(
                keys_and_masks, routing_infos, partition)

    def _allocate_share_key(self, group, routing_infos):
        """
        :param ConstraintGroup group:
        :param RoutingInfo routing_infos:
        """
        keys_and_masks = self._allocate_keys_and_masks(
            None, None, self.__get_n_keys(group))

        for partition in group:
            # update the pacman data objects
            self._update_routing_objects(keys_and_masks, routing_infos,
                                         partition)

    def _allocate_fixed_keys(self, group, routing_infos):
        """
        :param ConstraintGroup group:
        :param RoutingInfo routing_infos:
        """
        # Get any fixed keys and masks from the group and attempt to
        # allocate them
        fixed_key_and_mask_constraint = group.constraint

        fixed_mask = None
        self._allocate_fixed_keys_and_masks(
            fixed_key_and_mask_constraint.keys_and_masks, fixed_mask)

        for partition in group:
            # update the pacman data objects
            self._update_routing_objects(
                fixed_key_and_mask_constraint.keys_and_masks, routing_infos,
                partition)

    def _allocate_fixed_masks(self, group, routing_infos):
        """
        :param ConstraintGroup group:
        :param RoutingInfo routing_infos:
        """
        # get mask and fields if need be
        fixed_mask = group.constraint.mask

        # try to allocate
        keys_and_masks = self._allocate_keys_and_masks(
            fixed_mask, None, self.__get_n_keys(group))

        for partition in group:
            # update the pacman data objects
            self._update_routing_objects(
                keys_and_masks, routing_infos, partition)

    def _allocate_fixed_fields(self, group, routing_infos):
        """
        :param ConstraintGroup group:
        :param RoutingInfo routing_infos:
        """
        fields = group.constraint.fields

        # try to allocate
        keys_and_masks = self._allocate_keys_and_masks(
            None, fields, self.__get_n_keys(group))

        for partition in group:
            # update the pacman data objects
            self._update_routing_objects(
                keys_and_masks, routing_infos, partition)

    @staticmethod
    def _update_routing_objects(keys_and_masks, routing_infos, group):
        """
        :param iterable(BaseKeyAndMask) keys_and_masks:
        :param RoutingInfo routing_infos:
        :param ConstraintGroup group:
        """
        # Allocate the routing information
        partition_info = PartitionRoutingInfo(keys_and_masks, group)
        routing_infos.add_partition_info(partition_info)

    def _allocate_fixed_keys_and_masks(self, keys_and_masks, fixed_mask):
        """ Allocate fixed keys and masks.

        :param iterable(BaseKeyAndMask) keys_and_masks:
            the fixed keys and masks combos
        :param fixed_mask: fixed mask
        :type fixed_mask: int or None
        :rtype: None
        :raises PacmanRouteInfoAllocationException:
        """
        # If there are fixed keys and masks, allocate them
        for key_and_mask in keys_and_masks:
            # If there is a fixed mask, check it doesn't clash
            if fixed_mask is not None and fixed_mask != key_and_mask.mask:
                raise PacmanRouteInfoAllocationException(
                    "Cannot meet conflicting constraints")

            # Go through the mask sets and allocate
            for key, n_keys in generate_key_ranges_from_mask(
                    key_and_mask.key, key_and_mask.mask):
                self.allocate_elements(key, n_keys)

    def _allocate_keys_and_masks(self, fixed_mask, fields, partition_n_keys,
                                 contiguous_keys=True):
        """
        :param fixed_mask:
        :type fixed_mask: int or None
        :param fields:
        :type fields: iterable(Field) or None
        :param int partition_n_keys:
        :param bool contiguous_keys:
        :rtype: list(BaseKeyAndMask)
        :raises PacmanRouteInfoAllocationException:
        """
        # If there isn't a fixed mask, generate a fixed mask based
        # on the number of keys required
        masks_available = [fixed_mask]
        if fixed_mask is None:
            masks_available = get_possible_masks(
                partition_n_keys, contiguous_keys=contiguous_keys)

        # For each usable mask, try all of the possible keys and
        # see if a match is possible
        mask_found = None
        key_found = None
        mask = None
        for mask in masks_available:
            logger.debug("Trying mask {} for {} keys",
                         hex(mask), partition_n_keys)

            key_found = None
            key_generator = KeyFieldGenerator(
                mask, fields, self._free_space_tracker)
            for key in key_generator:
                logger.debug("Trying key {}", hex(key))

                # Check if all the key ranges can be allocated
                matched_all = True
                index = 0
                for (base_key, n_keys) in generate_key_ranges_from_mask(
                        key, mask):
                    logger.debug("Finding slot for {}, n_keys={}",
                                 hex(base_key), n_keys)
                    index = self._find_slot(base_key, lo=index)
                    logger.debug("Slot for {} is {}", hex(base_key), index)
                    if index is None:
                        matched_all = False
                        break
                    space = self._check_allocation(index, base_key, n_keys)
                    logger.debug("Space for {} is {}", hex(base_key), space)
                    if space is None:
                        matched_all = False
                        break

                if matched_all:
                    logger.debug("Matched key {}", hex(key))
                    key_found = key
                    break

            # If we found a matching key, store the mask that worked
            if key_found is not None:
                logger.debug("Matched mask {}", hex(mask))
                mask_found = mask
                break

        # If we found a working key and mask that can be assigned,
        # Allocate them
        if key_found is not None and mask_found is not None:
            for (base_key, n_keys) in generate_key_ranges_from_mask(
                    key_found, mask):
                self.allocate_elements(base_key, n_keys)

            # If we get here, we can assign the keys to the edges
            return [BaseKeyAndMask(base_key=key_found, mask=mask)]

        raise PacmanRouteInfoAllocationException(
            "Could not find space to allocate keys")<|MERGE_RESOLUTION|>--- conflicted
+++ resolved
@@ -48,13 +48,9 @@
     __slots__ = ["_n_keys_map"]
 
     def __init__(self):
-<<<<<<< HEAD
         super(MallocBasedRoutingInfoAllocator, self).__init__(
             [(0, 2 ** 32)])
-=======
-        super(MallocBasedRoutingInfoAllocator, self).__init__(0, 2 ** 32)
         self._n_keys_map = None
->>>>>>> 18e8a3ad
 
     def __call__(self, machine_graph, n_keys_map):
         """
