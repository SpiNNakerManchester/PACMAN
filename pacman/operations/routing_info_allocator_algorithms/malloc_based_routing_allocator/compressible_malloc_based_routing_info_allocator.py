--- conflicted
+++ resolved
@@ -15,10 +15,6 @@
 
 from collections import defaultdict, OrderedDict
 import logging
-<<<<<<< HEAD
-from six import iteritems, itervalues
-=======
->>>>>>> b0336ef1
 from spinn_utilities.log import FormatAdapter
 from spinn_utilities.ordered_set import OrderedSet
 from spinn_utilities.progress_bar import ProgressBar
@@ -26,25 +22,17 @@
     AbstractKeyAllocatorConstraint, FixedKeyFieldConstraint,
     FixedMaskConstraint, FixedKeyAndMaskConstraint,
     ContiguousKeyRangeContraint)
-from .key_field_generator import KeyFieldGenerator
 from pacman.model.routing_info import (
     RoutingInfo, BaseKeyAndMask, PartitionRoutingInfo)
 from pacman.utilities.utility_calls import (
-<<<<<<< HEAD
-    check_algorithm_can_support_constraints, locate_constraints_of_type)
-from pacman.utilities.algorithm_utilities import ElementAllocatorAlgorithm
-from pacman.utilities.algorithm_utilities.routing_info_allocator_utilities \
-    import (
-        check_types_of_edge_constraint, get_edge_groups,
-        generate_key_ranges_from_mask)
-=======
     check_algorithm_can_support_constraints, locate_constraints_of_type,
     get_key_ranges)
 from pacman.utilities.algorithm_utilities import ElementAllocatorAlgorithm
 from pacman.utilities.algorithm_utilities.routing_info_allocator_utilities \
-    import (check_types_of_edge_constraint, get_mulitcast_edge_groups)
->>>>>>> b0336ef1
+    import (
+        check_types_of_edge_constraint, get_mulitcast_edge_groups)
 from pacman.exceptions import PacmanRouteInfoAllocationException
+from .key_field_generator import KeyFieldGenerator
 from .utils import get_possible_masks
 
 logger = FormatAdapter(logging.getLogger(__name__))
@@ -59,12 +47,7 @@
     __slots__ = []
 
     def __init__(self):
-<<<<<<< HEAD
-        super(CompressibleMallocBasedRoutingInfoAllocator, self).__init__(
-            [(0, 2 ** 32)])
-=======
-        super().__init__(0, 2 ** 32)
->>>>>>> b0336ef1
+        super().__init__([(0, 2 ** 32)])
 
     def __call__(self, machine_graph, n_keys_map, routing_tables):
         """
@@ -90,12 +73,7 @@
 
         # Get the edges grouped by those that require the same key
         (fixed_keys, _shared_keys, fixed_masks, fixed_fields, continuous,
-<<<<<<< HEAD
-         noncontinuous) = get_edge_groups(
-             machine_graph, EdgeTrafficType.MULTICAST)
-=======
          noncontinuous) = get_mulitcast_edge_groups(machine_graph)
->>>>>>> b0336ef1
 
         # Even non-continuous keys will be continuous
         continuous.extend(noncontinuous)
@@ -173,19 +151,11 @@
                         1 << (i + 6) for i in entry.processor_ids)
                     partitions_by_route[entry_hash].add(partition)
 
-<<<<<<< HEAD
-            for entry_hash, partitions in iteritems(partitions_by_route):
+            for entry_hash, partitions in partitions_by_route.items():
                 found_groups = [
                     partition_groups[partition]
                     for partition in partitions
                     if partition in partition_groups]
-=======
-            for entry_hash, partitions in partitions_by_route.items():
-                found_groups = list()
-                for partition in partitions:
-                    if partition in partition_groups:
-                        found_groups.append(partition_groups[partition])
->>>>>>> b0336ef1
 
                 if not found_groups:
                     # If no group was found, create a new one
@@ -235,26 +205,17 @@
         routing_infos.add_partition_info(PartitionRoutingInfo(
             keys_and_masks, partition))
 
-<<<<<<< HEAD
     def _allocate_fixed_keys_and_masks(self, keys_and_masks):
-=======
-    def _allocate_fixed_keys_and_masks(self, keys_and_masks, fixed_mask):
->>>>>>> b0336ef1
         """ Allocate fixed keys and masks
 
         :param iterable(BaseKeyAndMask) keys_and_masks:
             the fixed keys and masks combos
-        :rtype: None
         :raises PacmanRouteInfoAllocationException:
         """
         # If there are fixed keys and masks, allocate them
         for key_and_mask in keys_and_masks:
             # Go through the mask sets and allocate
-<<<<<<< HEAD
-            for key, n_keys in generate_key_ranges_from_mask(
-=======
             for key, n_keys in get_key_ranges(
->>>>>>> b0336ef1
                     key_and_mask.key, key_and_mask.mask):
                 self.allocate_elements(key, n_keys)
 
@@ -279,68 +240,44 @@
 
         # For each usable mask, try all of the possible keys and
         # see if a match is possible
-        mask_found = None
-        key_found = None
-        mask = None
+        key, mask = self.__find_key_and_mask(
+            fields, masks_available, partition_n_keys)
+
+        # If we found a working key and mask that can be assigned,
+        # Allocate them
+        if key is not None:
+            for base_key, n_keys in get_key_ranges(key, mask):
+                self.allocate_elements(base_key, n_keys)
+
+            # If we get here, we can assign the keys to the edges
+            return [BaseKeyAndMask(base_key=key, mask=mask)]
+
+        raise PacmanRouteInfoAllocationException(
+            "Could not find space to allocate keys")
+
+    def __find_key_and_mask(self, fields, masks_available, partition_n_keys):
+        """
+        :param fields:
+        :type fields: iterable(Field) or None
+        :param list(int) masks_available:
+        :param int partition_n_keys:
+        :rtype: tuple(int,int) or tuple(None,None)
+        """
         for mask in masks_available:
             logger.debug("Trying mask {} for {} keys",
                          hex(mask), partition_n_keys)
 
-            key_found = None
             key_generator = KeyFieldGenerator(
                 mask, fields, self._free_space_tracker)
             for key in key_generator:
                 logger.debug("Trying key {}", hex(key))
 
                 # Check if all the key ranges can be allocated
-<<<<<<< HEAD
                 if self.__check_match(key, mask):
-=======
-                matched_all = True
-                index = 0
-                for (base_key, n_keys) in get_key_ranges(key, mask):
-                    logger.debug("Finding slot for {}, n_keys={}",
-                                 hex(base_key), n_keys)
-                    index = self._find_slot(base_key, lo=index)
-                    logger.debug("Slot for {} is {}", hex(base_key), index)
-                    if index is None:
-                        matched_all = False
-                        break
-                    space = self._check_allocation(index, base_key, n_keys)
-                    logger.debug("Space for {} is {}", hex(base_key), space)
-                    if space is None:
-                        matched_all = False
-                        break
-
-                if matched_all:
->>>>>>> b0336ef1
-                    logger.debug("Matched key {}", hex(key))
-                    key_found = key
-                    break
-
-            # If we found a matching key, store the mask that worked
-            if key_found is not None:
-                logger.debug("Matched mask {}", hex(mask))
-                mask_found = mask
-                break
-
-        # If we found a working key and mask that can be assigned,
-        # Allocate them
-        if key_found is not None and mask_found is not None:
-<<<<<<< HEAD
-            for base_key, n_keys in generate_key_ranges_from_mask(
-                    key_found, mask):
-                self.allocate_elements(base_key, n_keys)
-=======
-            for (base_key, n_keys) in get_key_ranges(key_found, mask):
-                self._allocate_elements(base_key, n_keys)
-
->>>>>>> b0336ef1
-            # If we get here, we can assign the keys to the edges
-            return [BaseKeyAndMask(base_key=key_found, mask=mask)]
-
-        raise PacmanRouteInfoAllocationException(
-            "Could not find space to allocate keys")
+                    logger.debug(
+                        "Matched key {} and mask {}", hex(key), hex(mask))
+                    return key, mask
+        return None, None
 
     def __check_match(self, key, mask):
         """
@@ -349,7 +286,7 @@
         :rtype: bool
         """
         index = 0
-        for base_key, n_keys in generate_key_ranges_from_mask(key, mask):
+        for base_key, n_keys in get_key_ranges(key, mask):
             logger.debug("Finding slot for {}, n_keys={}",
                          hex(base_key), n_keys)
             index = self._find_slot(base_key, lo=index)
