# Copyright (c) 2017-2019 The University of Manchester
#
# This program is free software: you can redistribute it and/or modify
# it under the terms of the GNU General Public License as published by
# the Free Software Foundation, either version 3 of the License, or
# (at your option) any later version.
#
# This program is distributed in the hope that it will be useful,
# but WITHOUT ANY WARRANTY; without even the implied warranty of
# MERCHANTABILITY or FITNESS FOR A PARTICULAR PURPOSE.  See the
# GNU General Public License for more details.
#
# You should have received a copy of the GNU General Public License
# along with this program.  If not, see <http://www.gnu.org/licenses/>.
<<<<<<< HEAD

from .compressible_malloc_based_routing_info_allocator import (
    CompressibleMallocBasedRoutingInfoAllocator)
from .key_field_generator import KeyFieldGenerator
from .malloc_based_routing_info_allocator import (
    MallocBasedRoutingInfoAllocator)
from .utils import get_possible_masks, zero_out_bits

__all__ = ("CompressibleMallocBasedRoutingInfoAllocator", "get_possible_masks",
           "KeyFieldGenerator", "MallocBasedRoutingInfoAllocator",
           "zero_out_bits")
=======
from .compressible_malloc_based_routing_info_allocator import (
    CompressibleMallocBasedRoutingInfoAllocator)
from .malloc_based_routing_info_allocator import (
    MallocBasedRoutingInfoAllocator)

__all__ = (
    "CompressibleMallocBasedRoutingInfoAllocator",
    "MallocBasedRoutingInfoAllocator")
>>>>>>> 2c604f0a
<|MERGE_RESOLUTION|>--- conflicted
+++ resolved
@@ -12,7 +12,6 @@
 #
 # You should have received a copy of the GNU General Public License
 # along with this program.  If not, see <http://www.gnu.org/licenses/>.
-<<<<<<< HEAD
 
 from .compressible_malloc_based_routing_info_allocator import (
     CompressibleMallocBasedRoutingInfoAllocator)
@@ -21,16 +20,6 @@
     MallocBasedRoutingInfoAllocator)
 from .utils import get_possible_masks, zero_out_bits
 
-__all__ = ("CompressibleMallocBasedRoutingInfoAllocator", "get_possible_masks",
-           "KeyFieldGenerator", "MallocBasedRoutingInfoAllocator",
-           "zero_out_bits")
-=======
-from .compressible_malloc_based_routing_info_allocator import (
-    CompressibleMallocBasedRoutingInfoAllocator)
-from .malloc_based_routing_info_allocator import (
-    MallocBasedRoutingInfoAllocator)
-
 __all__ = (
-    "CompressibleMallocBasedRoutingInfoAllocator",
-    "MallocBasedRoutingInfoAllocator")
->>>>>>> 2c604f0a
+    "CompressibleMallocBasedRoutingInfoAllocator", "get_possible_masks",
+    "KeyFieldGenerator", "MallocBasedRoutingInfoAllocator", "zero_out_bits")