--- conflicted
+++ resolved
@@ -44,13 +44,8 @@
          If something goes wrong with the partitioning
      """
     partitioner = _SplitterPartitioner()
-<<<<<<< HEAD
+    # pylint:disable=protected-access
     return partitioner._run(pre_allocated_resources)
-=======
-    # pylint:disable=protected-access
-    return partitioner._run(
-        app_graph, machine, plan_n_time_steps, pre_allocated_resources)
->>>>>>> 4960853e
 
 
 class _SplitterPartitioner(AbstractSplitterPartitioner):
