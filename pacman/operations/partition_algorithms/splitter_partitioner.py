--- conflicted
+++ resolved
@@ -13,11 +13,8 @@
 # You should have received a copy of the GNU General Public License
 # along with this program.  If not, see <http://www.gnu.org/licenses/>.
 
-<<<<<<< HEAD
-from collections import OrderedDict
+
 from pacman.data import PacmanDataView
-=======
->>>>>>> 922ae6ce
 from pacman.exceptions import (PacmanConfigurationException)
 from pacman.model.constraints.partitioner_constraints import (
     MaxVertexAtomsConstraint, FixedVertexAtomsConstraint)
