--- conflicted
+++ resolved
@@ -13,26 +13,9 @@
 # You should have received a copy of the GNU General Public License
 # along with this program.  If not, see <http://www.gnu.org/licenses/>.
 
-<<<<<<< HEAD
-from pacman.model.constraints.partitioner_constraints import (
-    MaxVertexAtomsConstraint, FixedVertexAtomsConstraint)
 from pacman.model.partitioner_interfaces import AbstractSplitterPartitioner
 from spinn_utilities.progress_bar import ProgressBar
-from pacman.utilities import utility_calls as utils
 from pacman.utilities.utility_objs.chip_counter import ChipCounter
-=======
-from pacman.exceptions import (PacmanConfigurationException)
-from pacman.model.graphs.machine import MachineGraph
-from pacman.model.partitioner_interfaces import (
-    AbstractSplitterPartitioner, AbstractSlicesConnect)
-from pacman.model.partitioner_splitters.abstract_splitters\
-    .abstract_dependent_splitter import AbstractDependentSplitter
-from pacman.utilities.algorithm_utilities.placer_algorithm_utilities import (
-    sort_vertices_by_known_constraints)
-from pacman.utilities.utility_objs import ResourceTracker
-from spinn_utilities.overrides import overrides
-from spinn_utilities.progress_bar import ProgressBar
->>>>>>> 92a76fe1
 
 
 def splitter_partitioner(app_graph, plan_n_time_steps):
@@ -79,152 +62,4 @@
         for vertex in progress.over(vertices):
             vertex.splitter.create_machine_vertices(chip_counter)
 
-        return chip_counter.n_chips
-
-<<<<<<< HEAD
-    @staticmethod
-    def __set_max_atoms_to_splitters(app_graph):
-        """ get the constraints sorted out.
-
-        :param ApplicationGraph app_graph: the app graph
-        """
-        for vertex in app_graph.vertices:
-            for constraint in utils.locate_constraints_of_type(
-                    vertex.constraints, MaxVertexAtomsConstraint):
-                vertex.splitter.set_max_atoms_per_core(
-                    constraint.size, False)
-            for constraint in utils.locate_constraints_of_type(
-                    vertex.constraints, FixedVertexAtomsConstraint):
-                vertex.splitter.set_max_atoms_per_core(
-                    constraint.size, True)
-=======
-    def __setup_objects(
-            self, app_graph, machine, plan_n_time_steps,
-            pre_allocated_resources):
-        """ sets up the machine_graph, resource_tracker, vertices, \
-            progress bar.
-
-        :param ApplicationGraph app_graph: app graph
-        :param ~spinn_machine.Machine machine: machine
-        :param int plan_n_time_steps: the number of time steps to run for.
-        :param pre_allocated_resources: pre allocated res from other systems.
-        :type PreAllocatedResourceContainer or None
-        :return: (machine graph, res tracker, verts, progress bar)
-        :rtype: tuple(MachineGraph, ResourceTracker, list(ApplicationVertex),
-            ~.ProgressBar)
-        """
-        # Load the vertices and create the machine_graph to fill
-        machine_graph = MachineGraph(
-            label="partitioned graph for {}".format(app_graph.label),
-            application_graph=app_graph)
-
-        resource_tracker = ResourceTracker(
-            machine, plan_n_time_steps,
-            preallocated_resources=pre_allocated_resources)
-
-        # sort out vertex's by placement constraints
-        vertices = sort_vertices_by_known_constraints(app_graph.vertices)
-
-        # Group vertices that are supposed to be the same size
-        self.order_vertices_for_dependent_splitters(vertices)
-
-        # Set up the progress
-        progress = ProgressBar(
-            len(app_graph.vertices), self.__PROGRESS_BAR_VERTICES)
-
-        return machine_graph, resource_tracker, vertices, progress
-
-    def __locate_common_edge_type(
-            self, pre_edge_types, post_edge_types, src_machine_vertex,
-            dest_machine_vertex):
-        """ searches the sets of edge types and finds the common one. if more\
-            than one common, is biased towards the destination common and the\
-            order of the list.
-
-        :param pre_edge_types:
-            the edge types the pre vertex can support for transmission
-        :param post_edge_types:
-            the edge types the post vertex can support for reception.
-        :param MachineVertex src_machine_vertex: used for error message
-        :param MachineVertex dest_machine_vertex: used for error message
-        :return: MachineEdge class
-        :rtype: type
-        :raises PacmanConfigurationException:
-            If we can't find a workable class
-        """
-        for post_edge_type in post_edge_types:
-            if post_edge_type in pre_edge_types:
-                return post_edge_type
-
-        # if iterated over the post edge types and not found a common type.
-        # Blow up coz no way these two can communicate with each other.
-        raise PacmanConfigurationException(
-            self.__ERROR_MESSAGE_OF_NO_COMMON_EDGE_TYPE.format(
-                src_machine_vertex, dest_machine_vertex))
-
-    def __process_machine_edges(
-            self, app_graph, machine_graph, resource_tracker):
-        """ generate the machine edges for the machine graph
-
-        :param ApplicationGraph app_graph: app graph
-        :param MachineGraph machine_graph: machine graph
-        :param ResourceTracker resource_tracker: resource tracker
-        """
-        # process edges
-        progress = ProgressBar(
-            app_graph.n_outgoing_edge_partitions, self.__PROGRESS_BAR_EDGES)
-
-        # go over outgoing partitions
-        for app_outgoing_edge_partition in progress.over(
-                app_graph.outgoing_edge_partitions):
-
-            # go through each edge
-            for app_edge in app_outgoing_edge_partition.edges:
-                src_vertices_edge_type_map = (
-                    app_edge.pre_vertex.splitter.get_out_going_vertices(
-                        app_edge, app_outgoing_edge_partition))
-
-                # go through each pre vertices
-                for src_machine_vertex in src_vertices_edge_type_map:
-                    splitter = app_edge.post_vertex.splitter
-                    dest_vertices_edge_type_map = (
-                        splitter.get_in_coming_vertices(
-                            app_edge, app_outgoing_edge_partition,
-                            src_machine_vertex))
-
-                    # go through the post vertices
-                    for dest_machine_vertex in dest_vertices_edge_type_map:
-                        # get the accepted edge types for each vertex
-                        pre_edge_types = (
-                            src_vertices_edge_type_map[src_machine_vertex])
-                        post_edge_types = (
-                            dest_vertices_edge_type_map[dest_machine_vertex])
-
-                        # locate the common edge type
-                        common_edge_type = self.__locate_common_edge_type(
-                            pre_edge_types, post_edge_types,
-                            src_machine_vertex, dest_machine_vertex)
-
-                        self.create_machine_edge(
-                            src_machine_vertex, dest_machine_vertex,
-                            common_edge_type, app_edge, machine_graph,
-                            app_outgoing_edge_partition, resource_tracker)
-
-    @overrides(AbstractSplitterPartitioner.create_machine_edge)
-    def create_machine_edge(
-            self, src_machine_vertex, dest_machine_vertex,
-            common_edge_type, app_edge, machine_graph,
-            app_outgoing_edge_partition, resource_tracker):
-
-        if (isinstance(app_edge, AbstractSlicesConnect) and not
-                app_edge.could_connect(
-                    src_machine_vertex,  dest_machine_vertex)):
-            return
-
-        # build edge and add to machine graph
-        machine_edge = common_edge_type(
-            src_machine_vertex, dest_machine_vertex, app_edge=app_edge,
-            label=self.MACHINE_EDGE_LABEL.format(app_edge.label))
-        machine_graph.add_edge(
-            machine_edge, app_outgoing_edge_partition.identifier)
->>>>>>> 92a76fe1
+        return chip_counter.n_chips