--- conflicted
+++ resolved
@@ -21,29 +21,20 @@
 from pacman.utilities.utility_objs.chip_counter import ChipCounter
 
 
-def splitter_partitioner(
-        app_graph, machine, plan_n_time_steps, pre_allocated_resources=None):
+def splitter_partitioner(app_graph, plan_n_time_steps):
     """
      :param ApplicationGraph app_graph: The application_graph to partition
-     :param ~spinn_machine.Machine machine:
-         The machine with respect to which to partition the application
-         graph
      :param plan_n_time_steps:
          the number of time steps to plan to run for
      :type plan_n_time_steps: int or None
-     :param pre_allocated_resources:
-         res needed to be preallocated before making new machine vertices
-     :type pre_allocated_resources: PreAllocatedResourceContainer or None
      :return:
-         A machine_graph of partitioned vertices and partitioned edges,
-         and the number of chips needed to satisfy this partitioning.
-     :rtype: tuple(MachineGraph, int)
+         The number of chips needed to satisfy this partitioning.
+     :rtype: int
      :raise PacmanPartitionException:
          If something goes wrong with the partitioning
      """
     partitioner = _SplitterPartitioner()
-    return partitioner._run(
-        app_graph, machine, plan_n_time_steps, pre_allocated_resources)
+    return partitioner._run(app_graph, plan_n_time_steps)
 
 
 class _SplitterPartitioner(AbstractSplitterPartitioner):
@@ -54,13 +45,7 @@
     __slots__ = []
 
     # inherited from AbstractPartitionAlgorithm
-<<<<<<< HEAD
-    def __call__(self, app_graph, plan_n_time_steps):
-=======
-    def _run(
-            self, app_graph, machine, plan_n_time_steps,
-            pre_allocated_resources=None):
->>>>>>> a0152737
+    def _run(self, app_graph, plan_n_time_steps):
         """
         :param ApplicationGraph app_graph: The application_graph to partition
         :param plan_n_time_steps: the number of time steps to plan to run for
