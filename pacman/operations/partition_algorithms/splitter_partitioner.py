# Copyright (c) 2020-2021 The University of Manchester
#
# This program is free software: you can redistribute it and/or modify
# it under the terms of the GNU General Public License as published by
# the Free Software Foundation, either version 3 of the License, or
# (at your option) any later version.
#
# This program is distributed in the hope that it will be useful,
# but WITHOUT ANY WARRANTY; without even the implied warranty of
# MERCHANTABILITY or FITNESS FOR A PARTICULAR PURPOSE.  See the
# GNU General Public License for more details.
#
# You should have received a copy of the GNU General Public License
# along with this program.  If not, see <http://www.gnu.org/licenses/>.


from pacman.data import PacmanDataView
from pacman.exceptions import (PacmanConfigurationException)
from pacman.model.graphs.machine import MachineGraph
from pacman.model.partitioner_interfaces import (
    AbstractSplitterPartitioner, AbstractSlicesConnect)
from pacman.model.partitioner_splitters.abstract_splitters\
    .abstract_dependent_splitter import AbstractDependentSplitter
from pacman.utilities.algorithm_utilities.placer_algorithm_utilities import (
    sort_vertices_by_known_constraints)
from pacman.utilities.utility_objs import ResourceTracker
from spinn_utilities.overrides import overrides
from spinn_utilities.progress_bar import ProgressBar


def splitter_partitioner(pre_allocated_resources=None):
    """
     :param pre_allocated_resources:
         res needed to be preallocated before making new machine vertices
     :type pre_allocated_resources: PreAllocatedResourceContainer or None
     :return:
         A machine_graph of partitioned vertices and partitioned edges,
         and the number of chips needed to satisfy this partitioning.
     :rtype: tuple(MachineGraph, int)
     :raise PacmanPartitionException:
         If something goes wrong with the partitioning
     """
    partitioner = _SplitterPartitioner()
    # pylint:disable=protected-access
    return partitioner._run(pre_allocated_resources)


class _SplitterPartitioner(AbstractSplitterPartitioner):
    """ Partitioner which hands the partitioning work to application vertices'\
        splitter objects.
    """

    MACHINE_EDGE_LABEL = "machine_edge_for_{}"

    __PROGRESS_BAR_VERTICES = "Partitioning graph vertices"
    __PROGRESS_BAR_EDGES = "Partitioning graph edges"

    __ERROR_MESSAGE_OF_NO_COMMON_EDGE_TYPE = (
        "There was no common edge type between vertex {} and {}. "
        "This means there is no agreed way these 2 vertices can "
        "communicate with each and therefore a machine edge cannot "
        "be created. Please fix and try again")

    __ERROR_MESSAGE_CONFLICT_FIXED_ATOM = (
        "Vertex has multiple contradictory fixed atom "
        "constraints - cannot be both {} and {}")

    __ERROR_MESSAGE_CONFLICT_MAX_ATOMS = (
        "Max size of {} is incompatible with fixed size of {}")

    __ERROR_MESSAGE_FAILED_DIVISION = (
        "Vertex of {} atoms cannot be divided into units of {}")

    __slots__ = []

    # inherited from AbstractPartitionAlgorithm
    def _run(self, pre_allocated_resources=None):
        """
        :param pre_allocated_resources:
            res needed to be preallocated before making new machine vertices
        :type pre_allocated_resources: PreAllocatedResourceContainer or None
        :return:
            A machine_graph of partitioned vertices and partitioned edges,
            and the number of chips needed to satisfy this partitioning.
        :rtype: tuple(MachineGraph, int)
        :raise PacmanPartitionException:
            If something goes wrong with the partitioning
        """
        app_graph = PacmanDataView.get_runtime_graph()
        # check resource tracker can handle constraints
        ResourceTracker.check_constraints(app_graph.vertices)

        # get the setup objects
        (machine_graph, resource_tracker, vertices, progress) = (
<<<<<<< HEAD
            self.__setup_objects(app_graph, pre_allocated_resources))
        self.__set_max_atoms_to_splitters(app_graph)
=======
            self.__setup_objects(
                app_graph, machine, plan_n_time_steps,
                pre_allocated_resources))
>>>>>>> 7a097cfd

        # Partition one vertex at a time
        for vertex in progress.over(vertices):
            vertex.splitter.split(resource_tracker, machine_graph)

        # process edges
        self.__process_machine_edges(
            app_graph, machine_graph, resource_tracker)

        # return the accepted things
        return machine_graph, resource_tracker.chips_used

    def __make_dependent_after(self, vertices, dependent_vertices, dependent):
        """ orders the vertices so that dependents are split after the\
            things they depend upon.

        :param list(MachineVertex) vertices: machine vertices
        :param list(ApplicationVertex) dependent_vertices:
            list of dependent vertices
        :param ApplicationVertex dependent:
            the vertex that's dependent on things.
        """
        if dependent in dependent_vertices:
            other_app_vertex = dependent_vertices[dependent]
            # check the other is not also dependent
            self.__make_dependent_after(
                vertices, dependent_vertices, other_app_vertex)
            old_index = vertices.index(dependent)
            other_index = vertices.index(other_app_vertex)
            if old_index < other_index:
                vertices.insert(other_index + 1, vertices.pop(old_index))

    def order_vertices_for_dependent_splitters(self, vertices):
        """ orders the list so that dependent splitters are next to their \
            other splitter in terms of vertex ordering.

        :param iterable(ApplicationVertex) vertices:
            the list of application vertices
        :return: vertices in list with new ordering
        :rtype: iterable(ApplicationVertex)
        """
        dependent_vertices = dict()
        other_vertices = set()
        for vertex in vertices:
            if isinstance(vertex.splitter, AbstractDependentSplitter):
                other_splitter = vertex.splitter.other_splitter
                if other_splitter:
                    other_app_vertex = other_splitter.governed_app_vertex
                    other_vertices.add(other_app_vertex)
                    dependent_vertices[vertex] = other_app_vertex

        for vertex in dependent_vertices:
            # As we do the whole dependency chain only start at the bottom
            if vertex not in other_vertices:
                self.__make_dependent_after(
                    vertices, dependent_vertices, vertex)

<<<<<<< HEAD
    @staticmethod
    def __set_max_atoms_to_splitters(app_graph):
        """ get the constraints sorted out.

        :param ApplicationGraph app_graph: the app graph
        """
        for vertex in app_graph.vertices:
            for constraint in utils.locate_constraints_of_type(
                    vertex.constraints, MaxVertexAtomsConstraint):
                vertex.splitter.set_max_atoms_per_core(
                    constraint.size, False)
            for constraint in utils.locate_constraints_of_type(
                    vertex.constraints, FixedVertexAtomsConstraint):
                vertex.splitter.set_max_atoms_per_core(
                    constraint.size, True)

    def __setup_objects(self, app_graph, pre_allocated_resources):
=======
    def __setup_objects(
            self, app_graph, machine, plan_n_time_steps,
            pre_allocated_resources):
>>>>>>> 7a097cfd
        """ sets up the machine_graph, resource_tracker, vertices, \
            progress bar.

        :param ApplicationGraph app_graph: app graph
        :param pre_allocated_resources: pre allocated res from other systems.
        :type PreAllocatedResourceContainer or None
        :return: (machine graph, res tracker, verts, progress bar)
        :rtype: tuple(MachineGraph, ResourceTracker, list(ApplicationVertex),
            ~.ProgressBar)
        """
        # Load the vertices and create the machine_graph to fill
        machine_graph = MachineGraph(
            label="partitioned graph for {}".format(app_graph.label),
            application_graph=app_graph)

        resource_tracker = ResourceTracker(
            preallocated_resources=pre_allocated_resources)

        # sort out vertex's by placement constraints
        vertices = sort_vertices_by_known_constraints(app_graph.vertices)

        # Group vertices that are supposed to be the same size
        self.order_vertices_for_dependent_splitters(vertices)

        # Set up the progress
        progress = ProgressBar(
            len(app_graph.vertices), self.__PROGRESS_BAR_VERTICES)

        return machine_graph, resource_tracker, vertices, progress

    def __locate_common_edge_type(
            self, pre_edge_types, post_edge_types, src_machine_vertex,
            dest_machine_vertex):
        """ searches the sets of edge types and finds the common one. if more\
            than one common, is biased towards the destination common and the\
            order of the list.

        :param pre_edge_types:
            the edge types the pre vertex can support for transmission
        :param post_edge_types:
            the edge types the post vertex can support for reception.
        :param MachineVertex src_machine_vertex: used for error message
        :param MachineVertex dest_machine_vertex: used for error message
        :return: MachineEdge class
        :rtype: type
        :raises PacmanConfigurationException:
            If we can't find a workable class
        """
        for post_edge_type in post_edge_types:
            if post_edge_type in pre_edge_types:
                return post_edge_type

        # if iterated over the post edge types and not found a common type.
        # Blow up coz no way these two can communicate with each other.
        raise PacmanConfigurationException(
            self.__ERROR_MESSAGE_OF_NO_COMMON_EDGE_TYPE.format(
                src_machine_vertex, dest_machine_vertex))

    def __process_machine_edges(
            self, app_graph, machine_graph, resource_tracker):
        """ generate the machine edges for the machine graph

        :param ApplicationGraph app_graph: app graph
        :param MachineGraph machine_graph: machine graph
        :param ResourceTracker resource_tracker: resource tracker
        """
        # process edges
        progress = ProgressBar(
            app_graph.n_outgoing_edge_partitions, self.__PROGRESS_BAR_EDGES)

        # go over outgoing partitions
        for app_outgoing_edge_partition in progress.over(
                app_graph.outgoing_edge_partitions):

            # go through each edge
            for app_edge in app_outgoing_edge_partition.edges:
                src_vertices_edge_type_map = (
                    app_edge.pre_vertex.splitter.get_out_going_vertices(
                        app_edge, app_outgoing_edge_partition))

                # go through each pre vertices
                for src_machine_vertex in src_vertices_edge_type_map:
                    splitter = app_edge.post_vertex.splitter
                    dest_vertices_edge_type_map = (
                        splitter.get_in_coming_vertices(
                            app_edge, app_outgoing_edge_partition,
                            src_machine_vertex))

                    # go through the post vertices
                    for dest_machine_vertex in dest_vertices_edge_type_map:
                        # get the accepted edge types for each vertex
                        pre_edge_types = (
                            src_vertices_edge_type_map[src_machine_vertex])
                        post_edge_types = (
                            dest_vertices_edge_type_map[dest_machine_vertex])

                        # locate the common edge type
                        common_edge_type = self.__locate_common_edge_type(
                            pre_edge_types, post_edge_types,
                            src_machine_vertex, dest_machine_vertex)

                        self.create_machine_edge(
                            src_machine_vertex, dest_machine_vertex,
                            common_edge_type, app_edge, machine_graph,
                            app_outgoing_edge_partition, resource_tracker)

    @overrides(AbstractSplitterPartitioner.create_machine_edge)
    def create_machine_edge(
            self, src_machine_vertex, dest_machine_vertex,
            common_edge_type, app_edge, machine_graph,
            app_outgoing_edge_partition, resource_tracker):

        if (isinstance(app_edge, AbstractSlicesConnect) and not
                app_edge.could_connect(
                    src_machine_vertex,  dest_machine_vertex)):
            return

        # build edge and add to machine graph
        machine_edge = common_edge_type(
            src_machine_vertex, dest_machine_vertex, app_edge=app_edge,
            label=self.MACHINE_EDGE_LABEL.format(app_edge.label))
        machine_graph.add_edge(
            machine_edge, app_outgoing_edge_partition.identifier)<|MERGE_RESOLUTION|>--- conflicted
+++ resolved
@@ -92,14 +92,7 @@
 
         # get the setup objects
         (machine_graph, resource_tracker, vertices, progress) = (
-<<<<<<< HEAD
-            self.__setup_objects(app_graph, pre_allocated_resources))
-        self.__set_max_atoms_to_splitters(app_graph)
-=======
-            self.__setup_objects(
-                app_graph, machine, plan_n_time_steps,
-                pre_allocated_resources))
->>>>>>> 7a097cfd
+        self.__setup_objects(app_graph, pre_allocated_resources))
 
         # Partition one vertex at a time
         for vertex in progress.over(vertices):
@@ -157,29 +150,7 @@
                 self.__make_dependent_after(
                     vertices, dependent_vertices, vertex)
 
-<<<<<<< HEAD
-    @staticmethod
-    def __set_max_atoms_to_splitters(app_graph):
-        """ get the constraints sorted out.
-
-        :param ApplicationGraph app_graph: the app graph
-        """
-        for vertex in app_graph.vertices:
-            for constraint in utils.locate_constraints_of_type(
-                    vertex.constraints, MaxVertexAtomsConstraint):
-                vertex.splitter.set_max_atoms_per_core(
-                    constraint.size, False)
-            for constraint in utils.locate_constraints_of_type(
-                    vertex.constraints, FixedVertexAtomsConstraint):
-                vertex.splitter.set_max_atoms_per_core(
-                    constraint.size, True)
-
     def __setup_objects(self, app_graph, pre_allocated_resources):
-=======
-    def __setup_objects(
-            self, app_graph, machine, plan_n_time_steps,
-            pre_allocated_resources):
->>>>>>> 7a097cfd
         """ sets up the machine_graph, resource_tracker, vertices, \
             progress bar.
 
