--- conflicted
+++ resolved
@@ -13,40 +13,14 @@
 # You should have received a copy of the GNU General Public License
 # along with this program.  If not, see <http://www.gnu.org/licenses/>.
 
-<<<<<<< HEAD
-
 from pacman.data import PacmanDataView
-from pacman.exceptions import (PacmanConfigurationException)
-from pacman.model.graphs.machine import MachineGraph
-from pacman.model.partitioner_interfaces import (
-    AbstractSplitterPartitioner, AbstractSlicesConnect)
-from pacman.model.partitioner_splitters.abstract_splitters\
-    .abstract_dependent_splitter import AbstractDependentSplitter
-from pacman.utilities.algorithm_utilities.placer_algorithm_utilities import (
-    sort_vertices_by_known_constraints)
-from pacman.utilities.utility_objs import ResourceTracker
-from spinn_utilities.overrides import overrides
-=======
 from pacman.model.partitioner_interfaces import AbstractSplitterPartitioner
->>>>>>> 417fc1ff
 from spinn_utilities.progress_bar import ProgressBar
 from pacman.utilities.utility_objs.chip_counter import ChipCounter
 
 
-<<<<<<< HEAD
-def splitter_partitioner(pre_allocated_resources=None):
+def splitter_partitioner():
     """
-     :param pre_allocated_resources:
-         res needed to be preallocated before making new machine vertices
-     :type pre_allocated_resources: PreAllocatedResourceContainer or None
-=======
-def splitter_partitioner(app_graph, plan_n_time_steps):
-    """
-     :param ApplicationGraph app_graph: The application_graph to partition
-     :param plan_n_time_steps:
-         the number of time steps to plan to run for
-     :type plan_n_time_steps: int or None
->>>>>>> 417fc1ff
      :return:
          The number of chips needed to satisfy this partitioning.
      :rtype: int
@@ -55,11 +29,7 @@
      """
     partitioner = _SplitterPartitioner()
     # pylint:disable=protected-access
-<<<<<<< HEAD
-    return partitioner._run(pre_allocated_resources)
-=======
-    return partitioner._run(app_graph, plan_n_time_steps)
->>>>>>> 417fc1ff
+    return partitioner._run()
 
 
 class _SplitterPartitioner(AbstractSplitterPartitioner):
@@ -70,215 +40,18 @@
     __slots__ = []
 
     # inherited from AbstractPartitionAlgorithm
-<<<<<<< HEAD
-    def _run(self, pre_allocated_resources=None):
+    def _run(self):
         """
-        :param pre_allocated_resources:
-            res needed to be preallocated before making new machine vertices
-        :type pre_allocated_resources: PreAllocatedResourceContainer or None
-=======
-    def _run(self, app_graph, plan_n_time_steps):
-        """
-        :param ApplicationGraph app_graph: The application_graph to partition
-        :param plan_n_time_steps: the number of time steps to plan to run for
->>>>>>> 417fc1ff
-        :return:
-            the estimated number of chips needed to satisfy this partitioning.
         :rtype: int
         :raise PacmanPartitionException:
             If something goes wrong with the partitioning
         """
-<<<<<<< HEAD
-        app_graph = PacmanDataView.get_runtime_graph()
-        # check resource tracker can handle constraints
-        ResourceTracker.check_constraints(app_graph.vertices)
-
-        # get the setup objects
-        (machine_graph, resource_tracker, vertices, progress) = (
-        self.__setup_objects(app_graph, pre_allocated_resources))
-=======
-
-        vertices = app_graph.vertices
+        vertices = PacmanDataView.get_runtime_graph().vertices
         progress = ProgressBar(len(vertices), "Partitioning Graph")
->>>>>>> 417fc1ff
 
         # Partition one vertex at a time
-        chip_counter = ChipCounter(plan_n_time_steps)
+        chip_counter = ChipCounter()
         for vertex in progress.over(vertices):
-<<<<<<< HEAD
-            vertex.splitter.split(resource_tracker, machine_graph)
-
-        # process edges
-        self.__process_machine_edges(
-            app_graph, machine_graph, resource_tracker)
-
-        # return the accepted things
-        return machine_graph, resource_tracker.chips_used
-
-    def __make_dependent_after(self, vertices, dependent_vertices, dependent):
-        """ orders the vertices so that dependents are split after the\
-            things they depend upon.
-
-        :param list(MachineVertex) vertices: machine vertices
-        :param list(ApplicationVertex) dependent_vertices:
-            list of dependent vertices
-        :param ApplicationVertex dependent:
-            the vertex that's dependent on things.
-        """
-        if dependent in dependent_vertices:
-            other_app_vertex = dependent_vertices[dependent]
-            # check the other is not also dependent
-            self.__make_dependent_after(
-                vertices, dependent_vertices, other_app_vertex)
-            old_index = vertices.index(dependent)
-            other_index = vertices.index(other_app_vertex)
-            if old_index < other_index:
-                vertices.insert(other_index + 1, vertices.pop(old_index))
-
-    def order_vertices_for_dependent_splitters(self, vertices):
-        """ orders the list so that dependent splitters are next to their \
-            other splitter in terms of vertex ordering.
-
-        :param iterable(ApplicationVertex) vertices:
-            the list of application vertices
-        :return: vertices in list with new ordering
-        :rtype: iterable(ApplicationVertex)
-        """
-        dependent_vertices = dict()
-        other_vertices = set()
-        for vertex in vertices:
-            if isinstance(vertex.splitter, AbstractDependentSplitter):
-                other_splitter = vertex.splitter.other_splitter
-                if other_splitter:
-                    other_app_vertex = other_splitter.governed_app_vertex
-                    other_vertices.add(other_app_vertex)
-                    dependent_vertices[vertex] = other_app_vertex
-
-        for vertex in dependent_vertices:
-            # As we do the whole dependency chain only start at the bottom
-            if vertex not in other_vertices:
-                self.__make_dependent_after(
-                    vertices, dependent_vertices, vertex)
-
-    def __setup_objects(self, app_graph, pre_allocated_resources):
-        """ sets up the machine_graph, resource_tracker, vertices, \
-            progress bar.
-
-        :param ApplicationGraph app_graph: app graph
-        :param pre_allocated_resources: pre allocated res from other systems.
-        :type PreAllocatedResourceContainer or None
-        :return: (machine graph, res tracker, verts, progress bar)
-        :rtype: tuple(MachineGraph, ResourceTracker, list(ApplicationVertex),
-            ~.ProgressBar)
-        """
-        # Load the vertices and create the machine_graph to fill
-        machine_graph = MachineGraph(
-            label="partitioned graph for {}".format(app_graph.label),
-            application_graph=app_graph)
-
-        resource_tracker = ResourceTracker(
-            preallocated_resources=pre_allocated_resources)
-
-        # sort out vertex's by placement constraints
-        vertices = sort_vertices_by_known_constraints(app_graph.vertices)
-
-        # Group vertices that are supposed to be the same size
-        self.order_vertices_for_dependent_splitters(vertices)
-
-        # Set up the progress
-        progress = ProgressBar(
-            len(app_graph.vertices), self.__PROGRESS_BAR_VERTICES)
-
-        return machine_graph, resource_tracker, vertices, progress
-
-    def __locate_common_edge_type(
-            self, pre_edge_types, post_edge_types, src_machine_vertex,
-            dest_machine_vertex):
-        """ searches the sets of edge types and finds the common one. if more\
-            than one common, is biased towards the destination common and the\
-            order of the list.
-
-        :param pre_edge_types:
-            the edge types the pre vertex can support for transmission
-        :param post_edge_types:
-            the edge types the post vertex can support for reception.
-        :param MachineVertex src_machine_vertex: used for error message
-        :param MachineVertex dest_machine_vertex: used for error message
-        :return: MachineEdge class
-        :rtype: type
-        :raises PacmanConfigurationException:
-            If we can't find a workable class
-        """
-        for post_edge_type in post_edge_types:
-            if post_edge_type in pre_edge_types:
-                return post_edge_type
-
-        # if iterated over the post edge types and not found a common type.
-        # Blow up coz no way these two can communicate with each other.
-        raise PacmanConfigurationException(
-            self.__ERROR_MESSAGE_OF_NO_COMMON_EDGE_TYPE.format(
-                src_machine_vertex, dest_machine_vertex))
-
-    def __process_machine_edges(
-            self, app_graph, machine_graph, resource_tracker):
-        """ generate the machine edges for the machine graph
-
-        :param ApplicationGraph app_graph: app graph
-        :param MachineGraph machine_graph: machine graph
-        :param ResourceTracker resource_tracker: resource tracker
-        """
-        # process edges
-        progress = ProgressBar(
-            app_graph.n_outgoing_edge_partitions, self.__PROGRESS_BAR_EDGES)
-
-        # go over outgoing partitions
-        for app_outgoing_edge_partition in progress.over(
-                app_graph.outgoing_edge_partitions):
-
-            # go through each edge
-            for app_edge in app_outgoing_edge_partition.edges:
-                src_vertices_edge_type_map = (
-                    app_edge.pre_vertex.splitter.get_out_going_vertices(
-                        app_edge, app_outgoing_edge_partition))
-
-                # go through each pre vertices
-                for src_machine_vertex in src_vertices_edge_type_map:
-                    splitter = app_edge.post_vertex.splitter
-                    dest_vertices_edge_type_map = (
-                        splitter.get_in_coming_vertices(
-                            app_edge, app_outgoing_edge_partition,
-                            src_machine_vertex))
-
-                    # go through the post vertices
-                    for dest_machine_vertex in dest_vertices_edge_type_map:
-                        # get the accepted edge types for each vertex
-                        pre_edge_types = (
-                            src_vertices_edge_type_map[src_machine_vertex])
-                        post_edge_types = (
-                            dest_vertices_edge_type_map[dest_machine_vertex])
-
-                        # locate the common edge type
-                        common_edge_type = self.__locate_common_edge_type(
-                            pre_edge_types, post_edge_types,
-                            src_machine_vertex, dest_machine_vertex)
-
-                        self.create_machine_edge(
-                            src_machine_vertex, dest_machine_vertex,
-                            common_edge_type, app_edge, machine_graph,
-                            app_outgoing_edge_partition, resource_tracker)
-
-    @overrides(AbstractSplitterPartitioner.create_machine_edge)
-    def create_machine_edge(
-            self, src_machine_vertex, dest_machine_vertex,
-            common_edge_type, app_edge, machine_graph,
-            app_outgoing_edge_partition, resource_tracker):
-
-        if (isinstance(app_edge, AbstractSlicesConnect) and not
-                app_edge.could_connect(
-                    src_machine_vertex,  dest_machine_vertex)):
-            return
-=======
             vertex.splitter.create_machine_vertices(chip_counter)
->>>>>>> 417fc1ff
 
         return chip_counter.n_chips