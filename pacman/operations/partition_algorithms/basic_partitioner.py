--- conflicted
+++ resolved
@@ -1,28 +1,21 @@
-import logging
-
-from pacman.model.constraints.abstract_constraints.abstract_partitioner_constraint import \
+from pacman.model.constraints.abstract_constraints.\
+    abstract_partitioner_constraint import \
     AbstractPartitionerConstraint
 from pacman.model.graph_mapper.graph_mapper import \
     GraphMapper
-<<<<<<< HEAD
 from pacman.model.graph_mapper.slice import Slice
-from pacman.operations.abstract_algorithms.abstract_partition_algorithm \
+from pacman.operations.abstract_algorithms.abstract_partition_algorithm\
     import AbstractPartitionAlgorithm
 from pacman.model.partitioned_graph.partitioned_graph import PartitionedGraph
-from pacman.model.constraints.partitioner_constraints.partitioner_maximum_size_constraint \
-=======
-from pacman.operations.partition_algorithms.abstract_partition_algorithm\
-    import AbstractPartitionAlgorithm
-from pacman.model.partitioned_graph.partitioned_graph import PartitionedGraph
-from pacman.model.partitioned_graph.partitioned_vertex import PartitionedVertex
-from pacman.model.constraints.partitioner_maximum_size_constraint \
->>>>>>> b800b19f
+from pacman.model.constraints.partitioner_constraints.\
+    partitioner_maximum_size_constraint \
     import PartitionerMaximumSizeConstraint
 from spinn_machine.processor import Processor
 from pacman.utilities.progress_bar import ProgressBar
 from pacman.utilities import utility_calls
 from pacman.exceptions import PacmanPartitionException
 
+import logging
 
 logger = logging.getLogger(__name__)
 
@@ -79,7 +72,6 @@
         # Partition one vertex at a time
         for vertex in vertices:
             # Compute atoms per core from resource availability
-            incoming_edges = graph.incoming_edges_to_vertex(vertex)
             requirements = \
                 vertex.get_resources_used_by_atoms(0, 1, graph)
 
@@ -131,8 +123,6 @@
                     alloc = remaining
                 # Create and store new subvertex, and increment elements
                 #  counted
-                label = "subvert with atoms {} to {} for vertex {}"\
-                    .format(counted, counted + alloc - 1, vertex.label)
                 if counted < 0 or counted + alloc - 1 < 0:
                     raise PacmanPartitionException("Not enough resources"
                                                    " available to create"
@@ -141,11 +131,11 @@
                     vertex.get_resources_used_by_atoms(
                         counted, counted + alloc - 1, graph)
 
-                subvert = \
-                    PartitionedVertex(
-                        label="subvertex with lo atom {} and hi atom {}"
-                              .format(counted, alloc - 1),
-                        resources_required=subvertex_usage)
+                vertex_slice = Slice(counted, alloc - 1)
+                subvert = vertex.create_subvertex(
+                    vertex_slice, subvertex_usage,
+                    "subvertex with low atoms {} and hi atoms {} for vertex {}"
+                    .format(counted, alloc - 1, vertex.label))
                 subgraph.add_subvertex(subvert)
                 graph_to_subgraph_mapper.add_subvertex(
                     subvert, counted, counted + alloc - 1, vertex)
@@ -160,4 +150,4 @@
 
         self._generate_sub_edges(subgraph, graph_to_subgraph_mapper, graph)
 
-        return subgraph, graph_to_subgraph_mapper
+        return subgraph, graph_to_subgraph_mapper