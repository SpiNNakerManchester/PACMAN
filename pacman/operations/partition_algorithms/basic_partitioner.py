# Copyright (c) 2017-2019 The University of Manchester
#
# This program is free software: you can redistribute it and/or modify
# it under the terms of the GNU General Public License as published by
# the Free Software Foundation, either version 3 of the License, or
# (at your option) any later version.
#
# This program is distributed in the hope that it will be useful,
# but WITHOUT ANY WARRANTY; without even the implied warranty of
# MERCHANTABILITY or FITNESS FOR A PARTICULAR PURPOSE.  See the
# GNU General Public License for more details.
#
# You should have received a copy of the GNU General Public License
# along with this program.  If not, see <http://www.gnu.org/licenses/>.

import logging
from spinn_utilities.progress_bar import ProgressBar
from pacman.exceptions import PacmanPartitionException
from pacman.model.constraints.partitioner_constraints import (
    AbstractPartitionerConstraint, MaxVertexAtomsConstraint,
    FixedVertexAtomsConstraint)
from pacman.model.graphs.common import Slice
from pacman.model.graphs.machine import MachineGraph
from pacman.utilities import utility_calls
from pacman.utilities.algorithm_utilities.partition_algorithm_utilities \
    import (generate_machine_edges, get_remaining_constraints)
from pacman.utilities.utility_objs import ResourceTracker

logger = logging.getLogger(__name__)


class BasicPartitioner(object):
    """ An basic algorithm that can partition an application graph based\
        on the number of atoms in the vertices.

    :param ApplicationGraph graph: The application_graph to partition
    :param ~spinn_machine.Machine machine:
        The machine with respect to which to partition the application graph
    :param int plan_n_timesteps: number of timesteps to plan for
    :return: A machine graph
    :raise PacmanPartitionException:
        If something goes wrong with the partitioning
    """

    __slots__ = []

    @staticmethod
    def _get_ratio(top, bottom):
        if bottom == 0:
            return 1.0
        return top / bottom

    # inherited from AbstractPartitionAlgorithm
    def __call__(self, graph, machine, plan_n_timesteps):
        """
<<<<<<< HEAD
        :param ApplicationGraph graph: The application_graph to partition
        :param ~spinn_machine.Machine machine:
            The machine with respect to which to partition the application
            graph
        :param int plan_n_timesteps: number of timesteps to plan for
        :return: A machine graph
        :rtype: MachineGraph
        :raise PacmanPartitionException:
            If something goes wrong with the partitioning
=======
        :param ApplicationGraph graph:
        :param ~spinn_machine.Machine machine:
        :param int plan_n_timesteps:
        :raise PacmanPartitionException:
>>>>>>> 67eae832
        """
        ResourceTracker.check_constraints(graph.vertices)
        utility_calls.check_algorithm_can_support_constraints(
            constrained_vertices=graph.vertices,
            supported_constraints=[
                MaxVertexAtomsConstraint, FixedVertexAtomsConstraint],
            abstract_constraint_type=AbstractPartitionerConstraint)

        # start progress bar
        progress = ProgressBar(graph.n_vertices, "Partitioning graph vertices")
        machine_graph = MachineGraph("Machine graph for " + graph.label)
        resource_tracker = ResourceTracker(machine, plan_n_timesteps)

        # Partition one vertex at a time
        for vertex in progress.over(graph.vertices):
            self._partition_one_application_vertex(
                vertex, resource_tracker, machine_graph, plan_n_timesteps)

        generate_machine_edges(machine_graph, graph)

        # Remember that we've done the partitioning
        graph.machine_graph = machine_graph

        return machine_graph, resource_tracker.chips_used

    def _partition_one_application_vertex(
            self, vertex, res_tracker, m_graph, plan_n_timesteps):
        """ Partitions a single application vertex.

        :param ApplicationVertex vertex:
        :param ResourceTracker res_tracker:
        :param MachineGraph m_graph:
        :param int plan_n_timesteps:
        :raise PacmanPartitionException:
            If something goes wrong with the partitioning
        """
        # Compute how many atoms of this vertex we can put on one core
        atoms_per_core = self._compute_atoms_per_core(
            vertex, res_tracker, plan_n_timesteps)
        if atoms_per_core < 1.0:
            raise PacmanPartitionException(
                "Not enough resources available to create vertex")

        # Partition into vertices
        for first in range(0, vertex.n_atoms, int(atoms_per_core)):
            # Determine vertex size
            last = min(first + atoms_per_core, vertex.n_atoms) - 1
            if first < 0 or last < 0:
                raise PacmanPartitionException(
                    "Not enough resources available to create vertex")

            # Create and store new vertex, and increment elements first
            vertex_slice = Slice(first, last)
            resources = vertex.get_resources_used_by_atoms(vertex_slice)

            m_vertex = vertex.create_machine_vertex(
                vertex_slice, resources,
                "{}:{}:{}".format(vertex.label, first, last),
                get_remaining_constraints(vertex))
            m_graph.add_vertex(m_vertex)
            vertex.remember_associated_machine_vertex(m_vertex)

            # update allocated resources
            res_tracker.allocate_constrained_resources(
                resources, vertex.constraints)

    def _compute_atoms_per_core(self, vertex, res_tracker, plan_n_timesteps):
        """ Work out how many atoms per core are required for the given\
            vertex. Assumes that the first atom of the vertex is fully\
            representative.

        :param ApplicationVertex vertex:
        :param ResourceTracker res_tracker:
        :param int plan_n_timesteps:
        :rtype: float
        :raise PacmanPartitionException:
            If something goes wrong with the partitioning
        """
        # Get the usage of the first atom, then assume that this will be the
        # usage of all the atoms.
        requirements = vertex.get_resources_used_by_atoms(Slice(0, 1))

        # Locate the maximum resources available
        limits = res_tracker.get_maximum_constrained_resources_available(
            requirements, vertex.constraints)

        # Find the ratio of each of the resources - if 0 is required,
        # assume the ratio is the max available
        atoms_per_sdram = self._get_ratio(
            limits.sdram.get_total_sdram(plan_n_timesteps),
            requirements.sdram.get_total_sdram(plan_n_timesteps))
        atoms_per_dtcm = self._get_ratio(
            limits.dtcm.get_value(), requirements.dtcm.get_value())
        atoms_per_cpu = self._get_ratio(
            limits.cpu_cycles.get_value(), requirements.cpu_cycles.get_value())

        n_atoms = None
        for fa_constraint in utility_calls.locate_constraints_of_type(
                vertex.constraints, FixedVertexAtomsConstraint):
            if n_atoms is not None and n_atoms != fa_constraint.size:
                raise PacmanPartitionException(
                    "Vertex has multiple contradictory fixed atom constraints"
                    " - cannot be both {} and {}".format(
                        n_atoms, fa_constraint.size))
            n_atoms = fa_constraint.size

        max_atom_values = [atoms_per_sdram, atoms_per_dtcm, atoms_per_cpu]
        for max_atom_constraint in utility_calls.locate_constraints_of_type(
                vertex.constraints, MaxVertexAtomsConstraint):
            max_atom_values.append(float(max_atom_constraint.size))
        max_atoms = min(max_atom_values)

        if n_atoms is not None and max_atoms < n_atoms:
            raise PacmanPartitionException(
                "Max size of {} is incompatible with fixed size of {}".format(
                    max_atoms, n_atoms))

        return n_atoms if n_atoms is not None else max_atoms<|MERGE_RESOLUTION|>--- conflicted
+++ resolved
@@ -38,6 +38,7 @@
         The machine with respect to which to partition the application graph
     :param int plan_n_timesteps: number of timesteps to plan for
     :return: A machine graph
+    :rtype: MachineGraph
     :raise PacmanPartitionException:
         If something goes wrong with the partitioning
     """
@@ -53,22 +54,11 @@
     # inherited from AbstractPartitionAlgorithm
     def __call__(self, graph, machine, plan_n_timesteps):
         """
-<<<<<<< HEAD
-        :param ApplicationGraph graph: The application_graph to partition
-        :param ~spinn_machine.Machine machine:
-            The machine with respect to which to partition the application
-            graph
-        :param int plan_n_timesteps: number of timesteps to plan for
-        :return: A machine graph
-        :rtype: MachineGraph
-        :raise PacmanPartitionException:
-            If something goes wrong with the partitioning
-=======
         :param ApplicationGraph graph:
         :param ~spinn_machine.Machine machine:
         :param int plan_n_timesteps:
+        :rtype: MachineGraph
         :raise PacmanPartitionException:
->>>>>>> 67eae832
         """
         ResourceTracker.check_constraints(graph.vertices)
         utility_calls.check_algorithm_can_support_constraints(
