--- conflicted
+++ resolved
@@ -77,11 +77,9 @@
 
         # Partition one vertex at a time
         for vertex in progress.over(graph.vertices):
-<<<<<<< HEAD
             if isinstance(vertex, SplitterByAtoms):
                 self._partition_one_application_vertex(
-                    vertex, resource_tracker, machine_graph, graph_mapper,
-                    plan_n_timesteps)
+                    vertex, resource_tracker, machine_graph, plan_n_timesteps)
             elif isinstance(vertex, HandOverToVertex):
                 vertex.create_and_add_to_graphs_and_resources(
                     resource_tracker, machine_graph, graph_mapper)
@@ -91,13 +89,8 @@
                     "HandOverToVertex vertex type. This partitioner does not "
                     "know how to handle vertices which are not 1 of these "
                     "types. Please fix and try again")
-        generate_machine_edges(machine_graph, graph_mapper, graph)
-=======
-            self._partition_one_application_vertex(
-                vertex, resource_tracker, machine_graph, plan_n_timesteps)
 
         generate_machine_edges(machine_graph, graph)
->>>>>>> 18e8a3ad
 
         return machine_graph, resource_tracker.chips_used
 
