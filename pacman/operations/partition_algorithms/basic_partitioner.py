--- conflicted
+++ resolved
@@ -4,18 +4,11 @@
 from pacman.model.graph_mapper.graph_mapper import \
     GraphMapper
 from pacman.model.graph_mapper.slice import Slice
-<<<<<<< HEAD
-from pacman.operations.partition_algorithms.abstract_partition_algorithm\
-    import AbstractPartitionAlgorithm
-from pacman.model.partitioned_graph.partitioned_graph import PartitionedGraph
-from pacman.model.constraints.partitioner_maximum_size_constraint \
-=======
 from pacman.operations.abstract_algorithms.abstract_partition_algorithm\
     import AbstractPartitionAlgorithm
 from pacman.model.partitioned_graph.partitioned_graph import PartitionedGraph
 from pacman.model.constraints.partitioner_constraints.\
     partitioner_maximum_size_constraint \
->>>>>>> a6eb2c59
     import PartitionerMaximumSizeConstraint
 from pacman.utilities.progress_bar import ProgressBar
 from pacman.utilities import utility_calls
@@ -32,43 +25,12 @@
         on the number of atoms in the vertices.
     """
 
-<<<<<<< HEAD
-    def __init__(self, machine_time_step, runtime_in_machine_time_steps):
-        """
-
-        :param machine_time_step: the length of tiem in ms for a timer tick
-        :param runtime_in_machine_time_steps: the number of timer ticks
-        expected to occur due to the runtime
-        :type machine_time_step: int
-        :type runtime_in_machine_time_steps: long
-        :raises None: does not raise any known expection
-=======
     def __init__(self):
->>>>>>> a6eb2c59
         """
         """
         AbstractPartitionAlgorithm.__init__(self)
         self._supported_constraints.append(PartitionerMaximumSizeConstraint)
 
-<<<<<<< HEAD
-    # inherited from AbstractPartitionAlgorithm
-    def partition(self, graph, machine):
-        """ Partition a partitionable_graph so that each
-            subvertex will fit on a processor within the machine
-
-        :param graph: The partitionable_graph to partition
-        :type graph:\
-                    :py:class:`pacman.model.graph.partitionable_graph.PartitionableGraph`
-        :param machine: The machine with respect to which to partition the\
-                    partitionable_graph
-        :type machine: :py:class:`spinn_machine.machine.Machine`
-        :return: A partitioned_graph of partitioned vertices and edges from\
-                    the partitionable_graph
-        :rtype: :py:class:`pacman.model.subgraph.subgraph.Subgraph`
-        :raise pacman.exceptions.PacmanPartitionException: If something\
-                   goes wrong with the partitioning
-        """
-=======
     @staticmethod
     def _get_ratio(top, bottom):
         if bottom == 0:
@@ -77,7 +39,6 @@
 
     # inherited from AbstractPartitionAlgorithm
     def partition(self, graph, machine):
->>>>>>> a6eb2c59
         utility_calls.check_algorithm_can_support_constraints(
             constrained_vertices=graph.vertices,
             supported_constraints=self._supported_constraints,
@@ -91,47 +52,6 @@
         subgraph = PartitionedGraph(label="partitioned_graph for partitionable"
                                           "_graph {}".format(graph.label))
         graph_to_subgraph_mapper = GraphMapper(graph.label, subgraph.label)
-<<<<<<< HEAD
-
-        # Partition one vertex at a time
-        for vertex in vertices:
-            # Compute atoms per core from resource availability
-            requirements = \
-                vertex.get_resources_used_by_atoms(0, 1, graph)
-
-            # locate max SDRAM available. SDRAM is the only one that's
-            # changeable during partitioning, as DTCM and cpu cycles are
-            # bespoke to a processor.
-
-            max_resources_available_on_processor = \
-                self._get_maximum_resources_per_processor(vertex.constraints,
-                                                          machine)
-            if requirements.sdram.get_value() == 0:
-                apc_sd = max_resources_available_on_processor
-            else:
-                apc_sd = max_resources_available_on_processor.sdram.get_value()\
-                    / requirements.sdram.get_value()
-
-            if requirements.dtcm.get_value() == 0:
-                apc_dt = Processor.DTCM_AVAILABLE
-            else:
-                apc_dt =\
-                    Processor.DTCM_AVAILABLE \
-                    / requirements.dtcm.get_value()
-
-            if requirements.cpu.get_value() == 0:
-                apc_cp = Processor.CPU_AVAILABLE
-            else:
-                apc_cp = \
-                    Processor.CPU_AVAILABLE \
-                    / requirements.cpu.get_value()
-
-            max_atom_values = [apc_sd, apc_dt, apc_cp]
-
-            max_atoms_constraints = \
-                utility_calls.locate_constraints_of_type(
-                    vertex.constraints, PartitionerMaximumSizeConstraint)
-=======
         resource_tracker = ResourceTracker(machine)
 
         # Partition one vertex at a time
@@ -163,7 +83,6 @@
 
             max_atoms_constraints = utility_calls.locate_constraints_of_type(
                 vertex.constraints, PartitionerMaximumSizeConstraint)
->>>>>>> a6eb2c59
             for max_atom_constraint in max_atoms_constraints:
                 max_atom_values.append(max_atom_constraint.size)
 
@@ -186,16 +105,6 @@
                     raise PacmanPartitionException("Not enough resources"
                                                    " available to create"
                                                    " subvertex")
-<<<<<<< HEAD
-                subvertex_usage = \
-                    vertex.get_resources_used_by_atoms(
-                        counted, counted + alloc - 1, graph)
-
-                vertex_slice = Slice(counted, alloc - 1)
-                subvert = vertex.create_subvertex(
-                    vertex_slice, subvertex_usage,
-                    "{}:{}:{}".format(vertex.label, counted, alloc - 1))
-=======
 
                 vertex_slice = Slice(counted, counted + (alloc - 1))
                 subvertex_usage = vertex.get_resources_used_by_atoms(
@@ -205,21 +114,14 @@
                     vertex_slice, subvertex_usage,
                     "{}:{}:{}".format(vertex.label, counted, alloc - 1),
                     self._get_remaining_constraints(vertex))
->>>>>>> a6eb2c59
                 subgraph.add_subvertex(subvert)
                 graph_to_subgraph_mapper.add_subvertex(
                     subvert, counted, counted + alloc - 1, vertex)
                 counted = counted + alloc
 
-<<<<<<< HEAD
-                # update sdram calc
-                self._update_sdram_allocator(vertex, subvertex_usage, machine)
-                self._add_vertex_constraints_to_subvertex(subvert, vertex)
-=======
                 # update allocated resources
                 resource_tracker.allocate_constrained_resources(
                     subvertex_usage, vertex.constraints)
->>>>>>> a6eb2c59
 
             # update and end progress bars as needed
             progress_bar.update()
