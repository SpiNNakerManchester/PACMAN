from pacman.model.constraints.abstract_constraints.\
    abstract_partitioner_constraint import \
    AbstractPartitionerConstraint
from pacman.model.graph_mapper.graph_mapper import \
    GraphMapper
from pacman.model.graph_mapper.slice import Slice
<<<<<<< HEAD
from pacman.operations.partition_algorithms.abstract_partition_algorithm\
=======
from pacman.operations.abstract_algorithms.abstract_partition_algorithm\
>>>>>>> d42ee76b
    import AbstractPartitionAlgorithm
from pacman.model.partitioned_graph.partitioned_graph import PartitionedGraph
from pacman.model.constraints.partitioner_constraints.\
    partitioner_maximum_size_constraint \
    import PartitionerMaximumSizeConstraint
from pacman.utilities.progress_bar import ProgressBar
from pacman.utilities import utility_calls
from pacman.model.graph_mapper.slice import Slice
from pacman.exceptions import PacmanPartitionException

import logging
from pacman.utilities.resource_tracker import ResourceTracker

logger = logging.getLogger(__name__)


class BasicPartitioner(AbstractPartitionAlgorithm):
    """ An basic algorithm that can partition a partitionable_graph based
        on the number of atoms in the vertices.
    """

    def __init__(self):
        """
        """
        AbstractPartitionAlgorithm.__init__(self)
        self._supported_constraints.append(PartitionerMaximumSizeConstraint)

    @staticmethod
    def _get_ratio(top, bottom):
        if bottom == 0:
            return 1.0
        return top / bottom

    # inherited from AbstractPartitionAlgorithm
    def partition(self, graph, machine):
        utility_calls.check_algorithm_can_support_constraints(
            constrained_vertices=graph.vertices,
            supported_constraints=self._supported_constraints,
            abstract_constraint_type=AbstractPartitionerConstraint)

        # start progress bar
        progress_bar = ProgressBar(len(graph.vertices),
                                   "on partitioning the partitionable_graph's"
                                   " vertices")
        vertices = graph.vertices
        subgraph = PartitionedGraph(label="partitioned_graph for partitionable"
                                          "_graph {}".format(graph.label))
        graph_to_subgraph_mapper = GraphMapper(graph.label, subgraph.label)
        resource_tracker = ResourceTracker(machine)

        # Partition one vertex at a time
        for vertex in vertices:
<<<<<<< HEAD
            # Compute atoms per core from resource availability
            incoming_edges = graph.incoming_edges_to_vertex(vertex)
            vertex_slice = Slice(0, 1)
            requirements = \
                vertex.get_resources_used_by_atoms(vertex_slice, graph)

            #locate max SDRAM available. SDRAM is the only one that's changeable
            #during partitioning, as DTCM and cpu cycles are bespoke to a
            #processor.

            max_resources_available_on_processor = \
                self._get_maximum_resources_per_processor(vertex.constraints,
                                                          machine)
            if requirements.sdram.get_value() == 0:
                apc_sd = max_resources_available_on_processor
            else:
                apc_sd = max_resources_available_on_processor.sdram.get_value()\
                    / requirements.sdram.get_value()

            if requirements.dtcm.get_value() == 0:
                apc_dt = Processor.DTCM_AVAILABLE
            else:
                apc_dt =\
                    Processor.DTCM_AVAILABLE \
                    / requirements.dtcm.get_value()

            if requirements.cpu.get_value() == 0:
                apc_cp = Processor.CPU_AVAILABLE
            else:
                apc_cp = \
                    Processor.CPU_AVAILABLE \
                    / requirements.cpu.get_value()

            max_atom_values = [apc_sd, apc_dt, apc_cp]

            max_atoms_constraints = \
                utility_calls.locate_constraints_of_type(
                    vertex.constraints, PartitionerMaximumSizeConstraint)
=======

            # Get the usage of the first atom, then assume that this
            # will be the usage of all the atoms
            requirements = vertex.get_resources_used_by_atoms(Slice(0, 1),
                                                              graph)

            # Locate the maximum resources available
            max_resources_available = \
                resource_tracker.get_maximum_constrained_resources_available(
                    vertex.constraints)

            # Find the ratio of each of the resources - if 0 is required,
            # assume the ratio is the max available
            atoms_per_sdram = self._get_ratio(
                max_resources_available.sdram.get_value(),
                requirements.sdram.get_value())
            atoms_per_dtcm = self._get_ratio(
                max_resources_available.dtcm.get_value(),
                requirements.dtcm.get_value())
            atoms_per_cpu = self._get_ratio(
                max_resources_available.cpu.get_value(),
                requirements.cpu.get_value())

            max_atom_values = [atoms_per_sdram, atoms_per_dtcm, atoms_per_cpu]

            max_atoms_constraints = utility_calls.locate_constraints_of_type(
                vertex.constraints, PartitionerMaximumSizeConstraint)
>>>>>>> d42ee76b
            for max_atom_constraint in max_atoms_constraints:
                max_atom_values.append(max_atom_constraint.size)

            atoms_per_core = min(max_atom_values)

            # Partition into subvertices
            counted = 0
            while counted < vertex.n_atoms:

                # Determine subvertex size
                remaining = vertex.n_atoms - counted
                if remaining > atoms_per_core:
                    alloc = atoms_per_core
                else:
                    alloc = remaining

                # Create and store new subvertex, and increment elements
                #  counted
                if counted < 0 or counted + alloc - 1 < 0:
                    raise PacmanPartitionException("Not enough resources"
                                                   " available to create"
                                                   " subvertex")
<<<<<<< HEAD
                subvertex_usage = \
                    vertex.get_resources_used_by_atoms(
                        counted, counted + alloc - 1, graph)

                vertex_slice = Slice(counted, alloc - 1)
                subvert = vertex.create_subvertex(
                    self, subvertex_usage, vertex_slice,
                    label="subvertex with lo atom {} and hi atom {}"
                    .format(counted, alloc - 1))
=======

                vertex_slice = Slice(counted, counted + (alloc - 1))
                subvertex_usage = vertex.get_resources_used_by_atoms(
                    vertex_slice, graph)

                subvert = vertex.create_subvertex(
                    vertex_slice, subvertex_usage,
                    "{}:{}:{}".format(vertex.label, counted, alloc - 1),
                    self._get_remaining_constraints(vertex))
>>>>>>> d42ee76b
                subgraph.add_subvertex(subvert)
                graph_to_subgraph_mapper.add_subvertex(
                    subvert, counted, counted + alloc - 1, vertex)
                counted = counted + alloc

                # update allocated resources
                resource_tracker.allocate_constrained_resources(
                    subvertex_usage, vertex.constraints)

            # update and end progress bars as needed
            progress_bar.update()
        progress_bar.end()

        self._generate_sub_edges(subgraph, graph_to_subgraph_mapper, graph)

        return subgraph, graph_to_subgraph_mapper<|MERGE_RESOLUTION|>--- conflicted
+++ resolved
@@ -3,12 +3,7 @@
     AbstractPartitionerConstraint
 from pacman.model.graph_mapper.graph_mapper import \
     GraphMapper
-from pacman.model.graph_mapper.slice import Slice
-<<<<<<< HEAD
-from pacman.operations.partition_algorithms.abstract_partition_algorithm\
-=======
 from pacman.operations.abstract_algorithms.abstract_partition_algorithm\
->>>>>>> d42ee76b
     import AbstractPartitionAlgorithm
 from pacman.model.partitioned_graph.partitioned_graph import PartitionedGraph
 from pacman.model.constraints.partitioner_constraints.\
@@ -61,46 +56,6 @@
 
         # Partition one vertex at a time
         for vertex in vertices:
-<<<<<<< HEAD
-            # Compute atoms per core from resource availability
-            incoming_edges = graph.incoming_edges_to_vertex(vertex)
-            vertex_slice = Slice(0, 1)
-            requirements = \
-                vertex.get_resources_used_by_atoms(vertex_slice, graph)
-
-            #locate max SDRAM available. SDRAM is the only one that's changeable
-            #during partitioning, as DTCM and cpu cycles are bespoke to a
-            #processor.
-
-            max_resources_available_on_processor = \
-                self._get_maximum_resources_per_processor(vertex.constraints,
-                                                          machine)
-            if requirements.sdram.get_value() == 0:
-                apc_sd = max_resources_available_on_processor
-            else:
-                apc_sd = max_resources_available_on_processor.sdram.get_value()\
-                    / requirements.sdram.get_value()
-
-            if requirements.dtcm.get_value() == 0:
-                apc_dt = Processor.DTCM_AVAILABLE
-            else:
-                apc_dt =\
-                    Processor.DTCM_AVAILABLE \
-                    / requirements.dtcm.get_value()
-
-            if requirements.cpu.get_value() == 0:
-                apc_cp = Processor.CPU_AVAILABLE
-            else:
-                apc_cp = \
-                    Processor.CPU_AVAILABLE \
-                    / requirements.cpu.get_value()
-
-            max_atom_values = [apc_sd, apc_dt, apc_cp]
-
-            max_atoms_constraints = \
-                utility_calls.locate_constraints_of_type(
-                    vertex.constraints, PartitionerMaximumSizeConstraint)
-=======
 
             # Get the usage of the first atom, then assume that this
             # will be the usage of all the atoms
@@ -128,7 +83,6 @@
 
             max_atoms_constraints = utility_calls.locate_constraints_of_type(
                 vertex.constraints, PartitionerMaximumSizeConstraint)
->>>>>>> d42ee76b
             for max_atom_constraint in max_atoms_constraints:
                 max_atom_values.append(max_atom_constraint.size)
 
@@ -151,17 +105,6 @@
                     raise PacmanPartitionException("Not enough resources"
                                                    " available to create"
                                                    " subvertex")
-<<<<<<< HEAD
-                subvertex_usage = \
-                    vertex.get_resources_used_by_atoms(
-                        counted, counted + alloc - 1, graph)
-
-                vertex_slice = Slice(counted, alloc - 1)
-                subvert = vertex.create_subvertex(
-                    self, subvertex_usage, vertex_slice,
-                    label="subvertex with lo atom {} and hi atom {}"
-                    .format(counted, alloc - 1))
-=======
 
                 vertex_slice = Slice(counted, counted + (alloc - 1))
                 subvertex_usage = vertex.get_resources_used_by_atoms(
@@ -171,7 +114,6 @@
                     vertex_slice, subvertex_usage,
                     "{}:{}:{}".format(vertex.label, counted, alloc - 1),
                     self._get_remaining_constraints(vertex))
->>>>>>> d42ee76b
                 subgraph.add_subvertex(subvert)
                 graph_to_subgraph_mapper.add_subvertex(
                     subvert, counted, counted + alloc - 1, vertex)
