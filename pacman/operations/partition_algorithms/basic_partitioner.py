--- conflicted
+++ resolved
@@ -56,17 +56,11 @@
         """
         :param ApplicationGraph graph: The application_graph to partition
         :param ~spinn_machine.Machine machine:
-<<<<<<< HEAD
             The machine with respect to which to partition the application\
             graph
         :param int minimum_simtime_in_us: the simtime in us to plan for
         :return: A machine graph
-        :rtype:
-            :py:class:`pacman.model.graphs.machine.MachineGraph`
-=======
-        :param int plan_n_timesteps:
         :rtype: MachineGraph
->>>>>>> 18e8a3ad
         :raise PacmanPartitionException:
             If something goes wrong with the partitioning
         """
@@ -79,35 +73,20 @@
 
         # start progress bar
         progress = ProgressBar(graph.n_vertices, "Partitioning graph vertices")
-<<<<<<< HEAD
-        machine_graph = MachineGraph("Machine graph for " + graph.label)
-        graph_mapper = GraphMapper()
+        machine_graph = MachineGraph("Machine graph for " + graph.label, graph)
         resource_tracker = ResourceTracker(machine, minimum_simtime_in_us)
-=======
-        machine_graph = MachineGraph("Machine graph for " + graph.label, graph)
-        resource_tracker = ResourceTracker(machine, plan_n_timesteps)
->>>>>>> 18e8a3ad
 
         # Partition one vertex at a time
         for vertex in progress.over(graph.vertices):
             self._partition_one_application_vertex(
-<<<<<<< HEAD
-                vertex, resource_tracker, machine_graph, graph_mapper,
-                minimum_simtime_in_us)
-=======
-                vertex, resource_tracker, machine_graph, plan_n_timesteps)
->>>>>>> 18e8a3ad
+                vertex, resource_tracker, machine_graph, minimum_simtime_in_us)
 
         generate_machine_edges(machine_graph, graph)
 
         return machine_graph, resource_tracker.chips_used
 
     def _partition_one_application_vertex(
-<<<<<<< HEAD
-            self, vertex, res_tracker, m_graph, mapper, minimum_simtime_in_us):
-=======
-            self, vertex, res_tracker, m_graph, plan_n_timesteps):
->>>>>>> 18e8a3ad
+            self, vertex, res_tracker, m_graph, minimum_simtime_in_us):
         """ Partitions a single application vertex.
 
         :param ApplicationVertex vertex:
