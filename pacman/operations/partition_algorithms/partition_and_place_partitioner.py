--- conflicted
+++ resolved
@@ -87,7 +87,7 @@
             if machine_vertices is None:
                 self._partition_vertex(
                     vertex, machine_graph, graph_mapper, resource_tracker,
-                    graph, progress, vertex_groups)
+                    progress, vertex_groups)
         progress.end()
 
         partition_utils.generate_machine_edges(
@@ -97,7 +97,7 @@
 
     def _partition_vertex(
             self, vertex, machine_graph, graph_mapper, resource_tracker,
-            graph, progress, vertex_groups):
+            progress, vertex_groups):
         """ Partition a single vertex
 
         :param vertex: the vertex to partition
@@ -112,15 +112,14 @@
         :param resource_tracker: A tracker of assigned resources
         :type resource_tracker:\
             :py:class:`pacman.utilities.ResourceTracker`
-        :param graph: the graph object
-        :type graph:\
-            :py:class:`pacman.model.graphs.application.ApplicationGraph`
+        :param progress: The progress bar
+        :param vertex_groups: Groups together vertices that are supposed to\
+            be the same size
         :rtype: None
         :raise pacman.exceptions.PacmanPartitionException: \
             if the extra vertex for partitioning identically has a different\
             number of atoms than its counterpart.
         """
-
         partition_together_vertices = list(vertex_groups[vertex])
 
         # locate max atoms per core and fixed atoms per core
@@ -159,11 +158,11 @@
         # partition by atoms
         self._partition_by_atoms(
             partition_together_vertices, vertex.n_atoms, max_atoms_per_core,
-            machine_graph, graph, graph_mapper, resource_tracker, progress,
+            machine_graph, graph_mapper, resource_tracker, progress,
             n_atoms is not None)
 
     def _partition_by_atoms(
-            self, vertices, n_atoms, max_atoms_per_core, machine_graph, graph,
+            self, vertices, n_atoms, max_atoms_per_core, machine_graph,
             graph_mapper, resource_tracker, progress, fixed_n_atoms=False):
         """ Try to partition vertices on how many atoms it can fit on\
             each vertex
@@ -182,15 +181,13 @@
         :param machine_graph: the machine graph
         :type machine_graph:\
             :py:class:`pacman.model.graphs.machine.MachineGraph`
-        :param graph: the application graph
-        :type graph:\
-            :py:class:`pacman.model.graphs.application.ApplicationGraph`
         :param graph_mapper: the mapper between graphs
         :type graph_mapper:\
             :py:class:'pacman.model.graphs.common.GraphMapper'
         :param resource_tracker: A tracker of assigned resources
         :type resource_tracker:\
             :py:class:`pacman.utilities.ResourceTracker`
+        :param progress: The progress bar
         :param fixed_n_atoms:\
             True if max_atoms_per_core is actually the fixed number of atoms\
             per core and cannot be reduced
@@ -206,7 +203,7 @@
             # Scale down the number of atoms to fit the available resources
             used_placements, hi_atom = self._scale_down_resources(
                 lo_atom, hi_atom, vertices, resource_tracker,
-                max_atoms_per_core, graph, fixed_n_atoms)
+                max_atoms_per_core, fixed_n_atoms)
 
             # Update where we are
             n_atoms_placed = hi_atom + 1
@@ -274,7 +271,7 @@
     # noinspection PyUnusedLocal
     def _scale_down_resources(
             self, lo_atom, hi_atom, vertices, resource_tracker,
-            max_atoms_per_core, graph, fixed_n_atoms=False):
+            max_atoms_per_core, fixed_n_atoms=False):
         """ Reduce the number of atoms on a core so that it fits within the
             resources available.
 
@@ -291,9 +288,6 @@
             the max atoms from all the vertexes considered that have max_atom\
             constraints
         :type max_atoms_per_core: int
-        :param graph: the application graph object
-        :type graph:\
-            :py:class:`pacman.model.graphs.application.ApplicationGraph`
         :param resource_tracker: Tracker of used resources
         :type resource_tracker: spinn_machine.Machine object
         :param fixed_n_atoms:\
@@ -323,70 +317,23 @@
             reverse_ip_tags = None
             if not isinstance(vertex, AbstractVirtualVertex):
 
-<<<<<<< HEAD
-            if fixed_n_atoms and ratio > 1.0:
-                raise PacmanPartitionException(
-                    "No more of vertex '{}' would fit on the board:\n"
-                    "    Allocated so far: {} atoms\n"
-                    "    Request for SDRAM: {}\n"
-                    "    Largest SDRAM space: {}".format(
-                        vertex, lo_atom - 1,
-                        used_resources.sdram.get_value(),
-                        resources.sdram.get_value()))
-
-            while ratio > 1.0 and hi_atom >= lo_atom:
-                # Scale the resources by the ratio
-                old_n_atoms = (hi_atom - lo_atom) + 1
-                new_n_atoms = int(float(old_n_atoms) / (ratio * 1.1))
-
-                # Avoid infinite looping
-                if old_n_atoms == new_n_atoms:
-                    new_n_atoms -= 1
-
-                # Find the new resource usage
-                hi_atom = lo_atom + new_n_atoms - 1
-                if hi_atom >= lo_atom:
-                    vertex_slice = Slice(lo_atom, hi_atom)
-                    used_resources = \
-                        vertex.get_resources_used_by_atoms(vertex_slice)
-                    ratio = self._find_max_ratio(used_resources, resources)
-
-            # If we couldn't partition, raise an exception
-            if hi_atom < lo_atom:
-                raise PacmanPartitionException(
-                    "No more of vertex '{}' would fit on the board:\n"
-                    "    Allocated so far: {} atoms\n"
-                    "    Request for SDRAM: {}\n"
-                    "    Largest SDRAM space: {}".format(
-                        vertex, lo_atom - 1,
-                        used_resources.sdram.get_value(),
-                        resources.sdram.get_value()))
-
-            # Try to scale up until just below the resource usage
-            used_resources, hi_atom = self._scale_up_resource_usage(
-                used_resources, hi_atom, lo_atom, max_atoms_per_core, vertex,
-                resources, ratio, graph)
-
-            # If this hi_atom is smaller than the current minimum, update the
-            # other placements to use (hopefully) less resources
-            if hi_atom < min_hi_atom:
-                min_hi_atom = hi_atom
-                used_placements = self._reallocate_resources(
-                    used_placements, resource_tracker, lo_atom, hi_atom)
-
-            # Attempt to allocate the resources for this vertex on the machine
-            try:
-                (x, y, p, ip_tags, reverse_ip_tags) = \
-                    resource_tracker.allocate_constrained_resources(
-=======
                 # get max resources available on machine
                 resources = resource_tracker\
                     .get_maximum_constrained_resources_available(
->>>>>>> 2b5b7e97
                         used_resources, vertex.constraints)
 
                 # Work out the ratio of used to available resources
                 ratio = self._find_max_ratio(used_resources, resources)
+
+                if fixed_n_atoms and ratio > 1.0:
+                    raise PacmanPartitionException(
+                        "No more of vertex '{}' would fit on the board:\n"
+                        "    Allocated so far: {} atoms\n"
+                        "    Request for SDRAM: {}\n"
+                        "    Largest SDRAM space: {}".format(
+                            vertex, lo_atom - 1,
+                            used_resources.sdram.get_value(),
+                            resources.sdram.get_value()))
 
                 while ratio > 1.0 and hi_atom >= lo_atom:
                     # Scale the resources by the ratio
@@ -419,7 +366,7 @@
                 # Try to scale up until just below the resource usage
                 used_resources, hi_atom = self._scale_up_resource_usage(
                     used_resources, hi_atom, lo_atom, max_atoms_per_core,
-                    vertex, resources, ratio, graph)
+                    vertex, resources, ratio)
 
                 # If this hi_atom is smaller than the current minimum, update
                 # the other placements to use (hopefully) less resources
@@ -451,7 +398,7 @@
 
     def _scale_up_resource_usage(
             self, used_resources, hi_atom, lo_atom, max_atoms_per_core, vertex,
-            resources, ratio, graph):
+            resources, ratio):
         """ Try to push up the number of atoms in a vertex to be as close\
             to the available resources as possible
 
@@ -537,8 +484,8 @@
 
     @staticmethod
     def _ratio(a, b):
-        """Get the ratio between two resource descriptors, with special\
-        handling for when either descriptor is zero.
+        """ Get the ratio between two resource descriptors, with special\
+            handling for when either descriptor is zero.
         """
         aval = a.get_value()
         bval = b.get_value()
