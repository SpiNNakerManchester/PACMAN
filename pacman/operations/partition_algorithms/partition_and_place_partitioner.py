import logging
from pacman.model.constraints.abstract_partitioner_constraint import \
    AbstractPartitionerConstraint
from pacman.model.constraints.abstract_placer_constraint import \
    AbstractPlacerConstraint

from pacman.model.constraints.partitioner_same_size_as_vertex_constraint \
    import PartitionerSameSizeAsVertexConstraint
from pacman.model.constraints.placer_chip_and_core_constraint import \
    PlacerChipAndCoreConstraint
from pacman.model.graph_mapper.graph_mapper import \
    GraphMapper
from pacman.model.placements.placement import Placement
from pacman.model.placements.placements import Placements
from pacman.operations.partition_algorithms.abstract_partition_algorithm\
    import AbstractPartitionAlgorithm
from pacman.model.partitioned_graph.partitioned_graph import PartitionedGraph
from pacman.model.partitioned_graph.partitioned_vertex import PartitionedVertex
from pacman.model.constraints.partitioner_maximum_size_constraint \
    import PartitionerMaximumSizeConstraint
from pacman.model.graph_mapper.slice import Slice
from pacman.operations.placer_algorithms.abstract_placer_algorithm import \
    AbstractPlacerAlgorithm
from pacman.utilities.progress_bar import ProgressBar
from pacman import exceptions
from pacman.utilities import utility_calls
from pacman.exceptions import PacmanPlaceException

logger = logging.getLogger(__name__)


class PartitionAndPlacePartitioner(AbstractPartitionAlgorithm):
    """ An basic algorithm that can partition a partitionable_graph based on atoms
    """

    def __init__(self, machine_time_step, runtime_in_machine_time_steps):
        """constructor to build a
pacman.operations.partition_algorithms.partition_and_place_partitioner.PartitionAndPlacePartitioner
        :param machine_time_step: the length of time in ms for a timer tic
        :param runtime_in_machine_time_steps: the number of timer tics expected \
               to occur due to the runtime
        :type machine_time_step: int
        :type runtime_in_machine_time_steps: long
        :return: a new
pacman.operations.partition_algorithms.abstract_partition_algorithm.AbstractPartitionAlgorithm
        :rtype:
pacman.operations.partition_algorithms.abstract_partition_algorithm.AbstractPartitionAlgorithm
        :raises None: does not raise any known exception
        """
        AbstractPartitionAlgorithm.__init__(self, machine_time_step,
                                            runtime_in_machine_time_steps)
        #add supported constraints
        self._supported_constraints.append(PartitionerMaximumSizeConstraint)
        self._supported_constraints.append(PartitionerSameSizeAsVertexConstraint)

        self._placer_algorithm = None
        self._placement_to_subvert_mapper = dict()
        self._complete_placements = Placements()

    def set_placer_algorithm(self, placer_algorithm, machine):
        """ setter method for setting the placer algorithm

        :param placer_algorithm: the new placer algorithm
        :type placer_algorithm: implementation of \
pacman.operations.placer_algorithms.abstract_placer_algorithm.AbstractPlacerAlgorithm
        :param machine: the machine object
        :type machine: spinnmachine.machine.Machine object

        :return: None
        :rtype: None
        :raise PacmanConfigurationException: if the placer_algorithm is not a\
        implementation of \
pacman.operations.placer_algorithms.abstract_placer_algorithm.AbstractPlacerAlgorithm

        """
        if issubclass(placer_algorithm, AbstractPlacerAlgorithm):
            self._placer_algorithm = placer_algorithm(machine)
        else:
            raise exceptions.PacmanConfigurationException(
                "The placer algorithm submitted is not a recognised placer "
                "algorithm")

    #inherited from AbstractPartitionAlgorithm
    def partition(self, graph, machine):
        """ Partition a partitionable_graph so that each subvertex will fit on a processor\
            within the machine

        :param graph: The partitionable_graph to partition
        :type graph: :py:class:`pacman.model.graph.partitionable_graph.PartitionableGraph`
        :param machine: The machine with respect to which to partition the partitionable_graph
        :type machine: :py:class:`spinn_machine.machine.Machine`
        :return: A partitioned_graph of partitioned vertices and edges from the partitionable_graph
        :rtype: :py:class:`pacman.model.partitioned_graph.partitioned_graph.PartitionedGraph`
        :raise pacman.exceptions.PacmanPartitionException: If something\
                   goes wrong with the partitioning
        """
        utility_calls.check_algorithm_can_support_constraints(
            constrained_vertices=graph.vertices,
            abstract_constraint_type=AbstractPartitionerConstraint,
            supported_constraints=self._supported_constraints)
        logger.info("* Running Partitioner and Placer as one *")

        # Load the machine and vertices objects from the dao
        vertices = graph.vertices
        subgraph = PartitionedGraph(
            label="partitioned graph for {}".format(graph.label))

        graph_mapper = GraphMapper(graph.label, subgraph.label)

        #sort out vertex's by constraints
        vertices = utility_calls.sort_objects_by_constraint_authority(vertices)

        n_atoms = 0
        for vertex in vertices:
            n_atoms += vertex.n_atoms

        progress_bar = ProgressBar(n_atoms,
                                   "to partitioning the partitionable_graph's"
                                   " vertices")

        # Partition one vertex at a time
        for vertex in vertices:
            #check that the vertex hasn't already been partitioned
            subverts_from_vertex = \
                graph_mapper.get_subvertices_from_vertex(vertex)
            #if not, partition
            if subverts_from_vertex is None:
                self._partition_vertex(
                    vertex, subgraph, graph_mapper, machine, graph)
            progress_bar.update(vertex.n_atoms)
        progress_bar.end()

        #update constraints for subverts
        for subvert in subgraph.subvertices:
            if subvert in self._placement_to_subvert_mapper.keys():
                subvert.add_constraint(
                    self._placement_to_subvert_mapper[subvert])
                associated_vertex = \
                    graph_mapper.get_vertex_from_subvertex(subvert)
                for constraint in associated_vertex.constraints:
                    if not isinstance(constraint, AbstractPartitionerConstraint):
                        subvert.add_constraint(constraint)
<<<<<<< HEAD

=======
>>>>>>> 7ac166af
        self._generate_sub_edges(subgraph, graph_mapper, graph)

        return subgraph, graph_mapper

    @property
    def complete_placements(self):
        """ property which returns the complete placements made by the
        partitioner

        :return: placements object
        :rtype: pacman.model.placements.placements.Placements
        :raise None: this method does not raise any known exceptions
        """
        return self._complete_placements

    def _partition_vertex(self, vertex, subgraph, graph_to_subgraph_mapper,
                          machine, graph):
        """private method (do not call from front ends) to partition a single \
        vertex. SHOULD NOT BE CALLED FROM OUTSIDE THIS CLASS

        :param vertex: the vertex to partition
        :param subgraph: the partitioned_graph to add subverts to
        :param graph_to_subgraph_mapper: the mappings object from partitionable_graph to \
        partitioned_graph which needs to be update with new subverts
        :param machine: the machien object
        :param graph: the partitionable_graph object
        :type graph: pacman.model.graph.partitionable_graph.PartitionableGraph
        :type machine: spinnmachine.machine.Machine object
        :type vertex: py:class:`pacman.model.partitionable_graph.vertex.AbstractConstrainedVertex`
        :type subgraph: py:class:`pacman.model.partitioned_graph.partitioned_graph.Subgraph`
        :type graph_to_subgraph_mapper:
        py:class:'pacman.modelgraph_subgraph_mapper.graph_mapper.GraphMapper'
        :return: None
        :rtype: None
        :raise pacman.exceptions.PacmanPartitionException: if the extra vertex\
         for partitioning identically has a different number of atoms than its
         \counterpart.
        """

        partiton_together_vertices = \
            self._locate_vertices_to_partition_now(vertex)

        # Prepare for partitioning, getting information
        #todo not needed till we get to random distrubtions
        partition_data_objects = None

        #locate max atoms per core
        possible_max_atoms = list()
        possible_max_atoms.append(vertex.get_max_atoms_per_core())

        for other_partitionable_vertex in partiton_together_vertices:
            max_atom_constraints =\
                utility_calls.locate_constraints_of_type(
                    other_partitionable_vertex.constraints,
                    PartitionerMaximumSizeConstraint)
            for constraint in max_atom_constraints:
                possible_max_atoms.append(constraint.size)
        max_atoms_per_core = min(possible_max_atoms)

        #partition by atoms
        self._partition_by_atoms(partiton_together_vertices, vertex.n_atoms,
                                 max_atoms_per_core, partition_data_objects,
                                 subgraph, graph, graph_to_subgraph_mapper,
                                 machine)

    def _partition_by_atoms(self, vertices, n_atoms, max_atoms_per_core,
                            partition_data_objects, subgraph, graph,
                            graph_to_subgraph_mapper, machine):
        """(private method, do not call from outside partitioner) \
        tries to partition subvertices on how many atoms it can fit on\
        each subvert SHOULD NOT BE CALLED FROM OUTSIDE THIS CLASS
        
        :param vertices: the vertexes that need to be partitoned at the same \
        time
        :param n_atoms: the atoms of the first vertex
        :param max_atoms_per_core: the min max atoms from all the vertexes \
        considered that have max_atom constraints
        :param partition_data_objects: the parittion objects for memory \
        estiamtes
        :param subgraph: the partitioned_graph of the propblem space to put subverts in
        :param graph_to_subgraph_mapper: the mapper from partitionable_graph to partitioned_graph
        :param machine: the machien object
        :param graph: the partitionable_graph object
        :type graph: pacman.model.graph.partitionable_graph.PartitionableGraph
        :type machine: spinnmachine.machine.Machine object
        :type vertices: iterable list of pacman.model.partitionable_graph.vertex.AbstractConstrainedVertex
        :type n_atoms: int
        :type max_atoms_per_core: int
        :type partition_data_objects: iterable lsit of partitionable obejcts
        :type subgraph: pacman.model.subgraph.subgraph.Subgraph
        :type graph_to_subgraph_mapper:
py:class:'pacman.modelgraph_subgraph_mapper.graph_mapper.GraphMapper'
        """
        n_atoms_placed = 0
        while n_atoms_placed < n_atoms:

            #logger.debug("Maximum available resources for "
            #             "partitioning: {}".format(resources))

            lo_atom = n_atoms_placed
            hi_atom = lo_atom + max_atoms_per_core - 1
            if hi_atom >= n_atoms:
                hi_atom = n_atoms - 1

            # Scale down the number of atoms to fit the available resources
            used_placements, hi_atom = self._scale_down_resources(
                lo_atom, hi_atom, vertices, machine, partition_data_objects,
                max_atoms_per_core, graph)

            # Update where we are
            n_atoms_placed = hi_atom + 1

            # Create the subvertices and placements
            for (vertex, _, x, y, p, used_resources, _) in used_placements:
                subvertex = vertex.create_subvertex(
                    used_resources, Slice(lo_atom, hi_atom),
                    "subvertex with low atoms {} and hi atoms {} for vertex {}"
                    .format(lo_atom, hi_atom, vertex.label))
                self._placement_to_subvert_mapper[subvertex] = \
                    PlacerChipAndCoreConstraint(x, y, p)
                #update objects
                subgraph.add_subvertex(subvertex)
                graph_to_subgraph_mapper.add_subvertex(
                    subvertex=subvertex, lo_atom=lo_atom, hi_atom=hi_atom,
                    vertex=vertex)
                self._update_sdram_allocator(vertex, used_resources, machine)
                self._complete_placements.add_placement(
                    Placement(x=x, y=y, p=p, subvertex=subvertex))

    #todo need to fix for random distributions
    # noinspection PyUnusedLocal
    def _scale_down_resources(self, lo_atom, hi_atom, vertices, machine,
                              partition_data_objects, max_atoms_per_core,
                              graph):
        """reduces the number of atoms on a core so that it fits within the
        resources available   SHOULD NOT BE CALLED FROM OUTSIDE THIS CLASS

        :param lo_atom: the number of atoms already partitioned
        :param hi_atom: the total number of atoms to place for this vertex
        :param vertices: the vertexes that need to be partitioned at the same \
        time
        :param partition_data_objects: the partition objects for memory \
        estimates
        :param max_atoms_per_core: the min max atoms from all the vertexes \
        considered that have max_atom constraints
        :param graph: the partitionable_graph object
        :param machine: the machine object
        :type graph: pacman.model.graph.partitionable_graph.PartitionableGraph
        :type machine: spinnmachine.machine.Machine object
        :type lo_atom: int
        :type hi_atom: int
        :type vertices: iterable list of pacman.model.partitionable_graph.vertex.AbstractConstrainedVertex
        :type partition_data_objects: iterable list of partitionable objects
        :type max_atoms_per_core: int
        :return: the list of placements made by this method and the new amount \
        of atoms partitioned
        :rtype: iterable of tuples and a int
        :raise PacmanPartitionException: when the vertex cannot be partitioned
        """
        used_placements = list()
        # Find the number of atoms that will fit in each vertex given the
        # resources available
        min_hi_atom = hi_atom
        for i in range(len(vertices)):
            vertex = vertices[i]
            # TODO -> Needs to be updated for random distributions
            partition_data_object = None
            #get max resources available on machine
            resources = self._get_maximum_resources_per_processor(
                vertex_constraints=vertex.constraints, machine=machine)
            #get resources for vertexes
            vertex_slice = Slice(lo_atom, hi_atom)
            used_resources = vertex.get_resources_used_by_atoms(vertex_slice,
                                                                graph)
            
            #figure max ratio
            ratio = self._find_max_ratio(used_resources, resources)

            while ratio > 1.0 and hi_atom >= lo_atom:

                # Scale the resources by the ratio
                old_n_atoms = (hi_atom - lo_atom) + 1
                new_n_atoms = int(float(old_n_atoms) / ratio)

                # Avoid looping
                if old_n_atoms == new_n_atoms:
                    new_n_atoms -= 1
                else:
                    # Subtract a tenth of the difference between the old
                    # and new
                    new_n_atoms -= int((old_n_atoms - new_n_atoms) / 10.0)

                # Find the new resource usage
                hi_atom = lo_atom + new_n_atoms - 1
                vertex_slice = Slice(lo_atom, hi_atom)
                used_resources = \
                    vertex.get_resources_used_by_atoms(vertex_slice, graph)
                ratio = self._find_max_ratio(used_resources, resources)

            # If we couldn't partition, raise and exception
            if hi_atom < lo_atom:
                raise exceptions.PacmanPartitionException(
                    "AbstractConstrainedVertex {} could not be partitioned".format(vertex.label))

            # Try to scale up until just below the resource usage
            used_resources, hi_atom = self._scale_up_resource_usage(
                used_resources, hi_atom, lo_atom, max_atoms_per_core, vertex,
                partition_data_object, resources, ratio)

            # If this hi_atom is smaller than the current, minimum update the
            # other placements to use (hopefully) less resources
            if hi_atom < min_hi_atom:
                min_hi_atom = hi_atom
                #TODO needs to be tied in (old code resulted in no loops, so new code has omitted the code for future look ats

            # Place the vertex
            placement_constraints = \
                utility_calls.locate_constraints_of_type(
                    vertex.constraints, AbstractPlacerConstraint)

            if self._placer_algorithm is not None:
                # noinspection PyProtectedMember
                x, y, p = \
                    self._placer_algorithm._try_to_place(placement_constraints,
                                                         used_resources, "",
                                                         self._complete_placements)
                used_placements.append((vertex, partition_data_object, x, y, p,
                                        used_resources, resources))
            else:
                raise PacmanPlaceException("No placer algorithm selected")

        return used_placements, min_hi_atom

    # ***TODO*** This method is completely out of date?
    def _scale_up_resource_usage(
            self, used_resources, hi_atom, lo_atom, max_atoms_per_core, vertex,
            partition_data_object, resources, ratio):
        """tries to push the number of atoms into a subvertex as it can
         with the estimates SHOULD NOT BE CALLED FROM OUTSIDE THIS CLASS

        :param lo_atom: the number of atoms already partitioned
        :param hi_atom: the total number of atoms to place for this vertex
        :param vertex: the vertexes to scale up the num atoms per core for
        :param partition_data_object: the partition object for memory \
        estimates
        :param max_atoms_per_core: the min max atoms from all the vertexes \
        considered that have max_atom constraints
        :param used_resources: the resources used by the machine so far
        :param resources: the resource estimate for the vertex for a given\
        number of atoms
        :param ratio: the ratio between max atoms and available resources
        :type lo_atom: int
        :type hi_atom: int
        :type vertex: pacman.model.graph.vertex.AbstractConstrainedVertex
        :type partition_data_object: partitionable object
        :type max_atoms_per_core: int
        :type used_resources: pacman.model.resources.resource.Resource
        :type resources: pacman.model.resources.resource.Resource
        :type ratio: int
        :return: the list of placements made by this method and the new amount \
        of atoms partitioned
        :rtype: iterable of tuples and a int
        :raise PacmanPartitionException: when the vertex cannot be partitioned
        """

        previous_used_resources = used_resources
        previous_hi_atom = hi_atom
        while ((ratio < 1.0) and ((hi_atom + 1) < vertex.n_atoms)
                and ((hi_atom - lo_atom + 2) < max_atoms_per_core)):

            #logger.debug("Scaling up - Current subvertex from"
            #    " %d to %d of %d, ratio = %f, resources = %s" % (lo_atom,
            #             hi_atom, no_atoms, ratio, used_resources))

            previous_hi_atom = hi_atom
            hi_atom += 1

            # Find the new resource usage
            previous_used_resources = used_resources
            used_resources = \
                vertex.get_resources_used_by_atoms(
                    lo_atom, hi_atom, partition_data_object)
            ratio = self._find_max_ratio(used_resources, resources)
        return previous_used_resources, previous_hi_atom

    @staticmethod
    def _get_max_atoms_per_core(vertices):
        """ helper method for finding the max atoms per core for a collection \
        of vertices SHOULD NOT BE CALLED FROM OUTSIDE THIS CLASS

        :param vertices: a iterable list of vertex
        :type vertices: iterable of pacman.model.partitionable_graph.vertex.AbstractConstrainedVertex
        :return: the minimum level of max atoms from all constraints
        :rtype: int
        :raise None: this method does not raise any known exceptions
        """
        max_atoms_per_core = 0
        for v in vertices:
            max_for_vertex = v.get_maximum_atoms_per_core()

            # If there is no maximum, the maximum is the number of atoms
            if max_for_vertex is None:
                max_for_vertex = v.atoms

            # Override the maximum with any custom maximum
            if v.custom_max_atoms_per_core is not None:
                max_for_vertex = v.custom_max_atoms_per_core

            max_atoms_per_core = max(max_atoms_per_core, max_for_vertex)
        return max_atoms_per_core

    @staticmethod
    def _find_max_ratio(resources, max_resources):
        """ helper method for finding the max ratio for a resources \
        SHOULD NOT BE CALLED FROM OUTSIDE THIS CLASS

        :param resources: the resources used by the vertex
        :param max_resources: the max resources available from the machine
        :type max_resources:
        pacman.model.resources.resource_container.ResourceContainer
        :type resources:
        pacman.model.resources.resource_container.ResourceContainer
        :return: the best available ratio of resources
        :rtype: int
        :raise None: this method does not raise any known exceptions

        """
        if resources.cpu.get_value() == 0 or max_resources.cpu.get_value() == 0:
            cpu_ratio = 0
        else:
            cpu_ratio = \
                (float(resources.cpu.get_value()) /
                 float(max_resources.cpu.get_value()))
        if (resources.dtcm.get_value() == 0
           or max_resources.dtcm.get_value() == 0):
            dtcm_ratio = 0
        else:
            dtcm_ratio = (float(resources.dtcm.get_value()) /
                          float(max_resources.dtcm.get_value()))
        if (resources.sdram.get_value() == 0
           or max_resources.sdram.get_value() == 0):
            sdram_ratio = 0
        else:
            sdram_ratio = (float(resources.sdram.get_value()) /
                           float(max_resources.sdram.get_value()))
        return max((cpu_ratio, dtcm_ratio, sdram_ratio))

    @staticmethod
    def _locate_vertices_to_partition_now(vertex):
        """ Locates any other vertices that need to be partitioned in the same\
         way SHOULD NOT BE CALLED FROM OUTSIDE THIS CLASS

        :param vertex: the vertex that is currently being partitioned
        :type vertex: pacman.model.graph.vertex.AbstractConstrainedVertex
        :return: iterable of vertexes that need to be partitioned in the same \
        way
        :rtype: iterable of pacman.model.partitionable_graph.vertex.AbstractConstrainedVertex
        :raise PacmanPartitionException: if the vertices that need to be \
        partitioned in the same way have different numbers of atoms
        """
        partition_together_vertices = list()
        partition_together_vertices.append(vertex)
        same_size_vertex_constraints = \
            utility_calls.locate_constraints_of_type(
                vertex.constraints, PartitionerSameSizeAsVertexConstraint)
        for constraint in same_size_vertex_constraints:
            if constraint.vertex.n_atoms != vertex.n_atoms:
                raise exceptions.PacmanPartitionException(
                    "A vertex and its partition-dependent vertices must "
                    "have the same number of atoms")
            else:
                partition_together_vertices.append(constraint.vertex)
        return partition_together_vertices<|MERGE_RESOLUTION|>--- conflicted
+++ resolved
@@ -140,10 +140,7 @@
                 for constraint in associated_vertex.constraints:
                     if not isinstance(constraint, AbstractPartitionerConstraint):
                         subvert.add_constraint(constraint)
-<<<<<<< HEAD
-
-=======
->>>>>>> 7ac166af
+
         self._generate_sub_edges(subgraph, graph_mapper, graph)
 
         return subgraph, graph_mapper
@@ -258,10 +255,11 @@
 
             # Create the subvertices and placements
             for (vertex, _, x, y, p, used_resources, _) in used_placements:
-                subvertex = vertex.create_subvertex(
-                    used_resources, Slice(lo_atom, hi_atom),
-                    "subvertex with low atoms {} and hi atoms {} for vertex {}"
-                    .format(lo_atom, hi_atom, vertex.label))
+                subvertex = PartitionedVertex(used_resources,
+                                              "subvertex with low atoms {} and "
+                                              "hi atoms {} for vertex {}"
+                                              .format(lo_atom, hi_atom, 
+                                                      vertex.label))
                 self._placement_to_subvert_mapper[subvertex] = \
                     PlacerChipAndCoreConstraint(x, y, p)
                 #update objects
