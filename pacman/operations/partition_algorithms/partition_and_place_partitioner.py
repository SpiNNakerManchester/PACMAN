import logging

from pacman.model.constraints.abstract_constraints.\
    abstract_partitioner_constraint import \
    AbstractPartitionerConstraint
from pacman.model.constraints.partitioner_constraints.\
    partitioner_same_size_as_vertex_constraint \
    import PartitionerSameSizeAsVertexConstraint
from pacman.model.graph_mapper.graph_mapper import \
    GraphMapper
from pacman.utilities.algorithm_utilities import partition_algorithm_utilities
from pacman.model.partitioned_graph.partitioned_graph import PartitionedGraph
from pacman.model.constraints.partitioner_constraints.\
    partitioner_maximum_size_constraint \
    import PartitionerMaximumSizeConstraint
from pacman.model.graph_mapper.slice import Slice
from pacman.utilities.utility_objs.progress_bar import ProgressBar
from pacman import exceptions
from pacman.utilities import utility_calls
from pacman.utilities.utility_objs.resource_tracker import ResourceTracker

logger = logging.getLogger(__name__)


class PartitionAndPlacePartitioner(object):
    """  A partitioner that tries to ensure that SDRAM is not overloaded by\
         keeping track of the SDRAM usage on the various chips

    """

    # inherited from AbstractPartitionAlgorithm
    def __call__(self, graph, machine):
        """ Partition a partitionable_graph so that each subvertex will fit\
            on a processor within the machine

        :param graph: The partitionable_graph to partition
        :type graph:\
                    :py:class:`pacman.model.graph.partitionable_graph.PartitionableGraph`
        :param machine: The machine with respect to which to partition the\
                    partitionable_graph
        :type machine: :py:class:`spinn_machine.machine.Machine`
        :return: A partitioned_graph of partitioned vertices and partitioned\
                    edges
        :rtype:\
                    :py:class:`pacman.model.partitioned_graph.partitioned_graph.PartitionedGraph`
        :raise pacman.exceptions.PacmanPartitionException: If something\
                   goes wrong with the partitioning
        """
        utility_calls.check_algorithm_can_support_constraints(
            constrained_vertices=graph.vertices,
            abstract_constraint_type=AbstractPartitionerConstraint,
            supported_constraints=[PartitionerMaximumSizeConstraint,
                                   PartitionerSameSizeAsVertexConstraint])

        # Load the vertices and create the subgraph to fill
        vertices = graph.vertices
        subgraph = PartitionedGraph(
            label="partitioned graph for {}".format(graph.label))
        graph_mapper = GraphMapper(graph.label, subgraph.label)

        # sort out vertex's by constraints
        vertices = utility_calls.sort_objects_by_constraint_authority(vertices)

        # Set up the progress
        n_atoms = 0
        for vertex in vertices:
            n_atoms += vertex.n_atoms
        progress_bar = ProgressBar(n_atoms, "Partitioning graph vertices")

        resource_tracker = ResourceTracker(machine)

        # Partition one vertex at a time
        for vertex in vertices:

            # check that the vertex hasn't already been partitioned
            subverts_from_vertex = \
                graph_mapper.get_subvertices_from_vertex(vertex)

            # if not, partition
            if subverts_from_vertex is None:
                self._partition_vertex(vertex, subgraph, graph_mapper,
                                       resource_tracker, graph)
            progress_bar.update(vertex.n_atoms)
        progress_bar.end()

        partition_algorithm_utilities.generate_sub_edges(
            subgraph, graph_mapper, graph)

        results = dict()
        results['partitioned_graph'] = subgraph
        results['graph_mapper'] = graph_mapper
        return results

    def _partition_vertex(self, vertex, subgraph, graph_to_subgraph_mapper,
                          resource_tracker, graph):
        """ Partition a single vertex

        :param vertex: the vertex to partition
        :type vertex:\
                    :py:class:`pacman.model.partitionable_graph.abstract_partitionable_vertex.AbstractPartitionableVertex`
        :param subgraph: the partitioned_graph to add subverts to
        :type subgraph:\
                    py:class:`pacman.model.partitioned_graph.partitioned_graph.Subgraph`
        :param graph_to_subgraph_mapper: the mappings object from\
                    partitionable_graph to partitioned_graph which needs to be\
                    updated with new subverts
        :type graph_to_subgraph_mapper:\
                    py:class:'pacman.modelgraph_subgraph_mapper.graph_mapper.GraphMapper'
        :param resource_tracker: A tracker of assigned resources
        :type resource_tracker:\
                    :py:class:`pacman.utilities.resource_tracker.ResourceTracker`
        :param graph: the partitionable_graph object
        :type graph:\
                    :py:class:`pacman.model.graph.partitionable_graph.PartitionableGraph`
        :return: None
        :rtype: None
        :raise pacman.exceptions.PacmanPartitionException: if the extra vertex\
                    for partitioning identically has a different number of\
                    atoms than its counterpart.
        """

        partiton_together_vertices = \
            self._locate_vertices_to_partition_now(vertex)

        # locate max atoms per core
        possible_max_atoms = list()
        possible_max_atoms.append(vertex.get_max_atoms_per_core())

        for other_partitionable_vertex in partiton_together_vertices:
            max_atom_constraints =\
                utility_calls.locate_constraints_of_type(
                    other_partitionable_vertex.constraints,
                    PartitionerMaximumSizeConstraint)
            for constraint in max_atom_constraints:
                possible_max_atoms.append(constraint.size)
        max_atoms_per_core = min(possible_max_atoms)

        # partition by atoms
        self._partition_by_atoms(partiton_together_vertices, vertex.n_atoms,
                                 max_atoms_per_core, subgraph, graph,
                                 graph_to_subgraph_mapper, resource_tracker)

    def _partition_by_atoms(self, vertices, n_atoms, max_atoms_per_core,
                            subgraph, graph, graph_to_subgraph_mapper,
                            resource_tracker):
        """ Try to partition subvertices on how many atoms it can fit on\
            each subvert

        :param vertices: the vertexes that need to be partitioned at the same \
                    time
        :type vertices: iterable list of\
                    :py:class:`pacman.model.partitionable_graph.abstract_partitionable_vertex.AbstractPartitionableVertex`
        :param n_atoms: the atoms of the first vertex
        :type n_atoms: int
        :param max_atoms_per_core: the max atoms from all the vertexes\
                    considered that have max_atom constraints
        :type max_atoms_per_core: int
        :param subgraph: the partitioned_graph of the problem space to put\
                    subverts in
        :type subgraph: :py:class:`pacman.model.subgraph.subgraph.Subgraph`
        :param graph: the partitionable_graph object
        :type graph:\
                    :py:class:`pacman.model.partitionable_graph.partitionable_graph.PartitionableGraph`
        :param graph_to_subgraph_mapper: the mapper from\
                    partitionable_graph to partitioned_graph
        :type graph_to_subgraph_mapper:\
                    py:class:'pacman.modelgraph_subgraph_mapper.graph_mapper.GraphMapper'
        :param resource_tracker: A tracker of assigned resources
        :type resource_tracker:\
                    :py:class:`pacman.utilities.resource_tracker.ResourceTracker`
        """
        n_atoms_placed = 0
        while n_atoms_placed < n_atoms:

            lo_atom = n_atoms_placed
            hi_atom = lo_atom + max_atoms_per_core - 1
            if hi_atom >= n_atoms:
                hi_atom = n_atoms - 1

            # Scale down the number of atoms to fit the available resources
            used_placements, hi_atom = self._scale_down_resources(
                lo_atom, hi_atom, vertices, resource_tracker,
                max_atoms_per_core, graph)

            # Update where we are
            n_atoms_placed = hi_atom + 1

            # Create the subvertices
            for (vertex, used_resources) in used_placements:
                vertex_slice = Slice(lo_atom, hi_atom)
                subvertex = vertex.create_subvertex(
                    vertex_slice, used_resources,
                    "{}:{}:{}".format(vertex.label, lo_atom, hi_atom),
                    partition_algorithm_utilities.get_remaining_constraints(
                        vertex))

                # update objects
                subgraph.add_subvertex(subvertex)
                graph_to_subgraph_mapper.add_subvertex(
                    subvertex, vertex_slice, vertex)

    @staticmethod
    def _reallocate_resources(used_placements, resource_tracker,
                              lo_atom, hi_atom, graph):
<<<<<<< HEAD
        """ re-adjusts resource allocation and updates the placement list to\
=======
        """ readjusts resource allocation and updates the placement list to\
>>>>>>> 53bcf088
            take into account the new layout of the atoms

        :param used_placements: the original list of tuples containing\
                    placement data
        :type used_placements: iterable of tuples
        :param resource_tracker: the tracker of resources
        :type resource_tracker:\
                    :py:class:`pacman.utilities.resource_tracker.ResourceTracker`
        :param lo_atom: the lo atom of a slice to be considered
        :type lo_atom: int
        :param hi_atom: the hi atom of a slice to be considered
        :type hi_atom: int
        :param graph: the partitionable graph used by the partitioner
        :type graph:
                    :py:class:`pacman.model.partitionable_graph.partitionable_graph.PartitionableGraph`
        :return: the new list of tuples containing placement data
        :rtype: iterable of tuples
        """

        new_used_placements = list()
        for (placed_vertex, x, y, p, placed_resources,
                ip_tags, reverse_ip_tags) in used_placements:

            # Deallocate the existing resources
            resource_tracker.unallocate_resources(
                x, y, p, placed_resources, ip_tags, reverse_ip_tags)

            # Get the new resource usage
            vertex_slice = Slice(lo_atom, hi_atom)
            new_resources = placed_vertex.get_resources_used_by_atoms(
                vertex_slice, graph)

            # Re-allocate the existing resources
            (x, y, p, ip_tags, reverse_ip_tags) = \
                resource_tracker.allocate_constrained_resources(
                    new_resources, placed_vertex.constraints)
            new_used_placements.append(
                (placed_vertex, x, y, p, new_resources, ip_tags,
                 reverse_ip_tags))
        return new_used_placements

    # noinspection PyUnusedLocal
    def _scale_down_resources(self, lo_atom, hi_atom, vertices,
                              resource_tracker, max_atoms_per_core, graph):
        """ Reduce the number of atoms on a core so that it fits within the
            resources available.

        :param lo_atom: the number of atoms already partitioned
        :type lo_atom: int
        :param hi_atom: the total number of atoms to place for this vertex
        :type hi_atom: int
        :param vertices: the vertexes that need to be partitioned at the same \
                    time
        :type vertices: iterable of\
                    :py:class:`pacman.model.partitionable_graph.abstract_partitionable_vertex.AbstractPartitionableVertex`
        :param max_atoms_per_core: the min max atoms from all the vertexes \
                    considered that have max_atom constraints
        :type max_atoms_per_core: int
        :param graph: the partitionable_graph object
        :type graph:\
                    :py:class:`pacman.model.graph.partitionable_graph.PartitionableGraph`
        :param resource_tracker: Tracker of used resources
        :type resource_tracker: spinnmachine.machine.Machine object
        :return: the list of placements made by this method and the new amount\
                    of atoms partitioned
        :rtype: tuple of (iterable of tuples, int)
        :raise PacmanPartitionException: when the vertex cannot be partitioned
        """
        used_placements = list()

        # Find the number of atoms that will fit in each vertex given the
        # resources available
        min_hi_atom = hi_atom
        for i in range(len(vertices)):
            vertex = vertices[i]

            # get max resources available on machine
            resources = \
                resource_tracker.get_maximum_constrained_resources_available(
                    vertex.constraints)

            # get resources used by vertex
            vertex_slice = Slice(lo_atom, hi_atom)
            used_resources = vertex.get_resources_used_by_atoms(vertex_slice,
                                                                graph)

            # Work out the ratio of used to available resources
            ratio = self._find_max_ratio(used_resources, resources)

            while ratio > 1.0 and hi_atom >= lo_atom:

                # Scale the resources by the ratio
                old_n_atoms = (hi_atom - lo_atom) + 1
                new_n_atoms = int(float(old_n_atoms) / (ratio * 1.1))

                # Avoid infinite looping
                if old_n_atoms == new_n_atoms:
                    new_n_atoms -= 1

                # Find the new resource usage
                hi_atom = lo_atom + new_n_atoms - 1
                vertex_slice = Slice(lo_atom, hi_atom)
                used_resources = \
                    vertex.get_resources_used_by_atoms(vertex_slice, graph)
                ratio = self._find_max_ratio(used_resources, resources)

            # If we couldn't partition, raise an exception
            if hi_atom < lo_atom:
                raise exceptions.PacmanPartitionException(
                    "Vertex {} could not be partitioned".format(vertex.label))

            # Try to scale up until just below the resource usage
            used_resources, hi_atom = self._scale_up_resource_usage(
                used_resources, hi_atom, lo_atom, max_atoms_per_core, vertex,
                resources, ratio, graph)

            # If this hi_atom is smaller than the current minimum, update the
            # other placements to use (hopefully) less resources
            if hi_atom < min_hi_atom:
                min_hi_atom = hi_atom
                used_placements = self._reallocate_resources(
                    used_placements, resource_tracker, lo_atom, hi_atom, graph)

            # Attempt to allocate the resources for this vertex on the machine
            try:
                (x, y, p, ip_tags, reverse_ip_tags) = \
                    resource_tracker.allocate_constrained_resources(
                        used_resources, vertex.constraints)
                used_placements.append(
                    (vertex, x, y, p, used_resources,
                     ip_tags, reverse_ip_tags))
            except exceptions.PacmanValueError as e:

                raise exceptions.PacmanValueError(
                    "Unable to allocate requested resources to"
                    " vertex {}:\n{}".format(vertex, e))

        # reduce data to what the parent requires
        final_placements = list()
        for (vertex, _, _, _, used_resources, _, _) in used_placements:
            final_placements.append((vertex, used_resources))

        return final_placements, min_hi_atom

    def _scale_up_resource_usage(
            self, used_resources, hi_atom, lo_atom, max_atoms_per_core, vertex,
            resources, ratio, graph):
        """ Try to push up the number of atoms in a subvertex to be as close\
            to the available resources as possible

        :param used_resources: the resources used by the machine so far
        :type used_resources:\
                    :py:class:`pacman.model.resources.resource.Resource`
        :param hi_atom: the total number of atoms to place for this vertex
        :type hi_atom: int
        :param lo_atom: the number of atoms already partitioned
        :type lo_atom: int
        :param max_atoms_per_core: the min max atoms from all the vertexes \
                    considered that have max_atom constraints
        :type max_atoms_per_core: int
        :param vertex: the vertexes to scale up the num atoms per core for
        :type vertex:\
                    :py:class:`pacman.model.partitionable_graph.abstract_partitionable_vertex.AbstractPartitionableVertex`
        :param resources: the resource estimate for the vertex for a given\
                    number of atoms
        :type resources:\
                    :py:class:`pacman.model.resources.resource.Resource`
        :param ratio: the ratio between max atoms and available resources
        :type ratio: int
        :return: the new resources used and the new hi_atom
        :rtype: tuple of\
                    (:py:class:`pacman.model.resources.resource.Resource`,\
                    int)
        """

        previous_used_resources = used_resources
        previous_hi_atom = hi_atom

        # Keep searching while the ratio is still in range,
        # the next hi_atom value is still less than the number of atoms,
        # and the number of atoms is less than the constrained number of atoms
        while ((ratio < 1.0) and ((hi_atom + 1) < vertex.n_atoms) and
                ((hi_atom - lo_atom + 2) < max_atoms_per_core)):

            # Update the hi_atom, keeping track of the last hi_atom which
            # resulted in a ratio < 1.0
            previous_hi_atom = hi_atom
            hi_atom += 1

            # Find the new resource usage, keeping track of the last usage
            # which resulted in a ratio < 1.0
            previous_used_resources = used_resources
            vertex_slice = Slice(lo_atom, hi_atom)
            used_resources = vertex.get_resources_used_by_atoms(
                vertex_slice, graph)
            ratio = self._find_max_ratio(used_resources, resources)

        # If we have managed to fit everything exactly (unlikely but possible),
        # return the matched resources and hi atom count
        if ratio == 1.0:
            return used_resources, hi_atom

        # At this point, the ratio > 1.0, so pick the last allocation of
        # resources, which will be < 1.0
        return previous_used_resources, previous_hi_atom

    @staticmethod
    def _get_max_atoms_per_core(vertices):
        """ Find the max atoms per core for a collection of vertices

        :param vertices: a iterable list of vertices
        :type vertices: iterable of\
                    :py:class:`pacman.model.partitionable_graph.abstract_partitionable_vertex.AbstractPartitionableVertex`
        :return: the minimum level of max atoms from all constraints
        :rtype: int
        :raise None: this method does not raise any known exceptions
        """
        max_atoms_per_core = 0
        for v in vertices:
            max_for_vertex = v.get_maximum_atoms_per_core()

            # If there is no maximum, the maximum is the number of atoms
            if max_for_vertex is None:
                max_for_vertex = v.atoms

            # Override the maximum with any custom maximum
            if v.custom_max_atoms_per_core is not None:
                max_for_vertex = v.custom_max_atoms_per_core

            max_atoms_per_core = max(max_atoms_per_core, max_for_vertex)
        return max_atoms_per_core

    @staticmethod
    def _find_max_ratio(resources, max_resources):
        """ Find the max ratio between the resources

        :param resources: the resources used by the vertex
        :type resources:\
                    :py:class:`pacman.model.resources.resource_container.ResourceContainer`
        :param max_resources: the max resources available from the machine
        :type max_resources: \
                    :py:class:`pacman.model.resources.resource_container.ResourceContainer`
        :return: the largest ratio of resources
        :rtype: int
        :raise None: this method does not raise any known exceptions

        """
        if (resources.cpu.get_value() == 0 or
                max_resources.cpu.get_value() == 0):
            cpu_ratio = 0
        else:
            cpu_ratio = (float(resources.cpu.get_value()) /
                         float(max_resources.cpu.get_value()))
        if (resources.dtcm.get_value() == 0 or
                max_resources.dtcm.get_value() == 0):
            dtcm_ratio = 0
        else:
            dtcm_ratio = (float(resources.dtcm.get_value()) /
                          float(max_resources.dtcm.get_value()))
        if (resources.sdram.get_value() == 0 or
                max_resources.sdram.get_value() == 0):
            sdram_ratio = 0
        else:
            sdram_ratio = (float(resources.sdram.get_value()) /
                           float(max_resources.sdram.get_value()))
        return max((cpu_ratio, dtcm_ratio, sdram_ratio))

    @staticmethod
    def _locate_vertices_to_partition_now(vertex):
        """ Locate any other vertices that need to be partitioned with the\
            exact same ranges of atoms

        :param vertex: the vertex that is currently being partitioned
        :type vertex:\
                    :py:class:`pacman.model.partitionable_graph.abstract_partitionable_vertex.AbstractPartitionableVertex`
        :return: iterable of vertexes that need to be partitioned with the\
                    exact same range of atoms
        :rtype: iterable of\
                    :py:class:`pacman.model.partitionable_graph.abstract_partitionable_vertex.AbstractPartitionableVertex`
        :raise PacmanPartitionException: if the vertices that need to be \
                    partitioned the same have different numbers of atoms
        """
        partition_together_vertices = list()
        partition_together_vertices.append(vertex)
        same_size_vertex_constraints = \
            utility_calls.locate_constraints_of_type(
                vertex.constraints, PartitionerSameSizeAsVertexConstraint)
        for constraint in same_size_vertex_constraints:
            if constraint.vertex.n_atoms != vertex.n_atoms:
                raise exceptions.PacmanPartitionException(
                    "A vertex and its partition-dependent vertices must "
                    "have the same number of atoms")
            else:
                partition_together_vertices.append(constraint.vertex)
        return partition_together_vertices<|MERGE_RESOLUTION|>--- conflicted
+++ resolved
@@ -202,11 +202,7 @@
     @staticmethod
     def _reallocate_resources(used_placements, resource_tracker,
                               lo_atom, hi_atom, graph):
-<<<<<<< HEAD
-        """ re-adjusts resource allocation and updates the placement list to\
-=======
         """ readjusts resource allocation and updates the placement list to\
->>>>>>> 53bcf088
             take into account the new layout of the atoms
 
         :param used_placements: the original list of tuples containing\
