--- conflicted
+++ resolved
@@ -28,7 +28,7 @@
 from pacman.utilities.algorithm_utilities.partition_algorithm_utilities \
     import (
         generate_machine_edges, get_same_size_vertex_groups,
-        get_remaining_constraints, determine_max_atoms_for_vertex)
+        get_remaining_constraints)
 from pacman.utilities.algorithm_utilities.placer_algorithm_utilities import (
     sort_vertices_by_known_constraints)
 from pacman.utilities.utility_objs import ResourceTracker
@@ -142,13 +142,6 @@
         possible_max_atoms = list()
         n_atoms = None
         for other_vertex in partition_together_vertices:
-<<<<<<< HEAD
-            if isinstance(other_vertex, ApplicationVertex):
-                possible_max_atoms.append(
-                    other_vertex.get_max_atoms_per_core())
-            possible_max_atoms.append(
-                determine_max_atoms_for_vertex(other_vertex))
-=======
             possible_max_atoms.append(other_vertex.get_max_atoms_per_core())
             max_atom_constraints = utils.locate_constraints_of_type(
                 other_vertex.constraints, MaxVertexAtomsConstraint)
@@ -163,7 +156,6 @@
                         "constraints - cannot be both {} and {}".format(
                             n_atoms, constraint.size))
                 n_atoms = constraint.size
->>>>>>> b7e43f63
 
         max_atoms_per_core = int(min(possible_max_atoms))
         if n_atoms is not None and max_atoms_per_core < n_atoms:
