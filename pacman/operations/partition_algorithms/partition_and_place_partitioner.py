--- conflicted
+++ resolved
@@ -69,14 +69,9 @@
         :param int minimum_simtime_in_us: simtime in us to plan for
         :param preallocated_resources:
         :type preallocated_resources: PreAllocatedResourceContainer or None
-<<<<<<< HEAD
         :return:
             A machine_graph of partitioned vertices and partitioned edges
-        :rtype:
-            :py:class:`pacman.model.graph.machine.MachineGraph`
-=======
         :rtype: tuple(MachineGraph, int)
->>>>>>> 18e8a3ad
         :raise PacmanPartitionException:
             If something goes wrong with the partitioning
         """
@@ -114,11 +109,7 @@
             # if no existing machine vertices, partition
             if not vertex.machine_vertices:
                 self._partition_vertex(
-<<<<<<< HEAD
-                    vertex, minimum_simtime_in_us, machine_graph, graph_mapper,
-=======
-                    vertex, plan_n_timesteps, machine_graph,
->>>>>>> 18e8a3ad
+                    vertex, minimum_simtime_in_us, machine_graph,
                     resource_tracker, progress, vertex_groups)
         progress.end()
 
@@ -127,24 +118,13 @@
         return machine_graph, resource_tracker.chips_used
 
     def _partition_vertex(
-<<<<<<< HEAD
-            self, vertex, minimum_simtime_in_us, machine_graph, graph_mapper,
-=======
-            self, vertex, plan_n_timesteps, machine_graph,
->>>>>>> 18e8a3ad
+            self, vertex, minimum_simtime_in_us, machine_graph,
             resource_tracker, progress, vertex_groups):
         """ Partition a single vertex
 
         :param ApplicationVertex vertex: the vertex to partition
         :param int minimum_simtime_in_us: simtime in us to plan for
         :param MachineGraph machine_graph: the graph to add vertices to
-<<<<<<< HEAD
-        :param int plan_n_timesteps: number of timesteps to plan for
-        :param graph_mapper: the mappings between graphs
-        :type graph_mapper:\
-            :py:class:`pacman.model.graphs.common.GraphMapper'
-=======
->>>>>>> 18e8a3ad
         :param ResourceTracker resource_tracker:
             A tracker of assigned resources
         :param ~spinn_utilities.progress_bar.ProgressBar progress:
@@ -192,24 +172,13 @@
 
         # partition by atoms
         self._partition_by_atoms(
-<<<<<<< HEAD
             partition_together_vertices, minimum_simtime_in_us, vertex.n_atoms,
-            max_atoms_per_core, machine_graph, graph_mapper, resource_tracker,
-            progress, n_atoms is not None)
+            max_atoms_per_core, machine_graph, resource_tracker, progress,
+            n_atoms is not None)
 
     def _partition_by_atoms(
             self, vertices, minimum_simtime_in_us, n_atoms, max_atoms_per_core,
-            machine_graph, graph_mapper, resource_tracker, progress,
-            fixed_n_atoms=False):
-=======
-            partition_together_vertices, plan_n_timesteps, vertex.n_atoms,
-            max_atoms_per_core, machine_graph, resource_tracker,
-            progress, n_atoms is not None)
-
-    def _partition_by_atoms(
-            self, vertices, plan_n_timesteps, n_atoms, max_atoms_per_core,
             machine_graph, resource_tracker, progress, fixed_n_atoms=False):
->>>>>>> 18e8a3ad
         """ Try to partition vertices on how many atoms it can fit on\
             each vertex
 
@@ -445,13 +414,8 @@
         :param int max_atoms_per_core: the min max atoms from all the vertexes
             considered that have max_atom constraints
         :param ApplicationVertex vertex:
-<<<<<<< HEAD
             the vertexes to scale up the num atoms per core for
         :param int minimum_simtime_in_us: simtime in us to plan for
-=======
-            the vertex to scale up the num atoms per core for
-        :param int plan_n_timesteps: number of timesteps to plan for
->>>>>>> 18e8a3ad
         :param ResourceContainer resources:
             the resource estimate for the vertex for a given number of atoms
         :param float ratio: the ratio between max atoms and available resources
