--- conflicted
+++ resolved
@@ -21,7 +21,7 @@
 from pacman.utilities.algorithm_utilities import partition_algorithm_utilities
 from pacman.utilities.algorithm_utilities import placer_algorithm_utilities
 from pacman.utilities.utility_objs.resource_tracker import ResourceTracker
-from spinn_machine.utilities.progress_bar import ProgressBar
+from spinn_utilities.progress_bar import ProgressBar
 
 logger = logging.getLogger(__name__)
 
@@ -35,14 +35,9 @@
     __slots__ = []
 
     # inherited from AbstractPartitionAlgorithm
-<<<<<<< HEAD
     def __call__(self, graph, machine, wall_clock_timer_tick_in_millisecond):
         """ Partition a partitionable_graph so that each subvertex will fit\
             on a processor within the machine
-=======
-    def __call__(self, graph, machine):
-        """
->>>>>>> 702769d3
 
         :param graph: The application_graph to partition
         :type graph:\
@@ -50,15 +45,11 @@
         :param machine: The machine with respect to which to partition the\
                     application_graph
         :type machine: :py:class:`spinn_machine.machine.Machine`
-<<<<<<< HEAD
         :param wall_clock_timer_tick_in_millisecond:
             the timer tick period in milliseconds that the simulation will need
             per timer tick
         :type float
-        :return: A partitioned_graph of partitioned vertices and partitioned\
-=======
         :return: A machine_graph of partitioned vertices and partitioned\
->>>>>>> 702769d3
                     edges
         :rtype:\
                     :py:class:`pacman.model.graph.machine.machine_graph.MachineGraph`
@@ -116,17 +107,6 @@
 
         :param vertex: the vertex to partition
         :type vertex:\
-<<<<<<< HEAD
-                    :py:class:`pacman.model.partitionable_graph.abstract_partitionable_vertex.AbstractPartitionableVertex`
-        :param subgraph: the partitioned_graph to add subverts to
-        :type subgraph:\
-                    py:class:`pacman.model.partitioned_graph.partitioned_graph.Subgraph`
-        :param graph_to_subgraph_mapper: the mappings object from\
-                    partitionable_graph to partitioned_graph which needs to be\
-                    updated with new subverts
-        :type graph_to_subgraph_mapper:\
-                    py:class:'pacman.model.graph_subgraph_mapper.graph_mapper.GraphMapper'
-=======
             :py:class:`pacman.model.graph.application.abstract_application_vertex.AbstractApplicationVertex`
         :param machine_graph: the graph to add vertices to
         :type machine_graph:\
@@ -134,7 +114,6 @@
         :param graph_mapper: the mappings between graphs
         :type graph_mapper:\
             :py:class:'pacman.model.graph.graph_mapper.GraphMapper'
->>>>>>> 702769d3
         :param resource_tracker: A tracker of assigned resources
         :type resource_tracker:\
             :py:class:`pacman.utilities.resource_tracker.ResourceTracker`
@@ -155,18 +134,10 @@
         if isinstance(vertex, AbstractHasGlobalMaxAtoms):
             possible_max_atoms.append(vertex.get_max_atoms_per_core())
 
-<<<<<<< HEAD
-        for other_partitionable_vertex in partition_together_vertices:
-            max_atom_constraints =\
-                utility_calls.locate_constraints_of_type(
-                    other_partitionable_vertex.constraints,
-                    PartitionerMaximumSizeConstraint)
-=======
         for other_vertex in partition_together_vertices:
             max_atom_constraints = utility_calls.locate_constraints_of_type(
                 other_vertex.constraints,
                 PartitionerMaximumSizeConstraint)
->>>>>>> 702769d3
             for constraint in max_atom_constraints:
                 possible_max_atoms.append(constraint.size)
         max_atoms_per_core = min(possible_max_atoms)
@@ -174,11 +145,7 @@
         # partition by atoms
         self._partition_by_atoms(
             partition_together_vertices, vertex.n_atoms, max_atoms_per_core,
-<<<<<<< HEAD
-            subgraph, graph, graph_to_subgraph_mapper, resource_tracker)
-=======
             machine_graph, graph, graph_mapper, resource_tracker, progress_bar)
->>>>>>> 702769d3
 
     def _partition_by_atoms(
             self, vertices, n_atoms, max_atoms_per_core, machine_graph, graph,
@@ -202,18 +169,10 @@
             :py:class:`pacman.model.graph.machine.machine_graph.MachineGraph`
         :param graph: the application graph
         :type graph:\
-<<<<<<< HEAD
-                    :py:class:`pacman.model.partitionable_graph.partitionable_graph.PartitionableGraph`
-        :param graph_to_subgraph_mapper: the mapper from\
-                    partitionable_graph to partitioned_graph
-        :type graph_to_subgraph_mapper:\
-                    py:class:'pacman.model.graph_subgraph_mapper.graph_mapper.GraphMapper'
-=======
             :py:class:`pacman.model.graph.application.application_graph.ApplicationGraph`
         :param graph_mapper: the mapper between graphs
         :type graph_mapper:\
             :py:class:'pacman.model.graph.graph_mapper.GraphMapper'
->>>>>>> 702769d3
         :param resource_tracker: A tracker of assigned resources
         :type resource_tracker:\
             :py:class:`pacman.utilities.resource_tracker.ResourceTracker`
@@ -365,16 +324,6 @@
 
             # If we couldn't partition, raise an exception
             if hi_atom < lo_atom:
-<<<<<<< HEAD
-                    raise exceptions.PacmanPartitionException(
-                        "No more of vertex {} would fit on the board:\n"
-                        "    Allocated so far: {} atoms\n"
-                        "    Request for SDRAM: {}\n"
-                        "    Largest SDRAM space: {}".format(
-                            vertex, lo_atom - 1,
-                            used_resources.sdram.get_value(),
-                            resources.sdram.get_value()))
-=======
                 raise exceptions.PacmanPartitionException(
                     "No more of vertex '{}' would fit on the board:\n"
                     "    Allocated so far: {} atoms\n"
@@ -383,7 +332,6 @@
                         vertex, lo_atom - 1,
                         used_resources.sdram.get_value(),
                         resources.sdram.get_value()))
->>>>>>> 702769d3
 
             # Try to scale up until just below the resource usage
             used_resources, hi_atom = self._scale_up_resource_usage(
