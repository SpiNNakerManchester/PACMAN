import logging
from pacman.model.constraints.abstract_constraints.\
    abstract_partitioner_constraint import \
    AbstractPartitionerConstraint
from pacman.model.constraints.abstract_constraints.\
    abstract_placer_constraint import \
    AbstractPlacerConstraint

from pacman.model.constraints.partitioner_constraints.\
    partitioner_same_size_as_vertex_constraint \
    import PartitionerSameSizeAsVertexConstraint
from pacman.model.constraints.placer_constraints.\
    placer_chip_and_core_constraint import \
    PlacerChipAndCoreConstraint
from pacman.model.graph_mapper.graph_mapper import \
    GraphMapper
from pacman.model.placements.placement import Placement
from pacman.model.placements.placements import Placements
from pacman.operations.abstract_algorithms.abstract_partition_algorithm\
    import AbstractPartitionAlgorithm
from pacman.model.partitioned_graph.partitioned_graph import PartitionedGraph
from pacman.model.constraints.partitioner_constraints.\
    partitioner_maximum_size_constraint \
    import PartitionerMaximumSizeConstraint
from pacman.model.graph_mapper.slice import Slice
from pacman.operations.abstract_algorithms.abstract_requires_placer import \
    AbstractRequiresPlacer
from pacman.utilities.progress_bar import ProgressBar
from pacman import exceptions
from pacman.utilities import utility_calls

logger = logging.getLogger(__name__)


<<<<<<< HEAD
class PartitionAndPlacePartitioner(AbstractPartitionAlgorithm,
                                   AbstractRequiresPlacer):
    """ An basic algorithm that can partition a partitionable_graph based on atoms
=======
class PartitionAndPlacePartitioner(AbstractPartitionAlgorithm):
    """ A partitioner that tries to ensure that SDRAM is not overloaded by\
        attempting to place subvertices and keep track of the SDRAM usage
>>>>>>> 75ad3583
    """

    def __init__(self, machine_time_step, runtime_in_machine_time_steps):
        """
        :param machine_time_step: the length of time in ms for a timer tic
        :param runtime_in_machine_time_steps: the number of timer tics\
               expected to occur due to the runtime
        :type machine_time_step: int
        :type runtime_in_machine_time_steps: long
        :raises None: does not raise any known exception
        """
        AbstractPartitionAlgorithm.__init__(self, machine_time_step,
                                            runtime_in_machine_time_steps)
<<<<<<< HEAD
        AbstractRequiresPlacer.__init__(self)

        #add supported constraints
=======
        # add supported constraints
>>>>>>> 75ad3583
        self._supported_constraints.append(PartitionerMaximumSizeConstraint)
        self._supported_constraints.append(
            PartitionerSameSizeAsVertexConstraint)

        self._placement_to_subvert_mapper = dict()
        self._complete_placements = Placements()

<<<<<<< HEAD
    #inherited from AbstractPartitionAlgorithm
=======
    def set_placer_algorithm(self, placer_algorithm, machine):
        """ Set the placer algorithm

        :param placer_algorithm: the new placer algorithm
        :type placer_algorithm: implementation of \
                    :py:class:`pacman.operations.placer_algorithms.abstract_placer_algorithm.AbstractPlacerAlgorithm`
        :param machine: the machine object
        :type machine: :py:class:`spinnmachine.machine.Machine object`
        :return: None
        :rtype: None
        :raise PacmanConfigurationException: if the placer_algorithm is not an\
                    implementation of \
                    :py:class:`pacman.operations.placer_algorithms.abstract_placer_algorithm.AbstractPlacerAlgorithm`
        """
        if (placer_algorithm is not None
                and issubclass(placer_algorithm, AbstractPlacerAlgorithm)):
            self._placer_algorithm = placer_algorithm(machine)
        else:
            raise exceptions.PacmanConfigurationException(
                "The placer algorithm requested is not a recognised placer "
                "algorithm")

    # inherited from AbstractPartitionAlgorithm
>>>>>>> 75ad3583
    def partition(self, graph, machine):
        """ Partition a partitionable_graph so that each subvertex will fit\
            on a processor within the machine

        :param graph: The partitionable_graph to partition
        :type graph:\
                    :py:class:`pacman.model.graph.partitionable_graph.PartitionableGraph`
        :param machine: The machine with respect to which to partition the\
                    partitionable_graph
        :type machine: :py:class:`spinn_machine.machine.Machine`
        :return: A partitioned_graph of partitioned vertices and partitioned\
                    edges
        :rtype:\
                    :py:class:`pacman.model.partitioned_graph.partitioned_graph.PartitionedGraph`
        :raise pacman.exceptions.PacmanPartitionException: If something\
                   goes wrong with the partitioning
        """
        utility_calls.check_algorithm_can_support_constraints(
            constrained_vertices=graph.vertices,
            abstract_constraint_type=AbstractPartitionerConstraint,
            supported_constraints=self._supported_constraints)
        logger.info("* Running Partitioner and Placer as one *")

        # Load the machine and vertices objects from the dao
        vertices = graph.vertices
        subgraph = PartitionedGraph(
            label="partitioned graph for {}".format(graph.label))

        graph_mapper = GraphMapper(graph.label, subgraph.label)

        # sort out vertex's by constraints
        vertices = utility_calls.sort_objects_by_constraint_authority(vertices)

        n_atoms = 0
        for vertex in vertices:
            n_atoms += vertex.n_atoms

        progress_bar = ProgressBar(n_atoms,
                                   "to partitioning the partitionable_graph's"
                                   " vertices")

        # Partition one vertex at a time
        for vertex in vertices:

            # check that the vertex hasn't already been partitioned
            subverts_from_vertex = \
                graph_mapper.get_subvertices_from_vertex(vertex)

            # if not, partition
            if subverts_from_vertex is None:
                self._partition_vertex(
                    vertex, subgraph, graph_mapper, machine, graph)
            progress_bar.update(vertex.n_atoms)
        progress_bar.end()

        # update constraints for subverts
        for subvert in subgraph.subvertices:
            if subvert in self._placement_to_subvert_mapper.keys():
                associated_vertex = \
                    graph_mapper.get_vertex_from_subvertex(subvert)
                for constraint in associated_vertex.constraints:
                    if not isinstance(constraint,
                                      AbstractPartitionerConstraint):
                        subvert.add_constraint(constraint)
        self._generate_sub_edges(subgraph, graph_mapper, graph)

        return subgraph, graph_mapper

    @property
    def complete_placements(self):
        """ The complete placements made by the partitioner

        :return: placements object
        :rtype: pacman.model.placements.placements.Placements
        :raise None: this method does not raise any known exceptions
        """
        return self._complete_placements

    def _partition_vertex(self, vertex, subgraph, graph_to_subgraph_mapper,
                          machine, graph):
        """ Partition a single vertex

        :param vertex: the vertex to partition
        :param subgraph: the partitioned_graph to add subverts to
        :param graph_to_subgraph_mapper: the mappings object from\
                    partitionable_graph to partitioned_graph which needs to be\
                    updated with new subverts
        :param machine: the machine object
        :param graph: the partitionable_graph object
        :type graph: pacman.model.graph.partitionable_graph.PartitionableGraph
        :type machine: spinnmachine.machine.Machine object
        :type vertex:\
                    py:class:`pacman.model.partitionable_graph.vertex.AbstractConstrainedVertex`
        :type subgraph:\
                    py:class:`pacman.model.partitioned_graph.partitioned_graph.Subgraph`
        :type graph_to_subgraph_mapper:\
                    py:class:'pacman.modelgraph_subgraph_mapper.graph_mapper.GraphMapper'
        :return: None
        :rtype: None
        :raise pacman.exceptions.PacmanPartitionException: if the extra vertex\
                    for partitioning identically has a different number of\
                    atoms than its counterpart.
        """

        partiton_together_vertices = \
            self._locate_vertices_to_partition_now(vertex)

        # Prepare for partitioning, getting information
        # TODO: not needed till we get to random distributions
        partition_data_objects = None

        # locate max atoms per core
        possible_max_atoms = list()
        possible_max_atoms.append(vertex.get_max_atoms_per_core())

        for other_partitionable_vertex in partiton_together_vertices:
            max_atom_constraints =\
                utility_calls.locate_constraints_of_type(
                    other_partitionable_vertex.constraints,
                    PartitionerMaximumSizeConstraint)
            for constraint in max_atom_constraints:
                possible_max_atoms.append(constraint.size)
        max_atoms_per_core = min(possible_max_atoms)

        # partition by atoms
        self._partition_by_atoms(partiton_together_vertices, vertex.n_atoms,
                                 max_atoms_per_core, partition_data_objects,
                                 subgraph, graph, graph_to_subgraph_mapper,
                                 machine)

    def _partition_by_atoms(self, vertices, n_atoms, max_atoms_per_core,
                            partition_data_objects, subgraph, graph,
                            graph_to_subgraph_mapper, machine):
        """ Try to partition subvertices on how many atoms it can fit on\
            each subvert

        :param vertices: the vertexes that need to be partitoned at the same \
                    time
        :param n_atoms: the atoms of the first vertex
        :param max_atoms_per_core: the min max atoms from all the vertexes \
                    considered that have max_atom constraints
        :param partition_data_objects: the parittion objects for memory \
                    estiamtes
        :param subgraph: the partitioned_graph of the propblem space to put\
                    subverts in
        :param graph_to_subgraph_mapper: the mapper from\
                    partitionable_graph to partitioned_graph
        :param machine: the machien object
        :param graph: the partitionable_graph object
        :type graph: pacman.model.graph.partitionable_graph.PartitionableGraph
        :type machine: spinnmachine.machine.Machine object
        :type vertices: iterable list of\
                    :py:class:`pacman.model.partitionable_graph.vertex.AbstractConstrainedVertex`
        :type n_atoms: int
        :type max_atoms_per_core: int
        :type partition_data_objects: iterable list of partitionable objects
        :type subgraph: :py:class:`pacman.model.subgraph.subgraph.Subgraph`
        :type graph_to_subgraph_mapper:\
                    py:class:'pacman.modelgraph_subgraph_mapper.graph_mapper.GraphMapper'
        """
        n_atoms_placed = 0
        while n_atoms_placed < n_atoms:

            lo_atom = n_atoms_placed
            hi_atom = lo_atom + max_atoms_per_core - 1
            if hi_atom >= n_atoms:
                hi_atom = n_atoms - 1

            # Scale down the number of atoms to fit the available resources
            used_placements, hi_atom = self._scale_down_resources(
                lo_atom, hi_atom, vertices, machine, partition_data_objects,
                max_atoms_per_core, graph)

            # Update where we are
            n_atoms_placed = hi_atom + 1

            # Create the subvertices and placements
            for (vertex, _, x, y, p, used_resources, _) in used_placements:
                vertex_slice = Slice(lo_atom, hi_atom)
                subvertex = vertex.create_subvertex(
                    vertex_slice, used_resources,
                    "subvertex with low atoms {} and hi atoms {} for "
                    "vertex {}".format(lo_atom, hi_atom, vertex.label))
                self._placement_to_subvert_mapper[subvertex] = \
                    PlacerChipAndCoreConstraint(x, y, p)

                # update objects
                subgraph.add_subvertex(subvertex)
                graph_to_subgraph_mapper.add_subvertex(
                    subvertex=subvertex, lo_atom=lo_atom, hi_atom=hi_atom,
                    vertex=vertex)
                self._update_sdram_allocator(vertex, used_resources, machine)
                self._complete_placements.add_placement(
                    Placement(x=x, y=y, p=p, subvertex=subvertex))

    # noinspection PyUnusedLocal
    def _scale_down_resources(self, lo_atom, hi_atom, vertices, machine,
                              partition_data_objects, max_atoms_per_core,
                              graph):
        """ Reduce the number of atoms on a core so that it fits within the
            resources available.

        :param lo_atom: the number of atoms already partitioned
        :param hi_atom: the total number of atoms to place for this vertex
        :param vertices: the vertexes that need to be partitioned at the same \
                    time
        :param partition_data_objects: the partition objects for memory \
                    estimates
        :param max_atoms_per_core: the min max atoms from all the vertexes \
                    considered that have max_atom constraints
        :param graph: the partitionable_graph object
        :param machine: the machine object
        :type graph:\
                    :py:class:`pacman.model.graph.partitionable_graph.PartitionableGraph`
        :type machine: spinnmachine.machine.Machine object
        :type lo_atom: int
        :type hi_atom: int
        :type vertices: iterable of\
                    :py:class:`pacman.model.partitionable_graph.vertex.AbstractConstrainedVertex`
        :type partition_data_objects: iterable list of partitionable objects
        :type max_atoms_per_core: int
        :return: the list of placements made by this method and the new amount\
                    of atoms partitioned
        :rtype: tuple of (iterable of tuples, int)
        :raise PacmanPartitionException: when the vertex cannot be partitioned
        """
        used_placements = list()

        # Find the number of atoms that will fit in each vertex given the
        # resources available
        min_hi_atom = hi_atom
        for i in range(len(vertices)):
            vertex = vertices[i]

            # TODO: Needs to be updated for random distributions
            partition_data_object = None

            # get max resources available on machine
            resources = self._get_maximum_resources_per_processor(
                vertex_constraints=vertex.constraints, machine=machine)

            # get resources used by vertex
            vertex_slice = Slice(lo_atom, hi_atom)
            used_resources = vertex.get_resources_used_by_atoms(vertex_slice,
                                                                graph)

            # Work out the ratio of used to available resources
            ratio = self._find_max_ratio(used_resources, resources)

            while ratio > 1.0 and hi_atom >= lo_atom:

                # Scale the resources by the ratio
                old_n_atoms = (hi_atom - lo_atom) + 1
                new_n_atoms = int(float(old_n_atoms) / ratio)

                # Avoid looping
                if old_n_atoms == new_n_atoms:
                    new_n_atoms -= 1
                else:
                    # Subtract a tenth of the difference between the old
                    # and new
                    new_n_atoms -= int((old_n_atoms - new_n_atoms) / 10.0)

                # Find the new resource usage
                hi_atom = lo_atom + new_n_atoms - 1
                vertex_slice = Slice(lo_atom, hi_atom)
                used_resources = \
                    vertex.get_resources_used_by_atoms(vertex_slice, graph)
                ratio = self._find_max_ratio(used_resources, resources)

            # If we couldn't partition, raise an exception
            if hi_atom < lo_atom:
                raise exceptions.PacmanPartitionException(
                    "AbstractConstrainedVertex {} could not be "
                    "partitioned".format(vertex.label))

            # Try to scale up until just below the resource usage
            used_resources, hi_atom = self._scale_up_resource_usage(
                used_resources, hi_atom, lo_atom, max_atoms_per_core, vertex,
                partition_data_object, resources, ratio)

            # If this hi_atom is smaller than the current, minimum update the
            # other placements to use (hopefully) less resources
            if hi_atom < min_hi_atom:
                min_hi_atom = hi_atom

            # Place the vertex
            placement_constraints = \
                utility_calls.locate_constraints_of_type(
                    vertex.constraints, AbstractPlacerConstraint)

<<<<<<< HEAD
            if self._placer_algorithm is not None:
                # noinspection PyProtectedMember
                x, y, p = self._placer_algorithm._try_to_place(
                    placement_constraints, used_resources, "",
                    self._complete_placements)
                used_placements.append((vertex, partition_data_object, x, y, p,
                                        used_resources, resources))
            else:
                raise PacmanPlaceException("No placer algorithm selected")
=======
            # noinspection PyProtectedMember
            x, y, p = self._placer_algorithm._try_to_place(
                placement_constraints, used_resources, "",
                self._complete_placements)
            used_placements.append((vertex, partition_data_object, x, y, p,
                                    used_resources, resources))
>>>>>>> 75ad3583

        return used_placements, min_hi_atom

    def _scale_up_resource_usage(
            self, used_resources, hi_atom, lo_atom, max_atoms_per_core, vertex,
            partition_data_object, resources, ratio):
        """ Try to push up the number of atoms in a subvertex to be as close\
            to the available resources as possible

        :param lo_atom: the number of atoms already partitioned
        :param hi_atom: the total number of atoms to place for this vertex
        :param vertex: the vertexes to scale up the num atoms per core for
        :param partition_data_object: the partition object for memory \
                    estimates
        :param max_atoms_per_core: the min max atoms from all the vertexes \
                    considered that have max_atom constraints
        :param used_resources: the resources used by the machine so far
        :param resources: the resource estimate for the vertex for a given\
                    number of atoms
        :param ratio: the ratio between max atoms and available resources
        :type lo_atom: int
        :type hi_atom: int
        :type vertex:\
                    :py:class:`pacman.model.graph.vertex.AbstractConstrainedVertex`
        :type partition_data_object: partitionable object
        :type max_atoms_per_core: int
        :type used_resources:\
                    :py:class:`pacman.model.resources.resource.Resource`
        :type resources:\
                    :py:class:`pacman.model.resources.resource.Resource`
        :type ratio: int
        :return: the new resources used and the new hi_atom
        :rtype: tuple of\
                    (:py:class:`pacman.model.resources.resource.Resource`,\
                    int)
        """

        previous_used_resources = used_resources
        previous_hi_atom = hi_atom
        while ((ratio < 1.0) and ((hi_atom + 1) < vertex.n_atoms)
                and ((hi_atom - lo_atom + 2) < max_atoms_per_core)):

            previous_hi_atom = hi_atom
            hi_atom += 1

            # Find the new resource usage
            previous_used_resources = used_resources
            used_resources = vertex.get_resources_used_by_atoms(
                lo_atom, hi_atom, partition_data_object)
            ratio = self._find_max_ratio(used_resources, resources)
        return previous_used_resources, previous_hi_atom

    @staticmethod
    def _get_max_atoms_per_core(vertices):
        """ Find the max atoms per core for a collection of vertices

        :param vertices: a iterable list of vertices
        :type vertices: iterable of\
                    :py:class:`pacman.model.partitionable_graph.vertex.AbstractConstrainedVertex`
        :return: the minimum level of max atoms from all constraints
        :rtype: int
        :raise None: this method does not raise any known exceptions
        """
        max_atoms_per_core = 0
        for v in vertices:
            max_for_vertex = v.get_maximum_atoms_per_core()

            # If there is no maximum, the maximum is the number of atoms
            if max_for_vertex is None:
                max_for_vertex = v.atoms

            # Override the maximum with any custom maximum
            if v.custom_max_atoms_per_core is not None:
                max_for_vertex = v.custom_max_atoms_per_core

            max_atoms_per_core = max(max_atoms_per_core, max_for_vertex)
        return max_atoms_per_core

    @staticmethod
    def _find_max_ratio(resources, max_resources):
        """ Find the max ratio between the resources

        :param resources: the resources used by the vertex
        :param max_resources: the max resources available from the machine
        :type max_resources: \
                    :py:class:`pacman.model.resources.resource_container.ResourceContainer`
        :type resources:\
                    :py:class:`pacman.model.resources.resource_container.ResourceContainer`
        :return: the largest ratio of resources
        :rtype: int
        :raise None: this method does not raise any known exceptions

        """
        if (resources.cpu.get_value() == 0
                or max_resources.cpu.get_value() == 0):
            cpu_ratio = 0
        else:
            cpu_ratio = \
                (float(resources.cpu.get_value()) /
                 float(max_resources.cpu.get_value()))
        if (resources.dtcm.get_value() == 0
           or max_resources.dtcm.get_value() == 0):
            dtcm_ratio = 0
        else:
            dtcm_ratio = (float(resources.dtcm.get_value()) /
                          float(max_resources.dtcm.get_value()))
        if (resources.sdram.get_value() == 0
           or max_resources.sdram.get_value() == 0):
            sdram_ratio = 0
        else:
            sdram_ratio = (float(resources.sdram.get_value()) /
                           float(max_resources.sdram.get_value()))
        return max((cpu_ratio, dtcm_ratio, sdram_ratio))

    @staticmethod
    def _locate_vertices_to_partition_now(vertex):
        """ Locate any other vertices that need to be partitioned with the\
            exact same ranges of atoms

        :param vertex: the vertex that is currently being partitioned
        :type vertex:\
                    :py:class:`pacman.model.graph.vertex.AbstractConstrainedVertex`
        :return: iterable of vertexes that need to be partitioned with the\
                    exact same range of atoms
        :rtype: iterable of\
                    :py:class:`pacman.model.partitionable_graph.vertex.AbstractConstrainedVertex`
        :raise PacmanPartitionException: if the vertices that need to be \
                    partitioned the same have different numbers of atoms
        """
        partition_together_vertices = list()
        partition_together_vertices.append(vertex)
        same_size_vertex_constraints = \
            utility_calls.locate_constraints_of_type(
                vertex.constraints, PartitionerSameSizeAsVertexConstraint)
        for constraint in same_size_vertex_constraints:
            if constraint.vertex.n_atoms != vertex.n_atoms:
                raise exceptions.PacmanPartitionException(
                    "A vertex and its partition-dependent vertices must "
                    "have the same number of atoms")
            else:
                partition_together_vertices.append(constraint.vertex)
        return partition_together_vertices

    def requires_placer(self):
        """ method from reuqires placer component

        :return:
        """
        return True<|MERGE_RESOLUTION|>--- conflicted
+++ resolved
@@ -28,19 +28,16 @@
 from pacman.utilities.progress_bar import ProgressBar
 from pacman import exceptions
 from pacman.utilities import utility_calls
+from pacman.exceptions import PacmanPlaceException
 
 logger = logging.getLogger(__name__)
 
 
-<<<<<<< HEAD
 class PartitionAndPlacePartitioner(AbstractPartitionAlgorithm,
                                    AbstractRequiresPlacer):
-    """ An basic algorithm that can partition a partitionable_graph based on atoms
-=======
-class PartitionAndPlacePartitioner(AbstractPartitionAlgorithm):
-    """ A partitioner that tries to ensure that SDRAM is not overloaded by\
+    """  A partitioner that tries to ensure that SDRAM is not overloaded by\
         attempting to place subvertices and keep track of the SDRAM usage
->>>>>>> 75ad3583
+
     """
 
     def __init__(self, machine_time_step, runtime_in_machine_time_steps):
@@ -54,13 +51,10 @@
         """
         AbstractPartitionAlgorithm.__init__(self, machine_time_step,
                                             runtime_in_machine_time_steps)
-<<<<<<< HEAD
+        # add supported constraints
         AbstractRequiresPlacer.__init__(self)
 
         #add supported constraints
-=======
-        # add supported constraints
->>>>>>> 75ad3583
         self._supported_constraints.append(PartitionerMaximumSizeConstraint)
         self._supported_constraints.append(
             PartitionerSameSizeAsVertexConstraint)
@@ -68,33 +62,7 @@
         self._placement_to_subvert_mapper = dict()
         self._complete_placements = Placements()
 
-<<<<<<< HEAD
     #inherited from AbstractPartitionAlgorithm
-=======
-    def set_placer_algorithm(self, placer_algorithm, machine):
-        """ Set the placer algorithm
-
-        :param placer_algorithm: the new placer algorithm
-        :type placer_algorithm: implementation of \
-                    :py:class:`pacman.operations.placer_algorithms.abstract_placer_algorithm.AbstractPlacerAlgorithm`
-        :param machine: the machine object
-        :type machine: :py:class:`spinnmachine.machine.Machine object`
-        :return: None
-        :rtype: None
-        :raise PacmanConfigurationException: if the placer_algorithm is not an\
-                    implementation of \
-                    :py:class:`pacman.operations.placer_algorithms.abstract_placer_algorithm.AbstractPlacerAlgorithm`
-        """
-        if (placer_algorithm is not None
-                and issubclass(placer_algorithm, AbstractPlacerAlgorithm)):
-            self._placer_algorithm = placer_algorithm(machine)
-        else:
-            raise exceptions.PacmanConfigurationException(
-                "The placer algorithm requested is not a recognised placer "
-                "algorithm")
-
-    # inherited from AbstractPartitionAlgorithm
->>>>>>> 75ad3583
     def partition(self, graph, machine):
         """ Partition a partitionable_graph so that each subvertex will fit\
             on a processor within the machine
@@ -112,6 +80,9 @@
         :raise pacman.exceptions.PacmanPartitionException: If something\
                    goes wrong with the partitioning
         """
+        if self._placer_algorithm is None:
+            raise PacmanPlaceException("No placer algorithm selected")
+        
         utility_calls.check_algorithm_can_support_constraints(
             constrained_vertices=graph.vertices,
             abstract_constraint_type=AbstractPartitionerConstraint,
@@ -386,24 +357,12 @@
                 utility_calls.locate_constraints_of_type(
                     vertex.constraints, AbstractPlacerConstraint)
 
-<<<<<<< HEAD
-            if self._placer_algorithm is not None:
-                # noinspection PyProtectedMember
-                x, y, p = self._placer_algorithm._try_to_place(
-                    placement_constraints, used_resources, "",
-                    self._complete_placements)
-                used_placements.append((vertex, partition_data_object, x, y, p,
-                                        used_resources, resources))
-            else:
-                raise PacmanPlaceException("No placer algorithm selected")
-=======
             # noinspection PyProtectedMember
             x, y, p = self._placer_algorithm._try_to_place(
                 placement_constraints, used_resources, "",
                 self._complete_placements)
             used_placements.append((vertex, partition_data_object, x, y, p,
                                     used_resources, resources))
->>>>>>> 75ad3583
 
         return used_placements, min_hi_atom
 
