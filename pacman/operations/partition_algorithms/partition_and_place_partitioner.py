--- conflicted
+++ resolved
@@ -95,11 +95,7 @@
 
     def _partition_vertex(
             self, vertex, machine_graph, graph_mapper, resource_tracker,
-<<<<<<< HEAD
-            graph, progress_bar, vertex_groups):
-=======
-            graph, progress):
->>>>>>> f8b7acbd
+            graph, progress, vertex_groups):
         """ Partition a single vertex
 
         :param vertex: the vertex to partition
