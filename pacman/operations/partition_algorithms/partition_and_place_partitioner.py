import logging
from pacman.model.constraints.abstract_partitioner_constraint import \
    AbstractPartitionerConstraint
from pacman.model.constraints.abstract_placer_constraint import \
    AbstractPlacerConstraint

from pacman.model.constraints.partitioner_same_size_as_vertex_constraint \
    import PartitionerSameSizeAsVertexConstraint
from pacman.model.constraints.placer_chip_and_core_constraint import \
    PlacerChipAndCoreConstraint
from pacman.model.graph_subgraph_mapper.graph_subgraph_mapper import \
    GraphSubgraphMapper
from pacman.model.placements.placement import Placement
from pacman.model.placements.placements import Placements
from pacman.operations.partition_algorithms.abstract_partition_algorithm\
    import AbstractPartitionAlgorithm
from pacman.model.partitioned_graph.partitioned_graph import PartitionedGraph
from pacman.model.partitioned_graph.partitioned_vertex import PartitionedVertex
from pacman.model.constraints.partitioner_maximum_size_constraint \
    import PartitionerMaximumSizeConstraint
from pacman.operations.placer_algorithms.abstract_placer_algorithm import \
    AbstractPlacerAlgorithm
from pacman.utilities.progress_bar import ProgressBar
from pacman import exceptions
from pacman.utilities import utility_calls
from pacman.exceptions import PacmanPlaceException

logger = logging.getLogger(__name__)


class PartitionAndPlacePartitioner(AbstractPartitionAlgorithm):
    """ An basic algorithm that can partition a partitionable_graph based on atoms
    """

    def __init__(self, machine_time_step, runtime_in_machine_time_steps):
        """constructor to build a
pacman.operations.partition_algorithms.partition_and_place_partitioner.PartitionAndPlacePartitioner
        :param machine_time_step: the length of time in ms for a timer tic
        :param runtime_in_machine_time_steps: the number of timer tics expected \
               to occur due to the runtime
        :type machine_time_step: int
        :type runtime_in_machine_time_steps: long
        :return: a new
pacman.operations.partition_algorithms.abstract_partition_algorithm.AbstractPartitionAlgorithm
        :rtype:
pacman.operations.partition_algorithms.abstract_partition_algorithm.AbstractPartitionAlgorithm
        :raises None: does not raise any known exception
        """
        AbstractPartitionAlgorithm.__init__(self, machine_time_step,
                                            runtime_in_machine_time_steps)
        #add supported constraints
        self._supported_constraints.append(PartitionerMaximumSizeConstraint)
        self._supported_constraints.append(PartitionerSameSizeAsVertexConstraint)

        self._placer_algorithm = None
        self._placement_to_subvert_mapper = dict()
        self._complete_placements = Placements()

    @staticmethod
    def _detect_subclass_hierarchy(subclass_list, final_subclass_hierarchy):
        for subclass in subclass_list:
            # if subclass not in final_subclass_hierarchy:
            final_subclass_hierarchy.append(subclass)
            PartitionAndPlacePartitioner._detect_subclass_hierarchy(
                subclass.__subclasses__(), final_subclass_hierarchy)

    def set_placer_algorithm(self, placer_algorithm, machine, graph):
        """ setter method for setting the placer algorithm

        :param placer_algorithm: the new placer algorithm
        :type placer_algorithm: implementation of \
pacman.operations.placer_algorithms.abstract_placer_algorithm.AbstractPlacerAlgorithm

        :return: None
        :rtype: None
        :raise PacmanConfigurationException: if the placer_algorithm is not a\
        implementation of \
pacman.operations.placer_algorithms.abstract_placer_algorithm.AbstractPlacerAlgorithm

        """
        # if placer_algorithm in AbstractPlacerAlgorithm.__subclasses__():

        #find all placer algorithms!
        subclass_list = list()
        initial_subclass_list = AbstractPlacerAlgorithm.__subclasses__()
        PartitionAndPlacePartitioner._detect_subclass_hierarchy(
            initial_subclass_list, subclass_list)

        if placer_algorithm in subclass_list:
            self._placer_algorithm = placer_algorithm(machine, graph)

        else:
            raise exceptions.PacmanConfigurationException(
                "The placer algorithm submitted is not a recognised placer "
                "algorithm")

    #inherited from AbstractPartitionAlgorithm
    def partition(self, graph, machine):
        """ Partition a partitionable_graph so that each subvertex will fit on a processor\
            within the machine

        :param graph: The partitionable_graph to partition
        :type graph: :py:class:`pacman.model.graph.partitionable_graph.PartitionableGraph`
        :param machine: The machine with respect to which to partition the partitionable_graph
        :type machine: :py:class:`spinn_machine.machine.Machine`
        :return: A partitioned_graph of partitioned vertices and edges from the partitionable_graph
        :rtype: :py:class:`pacman.model.subgraph.subgraph.Subgraph`
        :raise pacman.exceptions.PacmanPartitionException: If something\
                   goes wrong with the partitioning
        """
        utility_calls.check_algorithm_can_support_constraints(
            object_list=graph.vertices,
            constraint_check_level=AbstractPartitionerConstraint,
            supported_constraints=self._supported_constraints)
        logger.info("* Running Partitioner and Placer as one *")

        # Load the machine and vertices objects from the dao
        vertices = graph.vertices
        subgraph = PartitionedGraph()
        graph_to_sub_graph_mapper = GraphSubgraphMapper()

        #sort out vertex's by constraints
        vertices = utility_calls.sort_objects_by_constraint_authority(vertices)

        n_atoms = 0
        for vertex in vertices:
            n_atoms += vertex.n_atoms

        progress_bar = ProgressBar(n_atoms,
                                   "to partitioning the partitionable_graph's vertices")

        # Partition one vertex at a time
        for vertex in vertices:
            #check that the vertex hasnt already been partitioned
            subverts_from_vertex = \
                graph_to_sub_graph_mapper.get_subvertices_from_vertex(vertex)
            #if not, partition
            if subverts_from_vertex is None:
                self._partition_vertex(
                    vertex, subgraph, graph_to_sub_graph_mapper, machine, graph)
            progress_bar.update(vertex.n_atoms)
        progress_bar.end()

        #update constraints for subverts
        for subvert in subgraph.subvertices:
            if subvert in self._placement_to_subvert_mapper.keys():
                subvert.add_constraint(
                    self._placement_to_subvert_mapper[subvert])

        self._generate_sub_edges(subgraph, graph_to_sub_graph_mapper, graph)

        return subgraph, graph_to_sub_graph_mapper

    @property
    def complete_placements(self):
        """ property which returns the complete placements made by the
        parittioner

        :return: placements object
        :rtype: pacman.model.placements.placements.Placements
        :raise None: this method does not raise any known exceptions
        """
        return self._complete_placements

    def _partition_vertex(self, vertex, subgraph, graph_to_subgraph_mapper,
                          machine, graph):
        """private method (do not call from front ends) to partition a single \
        vertex. SHOULD NOT BE CALLED FROM OUTSIDE THIS CLASS

        :param vertex: the vertex to partition
        :param subgraph: the partitioned_graph to add subverts to
        :param graph_to_subgraph_mapper: the mappings object from partitionable_graph to \
        partitioned_graph which needs to be update with new subverts
        :param machine: the machien object
        :param graph: the partitionable_graph object
        :type graph: pacman.model.graph.partitionable_graph.PartitionableGraph
        :type machine: spinnmachine.machine.Machine object
        :type vertex: py:class:`pacman.model.partitionable_graph.vertex.Vertex`
        :type subgraph: py:class:`pacman.model.partitioned_graph.partitioned_graph.Subgraph`
        :type graph_to_subgraph_mapper:
        py:class:'pacman.modelgraph_subgraph_mapper.graph_subgraph_mapper.GraphSubgraphMapper'
        :return: None
        :rtype: None
        :raise pacman.exceptions.PacmanPartitionException: if the extra vertex\
         for partitioning identically has a different number of atoms than its
         \counterpart.
        """

        partiton_together_vertices = \
            self._locate_vertices_to_partition_now(vertex)

        # Prepare for partitioning, getting information
        #todo not needed till we get to random distrubtions
        partition_data_objects = None

        #locate max atoms per core
        possible_max_atoms = list()
        for vertex in partiton_together_vertices:
            max_atom_constraints =\
                utility_calls.locate_constraints_of_type(
                    vertex.constraints, PartitionerMaximumSizeConstraint)
            for constraint in max_atom_constraints:
                possible_max_atoms.append(constraint.size)
        max_atoms_per_core = min(possible_max_atoms)

        #partition by atoms
        self._partition_by_atoms(partiton_together_vertices, vertex.n_atoms,
                                 max_atoms_per_core, partition_data_objects,
                                 subgraph, graph, graph_to_subgraph_mapper,
                                 machine)

    def _partition_by_atoms(self, vertices, n_atoms, max_atoms_per_core,
                            partition_data_objects, subgraph, graph,
                            graph_to_subgraph_mapper, machine):
        """(private method, do not call from outside partitioner) \
        tries to partition subvertices on how many atoms it can fit on\
        each subvert SHOULD NOT BE CALLED FROM OUTSIDE THIS CLASS
        
        :param vertices: the vertexes that need to be partitoned at the same \
        time
        :param n_atoms: the atoms of the first vertex
        :param max_atoms_per_core: the min max atoms from all the vertexes \
        considered that have max_atom constraints
        :param partition_data_objects: the parittion objects for memory \
        estiamtes
        :param subgraph: the partitioned_graph of the propblem space to put subverts in
        :param graph_to_subgraph_mapper: the mapper from partitionable_graph to partitioned_graph
        :param machine: the machien object
        :param graph: the partitionable_graph object
        :type graph: pacman.model.graph.partitionable_graph.PartitionableGraph
        :type machine: spinnmachine.machine.Machine object
        :type vertices: iterable list of pacman.model.partitionable_graph.vertex.Vertex
        :type n_atoms: int
        :type max_atoms_per_core: int
        :type partition_data_objects: iterable lsit of partitionable obejcts
        :type subgraph: pacman.model.subgraph.subgraph.Subgraph
        :type graph_to_subgraph_mapper:
py:class:'pacman.modelgraph_subgraph_mapper.graph_subgraph_mapper.GraphSubgraphMapper'
        """
        n_atoms_placed = 0
        while n_atoms_placed < n_atoms:

            #logger.debug("Maximum available resources for "
            #             "partitioning: {}".format(resources))

            lo_atom = n_atoms_placed
            hi_atom = lo_atom + max_atoms_per_core - 1
            if hi_atom >= n_atoms:
                hi_atom = n_atoms - 1

            # Scale down the number of atoms to fit the available resources
            used_placements, hi_atom = self._scale_down_resources(
                lo_atom, hi_atom, vertices, machine, partition_data_objects,
                max_atoms_per_core, graph)

            # Update where we are
            n_atoms_placed = hi_atom + 1

            # Create the subvertices and placements
            for (vertex, _, x, y, p, used_resources, _) in used_placements:
                subvertex = PartitionedVertex(lo_atom, hi_atom,
                                      "subvertex with low atoms {} and hi atoms"
                                      " {} for vertex {}"
                                      .format(lo_atom, hi_atom, vertex.label))
                self._placement_to_subvert_mapper[subvertex] = \
                    PlacerChipAndCoreConstraint(x, y, p)
                #update objects
                subgraph.add_subvertex(subvertex)
                graph_to_subgraph_mapper.add_subvertex(subvertex, vertex)
                self._update_sdram_allocator(vertex, used_resources, machine)
                self._complete_placements.add_placement(
                    Placement(x=x, y=y, p=p, subvertex=subvertex))

    #todo need to fix for random distributions
    # noinspection PyUnusedLocal
    def _scale_down_resources(self, lo_atom, hi_atom, vertices, machine,
                              partition_data_objects, max_atoms_per_core,
                              graph):
        """reduces the number of atoms on a core so that it fits within the
        resources available   SHOULD NOT BE CALLED FROM OUTSIDE THIS CLASS

        :param lo_atom: the number of atoms already partitioned
        :param hi_atom: the total number of atoms to place for this vertex
        :param vertices: the vertexes that need to be partitioned at the same \
        time
        :param partition_data_objects: the partition objects for memory \
        estimates
        :param max_atoms_per_core: the min max atoms from all the vertexes \
        considered that have max_atom constraints
<<<<<<< HEAD
        :param graph: the partitionable_graph object
        :param machine: the machien object
        :type graph: pacman.model.graph.partitionable_graph.PartitionableGraph
=======
        :param graph: the graph object
        :param machine: the machine object
        :type graph: pacman.model.graph.graph.Graph
>>>>>>> 42053a17
        :type machine: spinnmachine.machine.Machine object
        :type lo_atom: int
        :type hi_atom: int
        :type vertices: iterable list of pacman.model.partitionable_graph.vertex.Vertex
        :type partition_data_objects: iterable list of partitionable objects
        :type max_atoms_per_core: int
        :return: the list of placements made by this method and the new amount \
        of atoms partitioned
        :rtype: iterable of tuples and a int
        :raise PacmanPartitionException: when the vertex cannot be partitioned
        """
        used_placements = list()
        # Find the number of atoms that will fit in each vertex given the
        # resources available
        min_hi_atom = hi_atom
        for i in range(len(vertices)):
            vertex = vertices[i]
            # TODO -> Needs to be updated for random distributions
            partition_data_object = None
            #get max resources available on machine
            resources = self._get_maximum_resources_per_processor(
                vertex_constraints=vertex.constraints, machine=machine)
            #get resources for vertexes
            used_resources = vertex.get_resources_used_by_atoms(
                lo_atom, hi_atom, graph.incoming_edges_to_vertex(vertex))
            
            #figure max ratio
            ratio = self._find_max_ratio(used_resources, resources)

            while ratio > 1.0 and hi_atom >= lo_atom:

                # Scale the resources by the ratio
                old_n_atoms = (hi_atom - lo_atom) + 1
                new_n_atoms = int(float(old_n_atoms) / ratio)

                # Avoid looping
                if old_n_atoms == new_n_atoms:
                    new_n_atoms -= 1
                else:
                    # Subtract a tenth of the difference between the old
                    # and new
                    new_n_atoms -= int((old_n_atoms - new_n_atoms) / 10.0)

                # Find the new resource usage
                hi_atom = lo_atom + new_n_atoms - 1
                used_resources = \
                    vertex.get_resources_used_by_atoms(
                        lo_atom, hi_atom,
                        graph.incoming_edges_to_vertex(vertex))
                ratio = self._find_max_ratio(used_resources, resources)

            # If we couldn't partition, raise and exception
            if hi_atom < lo_atom:
                raise exceptions.PacmanPartitionException(
                    "Vertex {} could not be partitioned".format(vertex.label))

            # Try to scale up until just below the resource usage
            used_resources, hi_atom = self._scale_up_resource_usage(
                used_resources, hi_atom, lo_atom, max_atoms_per_core, vertex,
                partition_data_object, resources, ratio)

            # If this hi_atom is smaller than the current, minimum update the
            # other placements to use (hopefully) less resources
            if hi_atom < min_hi_atom:
                min_hi_atom = hi_atom
                #TODO needs to be tied in (old code resulted in no loops, so new code has omitted the code for future look ats

            # Place the vertex
            placement_constraints = \
                utility_calls.locate_constraints_of_type(
                    vertex.constraints, AbstractPlacerConstraint)

            if self._placer_algorithm is not None:
                # noinspection PyProtectedMember
                x, y, p = \
                    self._placer_algorithm._try_to_place(placement_constraints,
                                                         resources, "",
                                                         self._complete_placements)
                used_placements.append((vertex, partition_data_object, x, y, p,
                                        used_resources, resources))
            else:
                raise PacmanPlaceException("No placer algorithm selected")

        return used_placements, min_hi_atom

    def _scale_up_resource_usage(
            self, used_resources, hi_atom, lo_atom, max_atoms_per_core, vertex,
            partition_data_object, resources, ratio):
        """tries to push the number of atoms into a subvertex as it can
         with the estimates SHOULD NOT BE CALLED FROM OUTSIDE THIS CLASS

        :param lo_atom: the number of atoms already partitioned
        :param hi_atom: the total number of atoms to place for this vertex
        :param vertex: the vertexes to scale up the num atoms per core for
        :param partition_data_object: the partition object for memory \
        estimates
        :param max_atoms_per_core: the min max atoms from all the vertexes \
        considered that have max_atom constraints
        :param used_resources: the resources used by the machine so far
        :param resources: the resource estimate for the vertex for a given\
        number of atoms
        :param ratio: the ratio between max atoms and availalbe resources
        :type lo_atom: int
        :type hi_atom: int
        :type vertex: pacman.model.graph.vertex.Vertex
        :type partition_data_object: partitionable object
        :type max_atoms_per_core: int
        :type used_resources: pacman.model.resources.resource.Resource
        :type resources: pacman.model.resources.resource.Resource
        :type ratio: int
        :return: the list of placements made by this method and the new amount \
        of atoms partitioned
        :rtype: iterable of tuples and a int
        :raise PacmanPartitionException: when the vertex cannot be partitioned
        """

        previous_used_resources = used_resources
        previous_hi_atom = hi_atom
        while ((ratio < 1.0) and ((hi_atom + 1) < vertex.n_atoms)
                and ((hi_atom - lo_atom + 2) < max_atoms_per_core)):

            #logger.debug("Scaling up - Current subvertex from"
            #    " %d to %d of %d, ratio = %f, resources = %s" % (lo_atom,
            #             hi_atom, no_atoms, ratio, used_resources))

            previous_hi_atom = hi_atom
            hi_atom += 1

            # Find the new resource usage
            previous_used_resources = used_resources
            used_resources = \
                vertex.get_resources_for_atoms(
                    lo_atom, hi_atom, self._runtime_in_machine_time_steps,
                    self._machine_time_step, partition_data_object)
            ratio = self._find_max_ratio(used_resources, resources)
        return previous_used_resources, previous_hi_atom

    @staticmethod
    def _get_max_atoms_per_core(vertices):
        """ helper method for finding the max atoms per core for a collection \
        of vertices SHOULD NOT BE CALLED FROM OUTSIDE THIS CLASS

        :param vertices: a iterable list of vertex
        :type vertices: iterable of pacman.model.partitionable_graph.vertex.Vertex
        :return: the minimum level of max atoms from all constraints
        :rtype: int
        :raise None: this method does not raise any known exceptions
        """
        max_atoms_per_core = 0
        for v in vertices:
            max_for_vertex = v.get_maximum_atoms_per_core()

            # If there is no maximum, the maximum is the number of atoms
            if max_for_vertex is None:
                max_for_vertex = v.atoms

            # Override the maximum with any custom maximum
            if v.custom_max_atoms_per_core is not None:
                max_for_vertex = v.custom_max_atoms_per_core

            max_atoms_per_core = max(max_atoms_per_core, max_for_vertex)
        return max_atoms_per_core

    @staticmethod
    def _find_max_ratio(resources, max_resources):
        """ helper method for finding the max ratio for a resources \
        SHOULD NOT BE CALLED FROM OUTSIDE THIS CLASS

        :param resources: the resources used by the vertex
        :param max_resources: the max resources available from the machine
        :type max_resources: pacman.model.resources.resource.Resource
        :type resources:pacman.model.resources.resource.Resource
        :return: the best available ratio of resources
        :rtype: int
        :raise None: this method does not raise any known exceptions

        """
        if resources.cpu.get_value() == 0 or max_resources.cpu.get_value() == 0:
            cpu_ratio = 0
        else:
            cpu_ratio = \
                (float(resources.cpu.get_value()) /
                 float(max_resources.cpu.get_value()))
        if (resources.dtcm.get_value() == 0
           or max_resources.dtcm.get_value() == 0):
            dtcm_ratio = 0
        else:
            dtcm_ratio = (float(resources.dtcm.get_value()) /
                          float(max_resources.dtcm.get_value()))
        if (resources.sdram.get_value() == 0
           or max_resources.sdram.get_value() == 0):
            sdram_ratio = 0
        else:
            sdram_ratio = (float(resources.sdram.get_value()) /
                           float(max_resources.sdram.get_value()))
        return max((cpu_ratio, dtcm_ratio, sdram_ratio))

    @staticmethod
    def _locate_vertices_to_partition_now(vertex):
        """ Locates any other vertices that need to be partitioned in the same\
         way SHOULD NOT BE CALLED FROM OUTSIDE THIS CLASS

        :param vertex: the vertex that is currently being partitioned
        :type vertex: pacman.model.graph.vertex.Vertex
        :return: iterable of vertexes that need to be partitioned in the same \
        way
        :rtype: iterable of pacman.model.partitionable_graph.vertex.Vertex
        :raise PacmanPartitionException: if the vertices that need to be \
        partitioned in the same way have different numbers of atoms
        """
        partiton_together_vertices = list()
        partiton_together_vertices.append(vertex)
        same_size_vertex_constraints = \
            utility_calls.locate_constraints_of_type(
                vertex.constraints, PartitionerSameSizeAsVertexConstraint)
        for constraint in same_size_vertex_constraints:
            if constraint.vertex.n_atoms != vertex.n_atoms:
                raise exceptions.PacmanPartitionException(
                    "A vertex and its partition-dependent vertices must "
                    "have the same number of atoms")
            else:
                partiton_together_vertices.append(constraint.vertex)
        return partiton_together_vertices<|MERGE_RESOLUTION|>--- conflicted
+++ resolved
@@ -127,7 +127,8 @@
             n_atoms += vertex.n_atoms
 
         progress_bar = ProgressBar(n_atoms,
-                                   "to partitioning the partitionable_graph's vertices")
+                                   "to partitioning the partitionable_graph's"
+                                   " vertices")
 
         # Partition one vertex at a time
         for vertex in vertices:
@@ -259,9 +260,10 @@
             # Create the subvertices and placements
             for (vertex, _, x, y, p, used_resources, _) in used_placements:
                 subvertex = PartitionedVertex(lo_atom, hi_atom,
-                                      "subvertex with low atoms {} and hi atoms"
-                                      " {} for vertex {}"
-                                      .format(lo_atom, hi_atom, vertex.label))
+                                              "subvertex with low atoms {} and "
+                                              "hi atoms {} for vertex {}"
+                                              .format(lo_atom, hi_atom, 
+                                                      vertex.label))
                 self._placement_to_subvert_mapper[subvertex] = \
                     PlacerChipAndCoreConstraint(x, y, p)
                 #update objects
@@ -287,15 +289,9 @@
         estimates
         :param max_atoms_per_core: the min max atoms from all the vertexes \
         considered that have max_atom constraints
-<<<<<<< HEAD
         :param graph: the partitionable_graph object
-        :param machine: the machien object
+        :param machine: the machine object
         :type graph: pacman.model.graph.partitionable_graph.PartitionableGraph
-=======
-        :param graph: the graph object
-        :param machine: the machine object
-        :type graph: pacman.model.graph.graph.Graph
->>>>>>> 42053a17
         :type machine: spinnmachine.machine.Machine object
         :type lo_atom: int
         :type hi_atom: int
