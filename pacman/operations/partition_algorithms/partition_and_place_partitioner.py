import logging
from pacman.model.constraints.abstract_constraints.\
    abstract_partitioner_constraint import \
    AbstractPartitionerConstraint

from pacman.model.constraints.partitioner_constraints.\
    partitioner_same_size_as_vertex_constraint \
    import PartitionerSameSizeAsVertexConstraint
from pacman.model.graph_mapper.graph_mapper import \
    GraphMapper
from pacman.operations.abstract_algorithms.abstract_partition_algorithm\
    import AbstractPartitionAlgorithm
from pacman.model.partitioned_graph.partitioned_graph import PartitionedGraph
from pacman.model.constraints.partitioner_constraints.\
    partitioner_maximum_size_constraint \
    import PartitionerMaximumSizeConstraint
from pacman.model.graph_mapper.slice import Slice
from pacman.utilities.progress_bar import ProgressBar
from pacman import exceptions
from pacman.utilities import utility_calls
from pacman.utilities.resource_tracker import ResourceTracker

logger = logging.getLogger(__name__)


class PartitionAndPlacePartitioner(AbstractPartitionAlgorithm):
    """  A partitioner that tries to ensure that SDRAM is not overloaded by\
         keeping track of the SDRAM usage on the various chips

    """

    def __init__(self):
        """
        """
        AbstractPartitionAlgorithm.__init__(self)

        # add supported constraints
        self._supported_constraints.append(PartitionerMaximumSizeConstraint)
        self._supported_constraints.append(
            PartitionerSameSizeAsVertexConstraint)

    # inherited from AbstractPartitionAlgorithm
    def partition(self, graph, machine):
        """ Partition a partitionable_graph so that each subvertex will fit\
            on a processor within the machine

        :param graph: The partitionable_graph to partition
        :type graph:\
                    :py:class:`pacman.model.graph.partitionable_graph.PartitionableGraph`
        :param machine: The machine with respect to which to partition the\
                    partitionable_graph
        :type machine: :py:class:`spinn_machine.machine.Machine`
        :return: A partitioned_graph of partitioned vertices and partitioned\
                    edges
        :rtype:\
                    :py:class:`pacman.model.partitioned_graph.partitioned_graph.PartitionedGraph`
        :raise pacman.exceptions.PacmanPartitionException: If something\
                   goes wrong with the partitioning
        """
        utility_calls.check_algorithm_can_support_constraints(
            constrained_vertices=graph.vertices,
            abstract_constraint_type=AbstractPartitionerConstraint,
            supported_constraints=self._supported_constraints)

        # Load the vertices and create the subgraph to fill
        vertices = graph.vertices
        subgraph = PartitionedGraph(
            label="partitioned graph for {}".format(graph.label))
        graph_mapper = GraphMapper(graph.label, subgraph.label)

        # sort out vertex's by constraints
        vertices = utility_calls.sort_objects_by_constraint_authority(vertices)

        # Set up the progress
        n_atoms = 0
        for vertex in vertices:
            n_atoms += vertex.n_atoms
        progress_bar = ProgressBar(
            n_atoms, "Partitioning the partitionable_graph's vertices")

        resource_tracker = ResourceTracker(machine)

        # Partition one vertex at a time
        for vertex in vertices:

            # check that the vertex hasn't already been partitioned
            subverts_from_vertex = \
                graph_mapper.get_subvertices_from_vertex(vertex)

            # if not, partition
            if subverts_from_vertex is None:
                self._partition_vertex(vertex, subgraph, graph_mapper,
                                       resource_tracker, graph)
            progress_bar.update(vertex.n_atoms)
        progress_bar.end()

        self._generate_sub_edges(subgraph, graph_mapper, graph)

        return subgraph, graph_mapper

    def _partition_vertex(self, vertex, subgraph, graph_to_subgraph_mapper,
                          resource_tracker, graph):
        """ Partition a single vertex

        :param vertex: the vertex to partition
        :type vertex:\
                    py:class:`pacman.model.partitionable_graph.vertex.AbstractConstrainedVertex`
        :param subgraph: the partitioned_graph to add subverts to
        :type subgraph:\
                    py:class:`pacman.model.partitioned_graph.partitioned_graph.Subgraph`
        :param graph_to_subgraph_mapper: the mappings object from\
                    partitionable_graph to partitioned_graph which needs to be\
                    updated with new subverts
        :type graph_to_subgraph_mapper:\
                    py:class:'pacman.modelgraph_subgraph_mapper.graph_mapper.GraphMapper'
        :param resource_tracker: A tracker of assigned resources
        :type resource_tracker:\
                    :py:class:`pacman.utilities.resource_tracker.ResourceTracker`
        :param graph: the partitionable_graph object
        :type graph:\
                    :py:class:`pacman.model.graph.partitionable_graph.PartitionableGraph`
        :return: None
        :rtype: None
        :raise pacman.exceptions.PacmanPartitionException: if the extra vertex\
                    for partitioning identically has a different number of\
                    atoms than its counterpart.
        """

        partiton_together_vertices = \
            self._locate_vertices_to_partition_now(vertex)

        # locate max atoms per core
        possible_max_atoms = list()
        possible_max_atoms.append(vertex.get_max_atoms_per_core())

        for other_partitionable_vertex in partiton_together_vertices:
            max_atom_constraints =\
                utility_calls.locate_constraints_of_type(
                    other_partitionable_vertex.constraints,
                    PartitionerMaximumSizeConstraint)
            for constraint in max_atom_constraints:
                possible_max_atoms.append(constraint.size)
        max_atoms_per_core = min(possible_max_atoms)

        # partition by atoms
        self._partition_by_atoms(partiton_together_vertices, vertex.n_atoms,
                                 max_atoms_per_core, subgraph, graph,
                                 graph_to_subgraph_mapper, resource_tracker)

    def _partition_by_atoms(self, vertices, n_atoms, max_atoms_per_core,
                            subgraph, graph, graph_to_subgraph_mapper,
                            resource_tracker):
        """ Try to partition subvertices on how many atoms it can fit on\
            each subvert

        :param vertices: the vertexes that need to be partitoned at the same \
                    time
        :type vertices: iterable list of\
                    :py:class:`pacman.model.partitionable_graph.vertex.AbstractConstrainedVertex`
        :param n_atoms: the atoms of the first vertex
        :type n_atoms: int
        :param max_atoms_per_core: the min max atoms from all the vertexes \
                    considered that have max_atom constraints
        :type max_atoms_per_core: int
        :param subgraph: the partitioned_graph of the propblem space to put\
                    subverts in
        :type subgraph: :py:class:`pacman.model.subgraph.subgraph.Subgraph`
        :param graph: the partitionable_graph object
        :type graph:\
                    :py:class:`pacman.model.partitionable_graph.partitionable_graph.PartitionableGraph`
        :param graph_to_subgraph_mapper: the mapper from\
                    partitionable_graph to partitioned_graph
        :type graph_to_subgraph_mapper:\
                    py:class:'pacman.modelgraph_subgraph_mapper.graph_mapper.GraphMapper'
        :param resource_tracker: A tracker of assigned resources
        :type resource_tracker:\
                    :py:class:`pacman.utilities.resource_tracker.ResourceTracker`
        """
        n_atoms_placed = 0
        while n_atoms_placed < n_atoms:

            lo_atom = n_atoms_placed
            hi_atom = lo_atom + max_atoms_per_core - 1
            if hi_atom >= n_atoms:
                hi_atom = n_atoms - 1

            # Scale down the number of atoms to fit the available resources
            used_placements, hi_atom = self._scale_down_resources(
                lo_atom, hi_atom, vertices, resource_tracker,
                max_atoms_per_core, graph)

            # Update where we are
            n_atoms_placed = hi_atom + 1

            # Create the subvertices
            for (vertex, used_resources) in used_placements:
                vertex_slice = Slice(lo_atom, hi_atom)
                subvertex = vertex.create_subvertex(
                    vertex_slice, used_resources,
<<<<<<< HEAD
                    "{}:{}:{}".format(vertex.label, lo_atom, hi_atom))
                self._placement_to_subvert_mapper[subvertex] = \
                    PlacerChipAndCoreConstraint(x, y, p)
=======
                    "{}:{}:{}".format(vertex.label, lo_atom, hi_atom),
                    self._get_remaining_constraints(vertex))
>>>>>>> a6eb2c59

                # update objects
                subgraph.add_subvertex(subvertex)
                graph_to_subgraph_mapper.add_subvertex(
                    subvertex, lo_atom, hi_atom, vertex)

    @staticmethod
    def _reallocate_resources(used_placements, resource_tracker,
                              lo_atom, hi_atom, graph):
        """ readjusts resoruce allocation and updates the placement list to take
            into account the new layout of the atoms

        :param used_placements: the original list of tuples containing placement
                                data
        :type used_placements: iterable of tuples
        :param resource_tracker: the tracker of resoruces
        :type resource_tracker: pacman.utilities.resource_tracker.ResourceTracker
        :param lo_atom: the lo atom of a slice to be considered
        :type lo_atom: int
        :param hi_atom: the hi atom of a slice to be considered
        :type hi_atom: int
        :param graph: the partitionable graph used by the parititoner
        :type graph: pacman.model.partitionable_graph.partitionable_graph.PartitionableGraph
        :return: the new list of tuples containing placement data
        :rtype: iterable of tuples
        """

        new_used_placements = list()
        for (placed_vertex, x, y, p, placed_resources,
                ip_tags, reverse_ip_tags) in used_placements:

            # Un-allocate the existing resources
            resource_tracker.unallocate_resources(
                x, y, p, placed_resources, ip_tags, reverse_ip_tags)

            # Get the new resource usage
            vertex_slice = Slice(lo_atom, hi_atom)
            new_resources = placed_vertex.get_resources_used_by_atoms(
                vertex_slice, graph)

            # Re-allocate the existing resources
            (x, y, p, ip_tags, reverse_ip_tags) = \
                resource_tracker.allocate_constrained_resources(
                    new_resources, placed_vertex.constraints)
            new_used_placements.append(
                (placed_vertex, x, y, p, new_resources, ip_tags,
                 reverse_ip_tags))
        return new_used_placements

    # noinspection PyUnusedLocal
    def _scale_down_resources(self, lo_atom, hi_atom, vertices,
                              resource_tracker, max_atoms_per_core, graph):
        """ Reduce the number of atoms on a core so that it fits within the
            resources available.

        :param lo_atom: the number of atoms already partitioned
        :type lo_atom: int
        :param hi_atom: the total number of atoms to place for this vertex
        :type hi_atom: int
        :param vertices: the vertexes that need to be partitioned at the same \
                    time
        :type vertices: iterable of\
                    :py:class:`pacman.model.partitionable_graph.vertex.AbstractConstrainedVertex`
        :param max_atoms_per_core: the min max atoms from all the vertexes \
                    considered that have max_atom constraints
        :type max_atoms_per_core: int
        :param graph: the partitionable_graph object
        :type graph:\
                    :py:class:`pacman.model.graph.partitionable_graph.PartitionableGraph`
        :param resource_tracker: Tracker of used resources
        :type resource_tracker: spinnmachine.machine.Machine object
        :return: the list of placements made by this method and the new amount\
                    of atoms partitioned
        :rtype: tuple of (iterable of tuples, int)
        :raise PacmanPartitionException: when the vertex cannot be partitioned
        """
        used_placements = list()

        # Find the number of atoms that will fit in each vertex given the
        # resources available
        min_hi_atom = hi_atom
        for i in range(len(vertices)):
            vertex = vertices[i]

            # get max resources available on machine
            resources = \
                resource_tracker.get_maximum_constrained_resources_available(
                    vertex.constraints)

            # get resources used by vertex
            vertex_slice = Slice(lo_atom, hi_atom)
            used_resources = vertex.get_resources_used_by_atoms(vertex_slice,
                                                                graph)

            # Work out the ratio of used to available resources
            ratio = self._find_max_ratio(used_resources, resources)

            while ratio > 1.0 and hi_atom >= lo_atom:

                # Scale the resources by the ratio
                old_n_atoms = (hi_atom - lo_atom) + 1
                new_n_atoms = int(float(old_n_atoms) / ratio)

                # Avoid infinite looping
                if old_n_atoms == new_n_atoms:
                    new_n_atoms -= 1
                else:
                    # Subtract a tenth of the difference between the old
                    # and new
                    new_n_atoms -= int((old_n_atoms - new_n_atoms) / 10.0)

                # Find the new resource usage
                hi_atom = lo_atom + new_n_atoms - 1
                vertex_slice = Slice(lo_atom, hi_atom)
                used_resources = \
                    vertex.get_resources_used_by_atoms(vertex_slice, graph)
                ratio = self._find_max_ratio(used_resources, resources)

            # If we couldn't partition, raise an exception
            if hi_atom < lo_atom:
                raise exceptions.PacmanPartitionException(
                    "AbstractConstrainedVertex {} could not be "
                    "partitioned".format(vertex.label))

            # Try to scale up until just below the resource usage
            used_resources, hi_atom = self._scale_up_resource_usage(
                used_resources, hi_atom, lo_atom, max_atoms_per_core, vertex,
                resources, ratio, graph)

            # If this hi_atom is smaller than the current minimum, update the
            # other placements to use (hopefully) less resources
            if hi_atom < min_hi_atom:
                min_hi_atom = hi_atom
                used_placements = self._reallocate_resources(
                    used_placements, resource_tracker, lo_atom, hi_atom, graph)

            # Attempt to allocate the resources for this vertex on the machine
            (x, y, p, ip_tags, reverse_ip_tags) = \
                resource_tracker.allocate_constrained_resources(
                    used_resources, vertex.constraints)
            used_placements.append(
                (vertex, x, y, p, used_resources,
                 ip_tags, reverse_ip_tags))

        # reduce data to what the parent requires
        final_placements = list()
        for (vertex, _, _, _, used_resources, _, _) in used_placements:
            final_placements.append((vertex, used_resources))

        return final_placements, min_hi_atom

    def _scale_up_resource_usage(
            self, used_resources, hi_atom, lo_atom, max_atoms_per_core, vertex,
            resources, ratio, graph):
        """ Try to push up the number of atoms in a subvertex to be as close\
            to the available resources as possible

        :param used_resources: the resources used by the machine so far
        :type used_resources:\
                    :py:class:`pacman.model.resources.resource.Resource`
        :param hi_atom: the total number of atoms to place for this vertex
        :type hi_atom: int
        :param lo_atom: the number of atoms already partitioned
        :type lo_atom: int
        :param max_atoms_per_core: the min max atoms from all the vertexes \
                    considered that have max_atom constraints
        :type max_atoms_per_core: int
        :param vertex: the vertexes to scale up the num atoms per core for
        :type vertex:\
                    :py:class:`pacman.model.graph.vertex.AbstractConstrainedVertex`
        :param resources: the resource estimate for the vertex for a given\
                    number of atoms
        :type resources:\
                    :py:class:`pacman.model.resources.resource.Resource`
        :param ratio: the ratio between max atoms and available resources
        :type ratio: int
        :return: the new resources used and the new hi_atom
        :rtype: tuple of\
                    (:py:class:`pacman.model.resources.resource.Resource`,\
                    int)
        """

        previous_used_resources = used_resources
        previous_hi_atom = hi_atom

        # Keep searching while the ratio is still in range,
        # the next hi_atom value is still less than the number of atoms,
        # and the number of atoms is less than the constrained number of atoms
        while ((ratio < 1.0) and ((hi_atom + 1) < vertex.n_atoms)
                and ((hi_atom - lo_atom + 2) < max_atoms_per_core)):

            # Update the hi_atom, keeping track of the last hi_atom which
            # resulted in a ratio < 1.0
            previous_hi_atom = hi_atom
            hi_atom += 1

            # Find the new resource usage, keeping track of the last usage
            # which resulted in a ratio < 1.0
            previous_used_resources = used_resources
            vertex_slice = Slice(lo_atom, hi_atom)
            used_resources = vertex.get_resources_used_by_atoms(
                vertex_slice, graph)
            ratio = self._find_max_ratio(used_resources, resources)

        # If we have managed to fit everything exactly (unlikely but possible),
        # return the matched resources and hi atom count
        if ratio == 1.0:
            return used_resources, hi_atom

        # At this point, the ratio > 1.0, so pick the last allocation of
        # resources, which will be < 1.0
        return previous_used_resources, previous_hi_atom

    @staticmethod
    def _get_max_atoms_per_core(vertices):
        """ Find the max atoms per core for a collection of vertices

        :param vertices: a iterable list of vertices
        :type vertices: iterable of\
                    :py:class:`pacman.model.partitionable_graph.vertex.AbstractConstrainedVertex`
        :return: the minimum level of max atoms from all constraints
        :rtype: int
        :raise None: this method does not raise any known exceptions
        """
        max_atoms_per_core = 0
        for v in vertices:
            max_for_vertex = v.get_maximum_atoms_per_core()

            # If there is no maximum, the maximum is the number of atoms
            if max_for_vertex is None:
                max_for_vertex = v.atoms

            # Override the maximum with any custom maximum
            if v.custom_max_atoms_per_core is not None:
                max_for_vertex = v.custom_max_atoms_per_core

            max_atoms_per_core = max(max_atoms_per_core, max_for_vertex)
        return max_atoms_per_core

    @staticmethod
    def _find_max_ratio(resources, max_resources):
        """ Find the max ratio between the resources

        :param resources: the resources used by the vertex
        :type resources:\
                    :py:class:`pacman.model.resources.resource_container.ResourceContainer`
        :param max_resources: the max resources available from the machine
        :type max_resources: \
                    :py:class:`pacman.model.resources.resource_container.ResourceContainer`
        :return: the largest ratio of resources
        :rtype: int
        :raise None: this method does not raise any known exceptions

        """
        if (resources.cpu.get_value() == 0
                or max_resources.cpu.get_value() == 0):
            cpu_ratio = 0
        else:
            cpu_ratio = (float(resources.cpu.get_value()) /
                         float(max_resources.cpu.get_value()))
        if (resources.dtcm.get_value() == 0
                or max_resources.dtcm.get_value() == 0):
            dtcm_ratio = 0
        else:
            dtcm_ratio = (float(resources.dtcm.get_value()) /
                          float(max_resources.dtcm.get_value()))
        if (resources.sdram.get_value() == 0
                or max_resources.sdram.get_value() == 0):
            sdram_ratio = 0
        else:
            sdram_ratio = (float(resources.sdram.get_value()) /
                           float(max_resources.sdram.get_value()))
        return max((cpu_ratio, dtcm_ratio, sdram_ratio))

    @staticmethod
    def _locate_vertices_to_partition_now(vertex):
        """ Locate any other vertices that need to be partitioned with the\
            exact same ranges of atoms

        :param vertex: the vertex that is currently being partitioned
        :type vertex:\
                    :py:class:`pacman.model.graph.vertex.AbstractConstrainedVertex`
        :return: iterable of vertexes that need to be partitioned with the\
                    exact same range of atoms
        :rtype: iterable of\
                    :py:class:`pacman.model.partitionable_graph.vertex.AbstractConstrainedVertex`
        :raise PacmanPartitionException: if the vertices that need to be \
                    partitioned the same have different numbers of atoms
        """
        partition_together_vertices = list()
        partition_together_vertices.append(vertex)
        same_size_vertex_constraints = \
            utility_calls.locate_constraints_of_type(
                vertex.constraints, PartitionerSameSizeAsVertexConstraint)
        for constraint in same_size_vertex_constraints:
            if constraint.vertex.n_atoms != vertex.n_atoms:
                raise exceptions.PacmanPartitionException(
                    "A vertex and its partition-dependent vertices must "
                    "have the same number of atoms")
            else:
                partition_together_vertices.append(constraint.vertex)
        return partition_together_vertices<|MERGE_RESOLUTION|>--- conflicted
+++ resolved
@@ -197,14 +197,8 @@
                 vertex_slice = Slice(lo_atom, hi_atom)
                 subvertex = vertex.create_subvertex(
                     vertex_slice, used_resources,
-<<<<<<< HEAD
-                    "{}:{}:{}".format(vertex.label, lo_atom, hi_atom))
-                self._placement_to_subvert_mapper[subvertex] = \
-                    PlacerChipAndCoreConstraint(x, y, p)
-=======
                     "{}:{}:{}".format(vertex.label, lo_atom, hi_atom),
                     self._get_remaining_constraints(vertex))
->>>>>>> a6eb2c59
 
                 # update objects
                 subgraph.add_subvertex(subvertex)
