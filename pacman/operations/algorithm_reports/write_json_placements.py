--- conflicted
+++ resolved
@@ -28,27 +28,19 @@
 
 class WriteJsonPlacements(object):
     """ Converter from Placements to JSON.
-<<<<<<< HEAD
-=======
 
-    :param Placements placements: The placements to write
-    :param str json_folder: the folder to which the JSON are being written
-    :return: the name of the generated file
+    :param Placements placements: The placements to write.
+    :param str json_folder: The folder to which the JSON are being written.
+    :return: The name of the generated file.
     :rtype: str
->>>>>>> 67eae832
     """
 
     def __call__(self, placements, json_folder):
         """ Runs the code to write the placements in JSON.
 
-<<<<<<< HEAD
-        :param Placements placements: The placements to write
-        :param str json_folder: the folder to which the JSON are being written
-=======
         :param Placements placements:
         :param str json_folder:
         :rtype: str
->>>>>>> 67eae832
         """
         # Steps are tojson, validate and writefile
         progress = ProgressBar(3, "Converting to JSON Placements")
@@ -58,21 +50,12 @@
 
     @staticmethod
     def write_json(placements, json_folder, progress=None):
-<<<<<<< HEAD
         """ Runs the code to write the placements in Java readable JSON.
-
-        :param Placements placements: The placements to write
-        :param str json_folder: the folder to which the JSON are being written
-        :param progress: The progress bar, if any
-        :type progress: None or ~spinn_utilities.progress_bar.ProgressBar
-=======
-        """ Runs the code to write the machine in Java readable JSON.
 
         :param Placements placements: The placements to write
         :param str json_folder: the folder to which the JSON are being written
         :param progress: Progress Bar if one used
         :type progress: ~spinn_utilities.progress_bar.ProgressBar or None
->>>>>>> 67eae832
         :return: the name of the generated file
         :rtype: str
         """
