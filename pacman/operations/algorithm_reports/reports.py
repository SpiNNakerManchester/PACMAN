import os
import time
import logging

from pacman import exceptions
from pacman.utilities.utility_objs.progress_bar import ProgressBar
<<<<<<< HEAD
=======
from pacman.model.abstract_classes.virtual_partitioned_vertex \
    import VirtualPartitionedVertex

>>>>>>> bcf4b65b
from spinn_machine.sdram import SDRAM

logger = logging.getLogger(__name__)


def tag_allocator_report(report_folder, tag_infos):
    """ Reports the tags that are being used by the tool chain for this\
        simulation

    :param report_folder: the folder to which the reports are being written
    :param tag_infos: the tags container generated by the tools.
    :return: None
    """
    file_name = os.path.join(report_folder, "tags.rpt")
    f_routing = None
    try:
        f_routing = open(file_name, "w")
    except IOError:
        logger.error("Generate_tag_report: Can't open file {} for "
                     "writing.".format(file_name))
    for ip_tag in tag_infos.ip_tags:
        f_routing.write("{}".format(ip_tag))
    for reverse_ip_tag in tag_infos.reverse_ip_tags:
        f_routing.write("{}".format(reverse_ip_tag))
    f_routing.flush()
    f_routing.close()


def placer_reports_with_partitionable_graph(
        report_folder, hostname, graph, graph_mapper, placements, machine):
    """ Reports that can be produced from placement given a partitionable\
        graph's existence
    :param report_folder: the folder to which the reports are being written
    :param hostname: the machine's hostname to which the placer worked on
    :param graph: the partitionable graph to which placements were built
    :param graph_mapper: the mapping between partitionable and partitioned \
                graphs
    :param placements: the placements objects built by the placer.
    :param machine: the python machine object
    :return None
    """
    placement_report_with_partitionable_graph_by_vertex(
        report_folder, hostname, graph, graph_mapper, placements)
    placement_report_with_partitionable_graph_by_core(
        report_folder, hostname, placements, machine, graph_mapper)
    sdram_usage_report_per_chip(
        report_folder, hostname, placements, machine)


def placer_reports_without_partitionable_graph(
        report_folder, hostname, sub_graph, placements, machine):
    """
    :param report_folder: the folder to which the reports are being written
    :param hostname: the machine's hostname to which the placer worked on
    :param placements: the placements objects built by the placer.
    :param machine: the python machine object
    :param sub_graph: the partitioned graph to which the reports are to\
             operate on
    :return None
    """
    placement_report_without_partitionable_graph_by_vertex(
        report_folder, hostname, placements, sub_graph)
    placement_report_without_partitionable_graph_by_core(
        report_folder, hostname, placements, machine)
    sdram_usage_report_per_chip(
        report_folder, hostname, placements, machine)


def router_report_from_paths(
<<<<<<< HEAD
        report_folder, routing_paths, hostname, partitioned_graph):
    """ Generates a text file of routing paths

    :param routing_paths:
    :param report_folder:
    :param hostname:
    :param partitioned_graph:
=======
        report_folder, routing_tables, routing_infos, hostname,
        partitioned_graph, placements, machine):
    """ Generates a text file of routing paths

    :param routing_tables:
    :param report_folder:
    :param hostname:
    :param routing_infos:
    :param partitioned_graph:
    :param placements:
    :param machine:
>>>>>>> bcf4b65b
    :return:
    """
    file_name = os.path.join(report_folder, "edge_routing_info.rpt")
    f_routing = None
    try:
        f_routing = open(file_name, "w")
    except IOError:
        logger.error("Generate_routing_reports: Can't open file {} for "
                     "writing.".format(file_name))

    f_routing.write("        Edge Routing Report\n")
    f_routing.write("        ===================\n\n")
    time_date_string = time.strftime("%c")
    f_routing.write("Generated: {}".format(time_date_string))
    f_routing.write(" for target machine '{}'".format(hostname))
    f_routing.write("\n\n")

<<<<<<< HEAD
    link_labels = {0: 'E', 1: 'NE', 2: 'N', 3: 'W', 4: 'SW', 5: 'S'}
    progress_bar = ProgressBar(len(partitioned_graph.subedges),
                               "Generating Routing path report")
    """
    for e in partitioned_graph.subedges:
=======
    progress_bar = ProgressBar(len(partitioned_graph.subedges),
                               "Generating Routing path report")
    for edge in partitioned_graph.subedges:
        source_placement = placements.get_placement_of_subvertex(
            edge.pre_subvertex)
        destination_placement = placements.get_placement_of_subvertex(
            edge.post_subvertex)
        partition = partitioned_graph.get_partition_of_subedge(edge)
        key_and_mask = routing_infos.get_keys_and_masks_from_partition(
            partition)[0]
        path, number_of_entries = _search_route(
            source_placement, destination_placement, key_and_mask,
            routing_tables, machine)
>>>>>>> bcf4b65b
        text = "**** SubEdge '{}', from vertex: '{}' to vertex: '{}'".format(
            edge.label, edge.pre_subvertex.label, edge.post_subvertex.label)
        text += " Takes path \n {}".format(path)
        f_routing.write(text)
        f_routing.write("\n")
<<<<<<< HEAD

        path_entries = locate_routing_table_entries()
        path_entries = routing_paths.get_entries_for_edge(e)
        first = True
        for entry in path_entries:
            if not first:
                text = "--->"
            else:
                text = ""
            if len(entry.incoming_processor) != 0:
                text = text + "P{}".format(entry.incoming_processor)
            else:
                text = "(L:{}".format(link_labels[entry.incoming_link])
            text += "->{}:{}".format(entry.router_x, entry.router_y)
            if entry.defaultable:
                text += ":D"
            if len(entry.out_going_processors) != 0:
                for processor in entry.out_going_processors:
                    text = text + "->P{}".format(processor)
            if len(entry.out_going_links) != 0:
                for link in entry.out_going_links:
                    text += "->{}".format(link_labels[link])
            f_routing.write(text)
        f_routing.write("\n")

        text = "{} has route length: {}\n".format(e.label, len(path_entries))
=======
        text = "Route length: {}\n".format(number_of_entries)
>>>>>>> bcf4b65b
        f_routing.write(text)

        # End one entry:
        f_routing.write("\n")
        progress_bar.update()
    f_routing.flush()
    f_routing.close()
<<<<<<< HEAD
    """
=======
>>>>>>> bcf4b65b
    progress_bar.end()


def partitioner_report(report_folder, hostname, graph, graph_mapper):
    """ Generate report on the placement of sub-vertices onto cores.
    """

    # Cycle through all vertices, and for each cycle through its sub-vertices.
    # For each sub-vertex, describe its core mapping.
    file_name = os.path.join(report_folder, "partitioned_by_vertex.rpt")
    f_place_by_vertex = None
    try:
        f_place_by_vertex = open(file_name, "w")
    except IOError:
        logger.error("Generate_placement_reports: Can't open file {} for"
                     " writing.".format(file_name))

    f_place_by_vertex.write(
        "        Placement Information by Vertex\n")
    f_place_by_vertex.write("        ===============================\n\n")
    time_date_string = time.strftime("%c")
    f_place_by_vertex.write("Generated: {}".format(time_date_string))
    f_place_by_vertex.write(" for target machine '{}'".format(hostname))
    f_place_by_vertex.write("\n\n")

    vertices = sorted(graph.vertices, key=lambda x: x.label)
    progress_bar = ProgressBar(len(vertices),
                               "Generating partitioner report")
    for v in vertices:
        vertex_name = v.label
        vertex_model = v.model_name
        num_atoms = v.n_atoms
        f_place_by_vertex.write(
            "**** Vertex: '{}'\n".format(vertex_name))
        f_place_by_vertex.write("Model: {}\n".format(vertex_model))
        f_place_by_vertex.write("Pop size: {}\n".format(num_atoms))
        f_place_by_vertex.write("Sub-vertices: \n")

        partitioned_vertices = \
            sorted(graph_mapper.get_subvertices_from_vertex(v),
                   key=lambda x: x.label)
        partitioned_vertices = \
            sorted(partitioned_vertices,
                   key=lambda x: graph_mapper.get_subvertex_slice(x).lo_atom)
        for sv in partitioned_vertices:
            lo_atom = graph_mapper.get_subvertex_slice(sv).lo_atom
            hi_atom = graph_mapper.get_subvertex_slice(sv).hi_atom
            num_atoms = hi_atom - lo_atom + 1
            my_string = "  Slice {}:{} ({} atoms) \n"\
                        .format(lo_atom, hi_atom, num_atoms)
            f_place_by_vertex.write(my_string)
            f_place_by_vertex.flush()
        f_place_by_vertex.write("\n")
        progress_bar.update()

    # Close file:
    f_place_by_vertex.close()
    progress_bar.end()


def placement_report_with_partitionable_graph_by_vertex(
        report_folder, hostname, graph, graph_mapper, placements):
    """ Generate report on the placement of sub-vertices onto cores by vertex.

    :param report_folder: the folder to which the reports are being written
    :param hostname: the machine's hostname to which the placer worked on
    :param graph: the partitionable graph to which placements were built
    :param graph_mapper: the mapping between partitionable and partitioned\
            graphs
    :param placements: the placements objects built by the placer.
    """

    # Cycle through all vertices, and for each cycle through its sub-vertices.
    # For each sub-vertex, describe its core mapping.
    file_name = os.path.join(report_folder, "placement_by_vertex.rpt")
    f_place_by_vertex = None
    try:
        f_place_by_vertex = open(file_name, "w")
    except IOError:
        logger.error("Generate_placement_reports: Can't open file {} for"
                     " writing.".format(file_name))

    f_place_by_vertex.write(
        "        Placement Information by Vertex\n")
    f_place_by_vertex.write("        ===============================\n\n")
    time_date_string = time.strftime("%c")
    f_place_by_vertex.write("Generated: {}".format(time_date_string))
    f_place_by_vertex.write(" for target machine '{}'".format(hostname))
    f_place_by_vertex.write("\n\n")

    used_processors_by_chip = dict()
    used_sdram_by_chip = dict()
    subvertex_by_processor = dict()

    vertices = sorted(graph.vertices, key=lambda x: x.label)
    progress_bar = ProgressBar(len(vertices),
                               "Generating placement report")
    for v in vertices:
        vertex_name = v.label
        vertex_model = v.model_name
        num_atoms = v.n_atoms
        f_place_by_vertex.write(
            "**** Vertex: '{}'\n".format(vertex_name))
        f_place_by_vertex.write("Model: {}\n".format(vertex_model))
        f_place_by_vertex.write("Pop size: {}\n".format(num_atoms))
        f_place_by_vertex.write("Sub-vertices: \n")

        partitioned_vertices = \
            sorted(graph_mapper.get_subvertices_from_vertex(v),
                   key=lambda vert: vert.label)
        partitioned_vertices = \
            sorted(partitioned_vertices,
                   key=lambda vert:
                   graph_mapper.get_subvertex_slice(vert).lo_atom)
        for sv in partitioned_vertices:
            lo_atom = graph_mapper.get_subvertex_slice(sv).lo_atom
            hi_atom = graph_mapper.get_subvertex_slice(sv).hi_atom
            num_atoms = hi_atom - lo_atom + 1
            cur_placement = placements.get_placement_of_subvertex(sv)
            x, y, p = cur_placement.x, cur_placement.y, cur_placement.p
            key = "{},{}".format(x, y)
            if key in used_processors_by_chip:
                used_pros = used_processors_by_chip[key]
            else:
                used_pros = list()
                used_sdram_by_chip.update({key: 0})
            subvertex_by_processor["{},{},{}".format(x, y, p)] = sv
            new_pro = [p, cur_placement]
            used_pros.append(new_pro)
            used_processors_by_chip.update({key: used_pros})
            my_string = "  Slice {}:{} ({} atoms) on core ({}, {}, {}) \n"\
                        .format(lo_atom, hi_atom, num_atoms, x, y, p)
            f_place_by_vertex.write(my_string)
        f_place_by_vertex.write("\n")
        progress_bar.update()

    # Close file:
    f_place_by_vertex.close()
    progress_bar.end()


def placement_report_without_partitionable_graph_by_vertex(
        report_folder, hostname, placements, partitioned_graph):
    """ Generate report on the placement of sub-vertices onto cores by vertex.
    :param report_folder: the folder to which the reports are being written
    :param hostname: the machine's hostname to which the placer worked on
    :param placements: the placements objects built by the placer.
    :param partitioned_graph: the partitioned graph generated by the end user
    """

    # Cycle through all vertices, and for each cycle through its sub-vertices.
    # For each sub-vertex, describe its core mapping.
    file_name = os.path.join(report_folder, "placement_by_vertex.rpt")
    f_place_by_vertex = None
    try:
        f_place_by_vertex = open(file_name, "w")
    except IOError:
        logger.error("Generate_placement_reports: Can't open file {} for"
                     " writing.".format(file_name))

    f_place_by_vertex.write(
        "        Placement Information by AbstractConstrainedVertex\n")
    f_place_by_vertex.write("        ===============================\n\n")
    time_date_string = time.strftime("%c")
    f_place_by_vertex.write("Generated: {}".format(time_date_string))
    f_place_by_vertex.write(" for target machine '{}'".format(hostname))
    f_place_by_vertex.write("\n\n")

    used_processors_by_chip = dict()
    used_sdram_by_chip = dict()
    subvertex_by_processor = dict()

    vertices = sorted(partitioned_graph.subvertices, key=lambda sub: sub.label)
    progress_bar = ProgressBar(len(vertices),
                               "Generating placement report")
    for v in vertices:
        vertex_name = v.label
        vertex_model = v.model_name
        f_place_by_vertex.write(
            "**** AbstractConstrainedVertex: '{}'\n".format(vertex_name))
        f_place_by_vertex.write("Model: {}\n".format(vertex_model))

        cur_placement = placements.get_placement_of_subvertex(v)
        x, y, p = cur_placement.x, cur_placement.y, cur_placement.p
        key = "{},{}".format(x, y)
        if key in used_processors_by_chip:
            used_pros = used_processors_by_chip[key]
        else:
            used_pros = list()
            used_sdram_by_chip.update({key: 0})
        subvertex_by_processor["{},{},{}".format(x, y, p)] = v
        new_pro = [p, cur_placement]
        used_pros.append(new_pro)
        used_processors_by_chip.update({key: used_pros})
        my_string = " Placed on core ({}, {}, {}) \n".format(x, y, p)
        f_place_by_vertex.write(my_string)
        f_place_by_vertex.write("\n")
        progress_bar.update()

    # Close file:
    f_place_by_vertex.close()
    progress_bar.end()


def placement_report_with_partitionable_graph_by_core(
        report_folder, hostname, placements, machine, graph_mapper):
    """ Generate report on the placement of sub-vertices onto cores by core.

    :param report_folder: the folder to which the reports are being written
    :param hostname: the machine's hostname to which the placer worked on
    :param graph_mapper: the mapping between partitionable and partitioned\
            graphs
    :param machine: the spinnaker machine object
    :param placements: the placements objects built by the placer.
    """

    # File 2: Placement by core.
    # Cycle through all chips and by all cores within each chip.
    # For each core, display what is held on it.
    file_name = os.path.join(report_folder, "placement_by_core.rpt")
    f_place_by_core = None
    try:
        f_place_by_core = open(file_name, "w")
    except IOError:
        logger.error("Generate_placement_reports: Can't open file {} for "
                     "writing.".format(file_name))

    f_place_by_core.write("        Placement Information by Core\n")
    f_place_by_core.write("        =============================\n\n")
    time_date_string = time.strftime("%c")
    f_place_by_core.write("Generated: {}".format(time_date_string))
    f_place_by_core.write(" for target machine '{}'".format(hostname))
    f_place_by_core.write("\n\n")
    progress_bar = ProgressBar(len(list(machine.chips)),
                               "Generating placement by core report")
    for chip in machine.chips:
        written_header = False
        for processor in chip.processors:
            if placements.is_subvertex_on_processor(chip.x, chip.y,
                                                    processor.processor_id):
                if not written_header:
                    f_place_by_core.write("**** Chip: ({}, {})\n"
                                          .format(chip.x, chip.y))
                    f_place_by_core.write("Application cores: {}\n"
                                          .format(len(list(chip.processors))))
                    written_header = True
                pro_id = processor.processor_id
                subvertex = \
                    placements.get_subvertex_on_processor(
                        chip.x, chip.y, processor.processor_id)
                vertex = \
                    graph_mapper\
                    .get_vertex_from_subvertex(subvertex)
                vertex_label = vertex.label
                vertex_model = vertex.model_name
                vertex_atoms = vertex.n_atoms
                lo_atom = graph_mapper.get_subvertex_slice(subvertex).lo_atom
                hi_atom = graph_mapper.get_subvertex_slice(subvertex).hi_atom
                num_atoms = hi_atom - lo_atom + 1
<<<<<<< HEAD
                p_str = ("  Processor {}: Vertex: '{}',"
                         " pop sz: {}\n".format(
                             pro_id, vertex_label, vertex_atoms))
=======
                p_str = "  Processor {}: Vertex: '{}', pop size: {}\n".format(
                    pro_id, vertex_label, vertex_atoms)
>>>>>>> bcf4b65b
                f_place_by_core.write(p_str)
                p_str = ("              Slice on this core: {}:{} ({} atoms)\n"
                         .format(lo_atom, hi_atom, num_atoms))
                f_place_by_core.write(p_str)
                p_str = "              Model: {}\n\n".format(vertex_model)
                f_place_by_core.write(p_str)
                f_place_by_core.write("\n")
        progress_bar.update()

    # Close file:
    f_place_by_core.close()
    progress_bar.end()


def placement_report_without_partitionable_graph_by_core(
        report_folder, hostname, placements, machine):
    """ Generate report on the placement of sub-vertices onto cores by core.

    :param report_folder: the folder to which the reports are being written
    :param hostname: the machine's hostname to which the placer worked on
    :param machine: the spinnaker machine object
    :param placements: the placements objects built by the placer.
    """

    # File 2: Placement by core.
    # Cycle through all chips and by all cores within each chip.
    # For each core, display what is held on it.
    file_name = os.path.join(report_folder, "placement_by_core.rpt")
    f_place_by_core = None
    try:
        f_place_by_core = open(file_name, "w")
    except IOError:
        logger.error("Generate_placement_reports: Can't open file {} for "
                     "writing.".format(file_name))

    f_place_by_core.write("        Placement Information by Core\n")
    f_place_by_core.write("        =============================\n\n")
    time_date_string = time.strftime("%c")
    f_place_by_core.write("Generated: {}".format(time_date_string))
    f_place_by_core.write(" for target machine '{}'".format(hostname))
    f_place_by_core.write("\n\n")

    progress_bar = ProgressBar(len(list(machine.chips)),
                               "Generating placement by core report")
    for chip in machine.chips:
        written_header = False
        for processor in chip.processors:
            if placements.is_subvertex_on_processor(chip.x, chip.y,
                                                    processor.processor_id):
                if not written_header:
                    f_place_by_core.write("**** Chip: ({}, {})\n"
                                          .format(chip.x, chip.y))
                    f_place_by_core.write("Application cores: {}\n"
                                          .format(len(list(chip.processors))))
                    written_header = True
                pro_id = processor.processor_id
                subvertex = \
                    placements.get_subvertex_on_processor(
                        chip.x, chip.y, processor.processor_id)

                vertex_label = subvertex.label
                vertex_model = subvertex.model_name

                p_str = ("  Processor {}: AbstractConstrainedVertex: '{}' \n"
                         .format(pro_id, vertex_label))
                f_place_by_core.write(p_str)
                f_place_by_core.write(p_str)
                p_str = "              Model: {}\n\n".format(vertex_model)
                f_place_by_core.write(p_str)
                f_place_by_core.write("\n")
        progress_bar.update()

    # Close file:
    f_place_by_core.close()
    progress_bar.end()


def sdram_usage_report_per_chip(report_folder, hostname, placements, machine):
    """ Reports the SDRAM used per chip

    :param report_folder: the folder to which the reports are being written
    :param hostname: the machine's hostname to which the placer worked on
    :param placements: the placements objects built by the placer.
    :param machine: the python machine object
    :return None
    """

    file_name = os.path.join(report_folder, "chip_sdram_usage_by_core.rpt")
    f_mem_used_by_core = None
    try:
        f_mem_used_by_core = open(file_name, "w")
    except IOError:
        logger.error("Generate_placement_reports: Can't open file {} for "
                     "writing.".format(file_name))

    f_mem_used_by_core.write("        Memory Usage by Core\n")
    f_mem_used_by_core.write("        ====================\n\n")
    time_date_string = time.strftime("%c")
    f_mem_used_by_core.write("Generated: %s" % time_date_string)
    f_mem_used_by_core.write(" for target machine '{}'".format(hostname))
    f_mem_used_by_core.write("\n\n")
    used_sdram_by_chip = dict()

    placements = sorted(placements.placements, key=lambda x: x.subvertex.label)

    progress_bar = ProgressBar(len(placements) + len(list(machine.chips)),
<<<<<<< HEAD
                               "Generating sdram usage report")
=======
                               "Generating SDRAM usage report")
>>>>>>> bcf4b65b
    for cur_placement in placements:
        subvert = cur_placement.subvertex
        requirements = subvert.resources_required

        x, y, p = cur_placement.x, cur_placement.y, cur_placement.p
        f_mem_used_by_core.write(
            "SDRAM requirements for core ({},{},{}) is {} KB\n".format(
                x, y, p, int(requirements.sdram.get_value() / 1024.0)))
        if (x, y) not in used_sdram_by_chip:
            used_sdram_by_chip[(x, y)] = requirements.sdram.get_value()
        else:
            used_sdram_by_chip[(x, y)] += requirements.sdram.get_value()
        progress_bar.update()

    for chip in machine.chips:
        try:
            used_sdram = used_sdram_by_chip[(chip.x, chip.y)]
            if used_sdram != 0:
                f_mem_used_by_core.write(
                    "**** Chip: ({}, {}) has total memory usage of"
                    " {} KB out of a max of "
                    "{} MB \n\n".format(chip.x, chip.y,
                                        int(used_sdram / 1024.0),
                                        int(SDRAM.DEFAULT_SDRAM_BYTES /
                                            (1024.0 * 1024.0))))
            progress_bar.update()
        except KeyError:

            # Do Nothing
            pass

    # Close file:
    f_mem_used_by_core.close()
    progress_bar.end()


def routing_info_report(report_folder, partitioned_graph, routing_infos):
    """ Generates a report which says which keys is being allocated to each\
        subvertex
<<<<<<< HEAD
    :param report_folder: the
=======
    :param report_folder: the report folder to store this value
>>>>>>> bcf4b65b
    :param partitioned_graph:
    :param routing_infos:
    """
    file_name = os.path.join(report_folder,
                             "virtual_key_space_information_report.rpt")
    output = None
    try:
        output = open(file_name, "w")
    except IOError:
        logger.error("generate virtual key space information report: "
                     "Can't open file {} for writing.".format(file_name))
    progress_bar = ProgressBar(len(partitioned_graph.subvertices),
                               "Generating Routing info report")
    for subvert in partitioned_graph.subvertices:
        output.write("Subvert: {} \n".format(subvert))
        partitions = \
            partitioned_graph.outgoing_edges_partitions_from_vertex(subvert)
        for partition in partitions.values():
            keys_and_masks = \
                routing_infos.get_keys_and_masks_from_partition(partition)
            for subedge in partition.edges:
                output.write("subedge:{}, keys_and_masks:{} \n".format(
                    subedge, keys_and_masks))
        output.write("\n\n")
        progress_bar.update()
    progress_bar.end()
    output.flush()
    output.close()


def router_report_from_router_tables(report_folder, routing_tables):
    """

    :param report_folder:
    :param routing_tables:
    :return:
    """

    top_level_folder = os.path.join(report_folder, "routing_tables_generated")
    if not os.path.exists(top_level_folder):
        os.mkdir(top_level_folder)
    progress_bar = ProgressBar(len(routing_tables.routing_tables),
                               "Generating Router table report")

<<<<<<< HEAD
    for routing_table in routing_tables.routing_tables:
        if routing_table.number_of_entries > 0:
            _generate_routing_table(routing_table,  top_level_folder)
        progress_bar.update()
    progress_bar.end()


def router_report_from_compressed_router_tables(report_folder, routing_tables):
    """

    :param report_folder:
    :param routing_tables:
    :return:
    """

    top_level_folder = os.path.join(report_folder,
                                    "compressed_routing_tables_generated")
    if not os.path.exists(top_level_folder):
        os.mkdir(top_level_folder)
    progress_bar = ProgressBar(len(routing_tables.routing_tables),
                               "Generating compressed router table report")

    for routing_table in routing_tables.routing_tables:
        if routing_table.number_of_entries > 0:
            _generate_routing_table(routing_table,  top_level_folder)
=======
    for routing_table in routing_tables.routing_tables:
        if routing_table.number_of_entries > 0:
            _generate_routing_table(routing_table, top_level_folder)
>>>>>>> bcf4b65b
        progress_bar.update()
    progress_bar.end()


<<<<<<< HEAD
def _generate_routing_table(routing_table,  top_level_folder):
=======
def router_report_from_compressed_router_tables(report_folder, routing_tables):
    """

    :param report_folder:
    :param routing_tables:
    :return:
    """

    top_level_folder = os.path.join(report_folder,
                                    "compressed_routing_tables_generated")
    if not os.path.exists(top_level_folder):
        os.mkdir(top_level_folder)
    progress_bar = ProgressBar(len(routing_tables.routing_tables),
                               "Generating compressed router table report")

    for routing_table in routing_tables.routing_tables:
        if routing_table.number_of_entries > 0:
            _generate_routing_table(routing_table, top_level_folder)
        progress_bar.update()
    progress_bar.end()


def _generate_routing_table(routing_table, top_level_folder):
>>>>>>> bcf4b65b
    file_sub_name = "routing_table_{}_{}.rpt".format(
        routing_table.x, routing_table.y)
    file_name = os.path.join(top_level_folder, file_sub_name)
    output = None
    try:
        output = open(file_name, "w")
    except IOError:
        logger.error("Generate_placement_reports: Can't open file"
                     " {} for writing.".format(file_name))

<<<<<<< HEAD
    output.write("router contains {} entries \n "
                 "\n".format(routing_table.number_of_entries))
    output.write("  Index   Key(hex)    Mask(hex)    Route(hex)"
                 "    Src. Core -> [Cores][Links]\n")
    output.write("----------------------------------------------"
                 "--------------------------------\n")

    entry_count = 0
=======
    output.write("Router contains {} entries\n".format(
        routing_table.number_of_entries))

    output.write("{: <5s} {: <10s} {: <10s} {: <10s} {: <7s} {}\n".format(
        "Index", "Key", "Mask", "Route", "Default", "[Cores][Links]"))
    output.write(
        "{:-<5s} {:-<10s} {:-<10s} {:-<10s} {:-<7s} {:-<14s}\n".format(
            "", "", "", "", "", ""))
    line_format = "{: >5d} 0x{:08X} 0x{:08X} 0x{:08X} {: <7s} {}\n"

    entry_count = 0
    n_defaultable = 0
>>>>>>> bcf4b65b
    for entry in routing_table.multicast_routing_entries:
        index = entry_count & 0xFFFF
        key = entry.routing_entry_key
        mask = entry.mask
<<<<<<< HEAD
        hex_route = _reduce_route_value(entry.processor_ids,
                                        entry.link_ids)
        hex_key = _uint_32_to_hex_string(key)
        hex_mask = _uint_32_to_hex_string(mask)
        route_txt = _expand_route_value(entry.processor_ids,
                                        entry.link_ids)
        core_id = "({}, {}, {})"\
            .format((key >> 24 & 0xFF), (key >> 16 & 0xFF),
                    (key >> 11 & 0xF))
        entry_str = ("    {}     {}       {}      {}         {}   "
                     "   {}\n".format(
                                index, hex_key, hex_mask,
                                hex_route, core_id, route_txt))
        entry_count += 1
        output.write(entry_str)
=======
        route = _reduce_route_value(
            entry.processor_ids, entry.link_ids)
        route_txt = _expand_route_value(
            entry.processor_ids, entry.link_ids)
        entry_str = line_format.format(
            index, key, mask, route, str(entry.defaultable), route_txt)
        entry_count += 1
        if entry.defaultable:
            n_defaultable += 1
        output.write(entry_str)
    output.write("{} Defaultable entries\n".format(n_defaultable))
>>>>>>> bcf4b65b
    output.flush()
    output.close()


def generate_comparison_router_report(
        report_folder, routing_tables, compressed_routing_tables):
    """
<<<<<<< HEAD
    makes a report on comparision of the compressed and uncompressed
    routing tables
    :param report_folder:
    :param routing_tables:
    :param compressed_routing_tables:
    :return:
=======
    makes a report on comparison of the compressed and uncompressed
    routing tables
    :param report_folder: the folder to store the resulting report
    :param routing_tables: the original routing tables
    :param compressed_routing_tables: the compressed routing tables
    :return: None
>>>>>>> bcf4b65b
    """
    file_name = os.path.join(
        report_folder, "comparison_of_compressed_uncompressed_routing_tables")

    output = None
    try:
        output = open(file_name, "w")
    except IOError:
        logger.error("Generate_router_comparison_reports: Can't open file"
                     " {} for writing.".format(file_name))

    progress_bar = ProgressBar(len(routing_tables.routing_tables),
                               "Generating comparison of router table report")

    for uncompressed_table in routing_tables.routing_tables:
        x = uncompressed_table.x
        y = uncompressed_table.y
        compressed_table = compressed_routing_tables.\
            get_routing_table_for_chip(x, y)

        n_entries_un_compressed = uncompressed_table.number_of_entries
        n_entries_compressed = compressed_table.number_of_entries
<<<<<<< HEAD
        percentage = ((float(n_entries_un_compressed - n_entries_compressed))
                      / float(n_entries_un_compressed)) * 100
=======
        percentage = ((float(n_entries_un_compressed - n_entries_compressed)) /
                      float(n_entries_un_compressed)) * 100
>>>>>>> bcf4b65b

        output.write(
            "Uncompressed table at {}:{} has {} entries whereas compressed "
            "table has {} entries. This is a decrease of {} %\n".format(
                x, y, n_entries_un_compressed, n_entries_compressed,
                percentage))
        progress_bar.update()
    progress_bar.end()
    output.flush()
    output.close()


def _reduce_route_value(processors_ids, link_ids):
    value = 0
    for link in link_ids:
        value += 1 << link
    for processor in processors_ids:
        value += 1 << (processor + 6)
    return value


def _expand_route_value(processors_ids, link_ids):
    """ Convert a 32-bit route word into a string which lists the target cores\
        and links.
    """

    # Convert processor targets to readable values:
    route_string = "["
    first = True
    for processor in processors_ids:
        if first:
            route_string += "{}".format(processor)
            first = False
        else:
            route_string += ", {}".format(processor)

    route_string += "] ["

    # Convert link targets to readable values:
    link_labels = {0: 'E', 1: 'NE', 2: 'N', 3: 'W', 4: 'SW', 5: 'S'}

    first = True
    for link in link_ids:
        if first:
            route_string += "{}".format(link_labels[link])
            first = False
        else:
            route_string += ", {}".format(link_labels[link])
    route_string += "]"
    return route_string


def _search_route(
        source_placement, dest_placement, key_and_mask, routing_tables,
        machine):

    # Create text for starting point
    source_vertex = source_placement.subvertex
    text = ""
    if isinstance(source_vertex, VirtualPartitionedVertex):
        text += "Virtual "
    text += "{}:{}:{} -> ".format(
        source_placement.x, source_placement.y, source_placement.p)

    # Start the search
    number_of_entries = 0

    # If the destination is virtual, replace with the real destination chip
    extra_text, total_number_of_entries = _recursive_trace_to_destinations(
        source_placement.x, source_placement.y, key_and_mask,
        dest_placement.x, dest_placement.y, dest_placement.p, machine,
        routing_tables, number_of_entries)
    text += extra_text
    return text, total_number_of_entries


# locates the next dest position to check
def _recursive_trace_to_destinations(
        chip_x, chip_y, key_and_mask,
        dest_chip_x, dest_chip_y, dest_p, machine, routing_tables,
        number_of_entries):
    """ recursively search though routing tables till no more entries are\
        registered with this key
    """

    chip = machine.get_chip_at(chip_x, chip_y)

    # If reached destination, return the core
    if (chip_x == dest_chip_x and chip_y == dest_chip_y):
        text = ""
        if chip.virtual:
            text += "Virtual "
        text += "{}:{}:{}".format(dest_chip_x, dest_chip_y, dest_p)
        return text, number_of_entries + 1

    link_id = None
    result = None
    new_n_entries = None
    if chip.virtual:

        # If the current chip is virtual, use link out
        link_id, link = next(iter(chip.router))
        result, new_n_entries = _recursive_trace_to_destinations(
            link.destination_x, link.destination_y, key_and_mask,
            dest_chip_x, dest_chip_y, dest_p, machine,
            routing_tables, number_of_entries)
    else:

        # If the current chip is real, find the link to the destination
        table = routing_tables.get_routing_table_for_chip(chip_x, chip_y)
        entry = _locate_routing_entry(table, key_and_mask.key)
        for link_id in entry.link_ids:
            link = chip.router.get_link(link_id)
            result, new_n_entries = _recursive_trace_to_destinations(
                link.destination_x, link.destination_y, key_and_mask,
                dest_chip_x, dest_chip_y, dest_p, machine,
                routing_tables, number_of_entries)
            if result is not None:
                break

    if result is not None:
        direction_text = _add_direction(link_id)
        text = "{}:{}:{} -> {}".format(
            chip_x, chip_y, direction_text, result)
        return text, new_n_entries + 1

    return None, None


def _add_direction(link):

    # Convert link targets to readable values:
    link_labels = {0: 'E', 1: 'NE', 2: 'N', 3: 'W', 4: 'SW', 5: 'S'}
    return link_labels[link]


def _locate_routing_entry(current_router, key):
    """ locate the entry from the router based off the subedge

    :param current_router: the current router being used in the trace
    :param key: the key being used by the source placement
    :return None:
    :raise PacmanRoutingException: when there is no entry located on this\
            router.
    """
    found_entry = None
    for entry in current_router.multicast_routing_entries:
        key_combo = entry.mask & key
        e_key = entry.routing_entry_key
        if key_combo == e_key:
            if found_entry is None:
                found_entry = entry
    if found_entry is not None:
        return found_entry
    else:
        raise exceptions.PacmanRoutingException("no entry located")<|MERGE_RESOLUTION|>--- conflicted
+++ resolved
@@ -4,12 +4,9 @@
 
 from pacman import exceptions
 from pacman.utilities.utility_objs.progress_bar import ProgressBar
-<<<<<<< HEAD
-=======
 from pacman.model.abstract_classes.virtual_partitioned_vertex \
     import VirtualPartitionedVertex
 
->>>>>>> bcf4b65b
 from spinn_machine.sdram import SDRAM
 
 logger = logging.getLogger(__name__)
@@ -79,15 +76,6 @@
 
 
 def router_report_from_paths(
-<<<<<<< HEAD
-        report_folder, routing_paths, hostname, partitioned_graph):
-    """ Generates a text file of routing paths
-
-    :param routing_paths:
-    :param report_folder:
-    :param hostname:
-    :param partitioned_graph:
-=======
         report_folder, routing_tables, routing_infos, hostname,
         partitioned_graph, placements, machine):
     """ Generates a text file of routing paths
@@ -99,7 +87,6 @@
     :param partitioned_graph:
     :param placements:
     :param machine:
->>>>>>> bcf4b65b
     :return:
     """
     file_name = os.path.join(report_folder, "edge_routing_info.rpt")
@@ -117,13 +104,6 @@
     f_routing.write(" for target machine '{}'".format(hostname))
     f_routing.write("\n\n")
 
-<<<<<<< HEAD
-    link_labels = {0: 'E', 1: 'NE', 2: 'N', 3: 'W', 4: 'SW', 5: 'S'}
-    progress_bar = ProgressBar(len(partitioned_graph.subedges),
-                               "Generating Routing path report")
-    """
-    for e in partitioned_graph.subedges:
-=======
     progress_bar = ProgressBar(len(partitioned_graph.subedges),
                                "Generating Routing path report")
     for edge in partitioned_graph.subedges:
@@ -137,42 +117,12 @@
         path, number_of_entries = _search_route(
             source_placement, destination_placement, key_and_mask,
             routing_tables, machine)
->>>>>>> bcf4b65b
         text = "**** SubEdge '{}', from vertex: '{}' to vertex: '{}'".format(
             edge.label, edge.pre_subvertex.label, edge.post_subvertex.label)
         text += " Takes path \n {}".format(path)
         f_routing.write(text)
         f_routing.write("\n")
-<<<<<<< HEAD
-
-        path_entries = locate_routing_table_entries()
-        path_entries = routing_paths.get_entries_for_edge(e)
-        first = True
-        for entry in path_entries:
-            if not first:
-                text = "--->"
-            else:
-                text = ""
-            if len(entry.incoming_processor) != 0:
-                text = text + "P{}".format(entry.incoming_processor)
-            else:
-                text = "(L:{}".format(link_labels[entry.incoming_link])
-            text += "->{}:{}".format(entry.router_x, entry.router_y)
-            if entry.defaultable:
-                text += ":D"
-            if len(entry.out_going_processors) != 0:
-                for processor in entry.out_going_processors:
-                    text = text + "->P{}".format(processor)
-            if len(entry.out_going_links) != 0:
-                for link in entry.out_going_links:
-                    text += "->{}".format(link_labels[link])
-            f_routing.write(text)
-        f_routing.write("\n")
-
-        text = "{} has route length: {}\n".format(e.label, len(path_entries))
-=======
         text = "Route length: {}\n".format(number_of_entries)
->>>>>>> bcf4b65b
         f_routing.write(text)
 
         # End one entry:
@@ -180,10 +130,6 @@
         progress_bar.update()
     f_routing.flush()
     f_routing.close()
-<<<<<<< HEAD
-    """
-=======
->>>>>>> bcf4b65b
     progress_bar.end()
 
 
@@ -443,14 +389,8 @@
                 lo_atom = graph_mapper.get_subvertex_slice(subvertex).lo_atom
                 hi_atom = graph_mapper.get_subvertex_slice(subvertex).hi_atom
                 num_atoms = hi_atom - lo_atom + 1
-<<<<<<< HEAD
-                p_str = ("  Processor {}: Vertex: '{}',"
-                         " pop sz: {}\n".format(
-                             pro_id, vertex_label, vertex_atoms))
-=======
                 p_str = "  Processor {}: Vertex: '{}', pop size: {}\n".format(
                     pro_id, vertex_label, vertex_atoms)
->>>>>>> bcf4b65b
                 f_place_by_core.write(p_str)
                 p_str = ("              Slice on this core: {}:{} ({} atoms)\n"
                          .format(lo_atom, hi_atom, num_atoms))
@@ -557,11 +497,7 @@
     placements = sorted(placements.placements, key=lambda x: x.subvertex.label)
 
     progress_bar = ProgressBar(len(placements) + len(list(machine.chips)),
-<<<<<<< HEAD
-                               "Generating sdram usage report")
-=======
                                "Generating SDRAM usage report")
->>>>>>> bcf4b65b
     for cur_placement in placements:
         subvert = cur_placement.subvertex
         requirements = subvert.resources_required
@@ -601,11 +537,7 @@
 def routing_info_report(report_folder, partitioned_graph, routing_infos):
     """ Generates a report which says which keys is being allocated to each\
         subvertex
-<<<<<<< HEAD
-    :param report_folder: the
-=======
     :param report_folder: the report folder to store this value
->>>>>>> bcf4b65b
     :param partitioned_graph:
     :param routing_infos:
     """
@@ -650,10 +582,9 @@
     progress_bar = ProgressBar(len(routing_tables.routing_tables),
                                "Generating Router table report")
 
-<<<<<<< HEAD
     for routing_table in routing_tables.routing_tables:
         if routing_table.number_of_entries > 0:
-            _generate_routing_table(routing_table,  top_level_folder)
+            _generate_routing_table(routing_table, top_level_folder)
         progress_bar.update()
     progress_bar.end()
 
@@ -675,43 +606,12 @@
 
     for routing_table in routing_tables.routing_tables:
         if routing_table.number_of_entries > 0:
-            _generate_routing_table(routing_table,  top_level_folder)
-=======
-    for routing_table in routing_tables.routing_tables:
-        if routing_table.number_of_entries > 0:
             _generate_routing_table(routing_table, top_level_folder)
->>>>>>> bcf4b65b
-        progress_bar.update()
-    progress_bar.end()
-
-
-<<<<<<< HEAD
-def _generate_routing_table(routing_table,  top_level_folder):
-=======
-def router_report_from_compressed_router_tables(report_folder, routing_tables):
-    """
-
-    :param report_folder:
-    :param routing_tables:
-    :return:
-    """
-
-    top_level_folder = os.path.join(report_folder,
-                                    "compressed_routing_tables_generated")
-    if not os.path.exists(top_level_folder):
-        os.mkdir(top_level_folder)
-    progress_bar = ProgressBar(len(routing_tables.routing_tables),
-                               "Generating compressed router table report")
-
-    for routing_table in routing_tables.routing_tables:
-        if routing_table.number_of_entries > 0:
-            _generate_routing_table(routing_table, top_level_folder)
         progress_bar.update()
     progress_bar.end()
 
 
 def _generate_routing_table(routing_table, top_level_folder):
->>>>>>> bcf4b65b
     file_sub_name = "routing_table_{}_{}.rpt".format(
         routing_table.x, routing_table.y)
     file_name = os.path.join(top_level_folder, file_sub_name)
@@ -722,16 +622,6 @@
         logger.error("Generate_placement_reports: Can't open file"
                      " {} for writing.".format(file_name))
 
-<<<<<<< HEAD
-    output.write("router contains {} entries \n "
-                 "\n".format(routing_table.number_of_entries))
-    output.write("  Index   Key(hex)    Mask(hex)    Route(hex)"
-                 "    Src. Core -> [Cores][Links]\n")
-    output.write("----------------------------------------------"
-                 "--------------------------------\n")
-
-    entry_count = 0
-=======
     output.write("Router contains {} entries\n".format(
         routing_table.number_of_entries))
 
@@ -744,28 +634,10 @@
 
     entry_count = 0
     n_defaultable = 0
->>>>>>> bcf4b65b
     for entry in routing_table.multicast_routing_entries:
         index = entry_count & 0xFFFF
         key = entry.routing_entry_key
         mask = entry.mask
-<<<<<<< HEAD
-        hex_route = _reduce_route_value(entry.processor_ids,
-                                        entry.link_ids)
-        hex_key = _uint_32_to_hex_string(key)
-        hex_mask = _uint_32_to_hex_string(mask)
-        route_txt = _expand_route_value(entry.processor_ids,
-                                        entry.link_ids)
-        core_id = "({}, {}, {})"\
-            .format((key >> 24 & 0xFF), (key >> 16 & 0xFF),
-                    (key >> 11 & 0xF))
-        entry_str = ("    {}     {}       {}      {}         {}   "
-                     "   {}\n".format(
-                                index, hex_key, hex_mask,
-                                hex_route, core_id, route_txt))
-        entry_count += 1
-        output.write(entry_str)
-=======
         route = _reduce_route_value(
             entry.processor_ids, entry.link_ids)
         route_txt = _expand_route_value(
@@ -777,7 +649,6 @@
             n_defaultable += 1
         output.write(entry_str)
     output.write("{} Defaultable entries\n".format(n_defaultable))
->>>>>>> bcf4b65b
     output.flush()
     output.close()
 
@@ -785,21 +656,12 @@
 def generate_comparison_router_report(
         report_folder, routing_tables, compressed_routing_tables):
     """
-<<<<<<< HEAD
-    makes a report on comparision of the compressed and uncompressed
-    routing tables
-    :param report_folder:
-    :param routing_tables:
-    :param compressed_routing_tables:
-    :return:
-=======
     makes a report on comparison of the compressed and uncompressed
     routing tables
     :param report_folder: the folder to store the resulting report
     :param routing_tables: the original routing tables
     :param compressed_routing_tables: the compressed routing tables
     :return: None
->>>>>>> bcf4b65b
     """
     file_name = os.path.join(
         report_folder, "comparison_of_compressed_uncompressed_routing_tables")
@@ -822,13 +684,8 @@
 
         n_entries_un_compressed = uncompressed_table.number_of_entries
         n_entries_compressed = compressed_table.number_of_entries
-<<<<<<< HEAD
-        percentage = ((float(n_entries_un_compressed - n_entries_compressed))
-                      / float(n_entries_un_compressed)) * 100
-=======
         percentage = ((float(n_entries_un_compressed - n_entries_compressed)) /
                       float(n_entries_un_compressed)) * 100
->>>>>>> bcf4b65b
 
         output.write(
             "Uncompressed table at {}:{} has {} entries whereas compressed "
