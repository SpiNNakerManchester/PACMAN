--- conflicted
+++ resolved
@@ -27,9 +27,6 @@
 
 
 class WriteJsonPartitionNKeysMap(object):
-<<<<<<< HEAD
-    """ Converter from MulticastRoutingTables to JSON
-=======
     """ Converter from MulticastRoutingTables to JSON.
 
     :param AbstractMachinePartitionNKeysMap partition_to_n_keys_map:
@@ -37,20 +34,13 @@
     :param str json_folder: the folder to which the JSON are being written
     :return: the name of the generated file
     :rtype: str
->>>>>>> 67eae832
     """
 
     def __call__(self, partition_to_n_keys_map, json_folder):
         """ Runs the code to write the n_keys_map in JSON.
 
         :param AbstractMachinePartitionNKeysMap partition_to_n_keys_map:
-<<<<<<< HEAD
-            The number of keys needed for each partition.
-        :param str json_folder: the folder to which the JSON are being written
-        :return: the name of the generated file
-=======
         :param str json_folder:
->>>>>>> 67eae832
         :rtype: str
         """
         # Steps are tojson, validate and writefile
@@ -66,11 +56,8 @@
         :param AbstractMachinePartitionNKeysMap partition_to_n_keys_map:
             The number of keys needed for each partition.
         :param str json_folder: the folder to which the JSON are being written
-<<<<<<< HEAD
-=======
         :param progress: Progress Bar if one used
         :type progress: ~spinn_utilities.progress_bar.ProgressBar or None
->>>>>>> 67eae832
         :return: the name of the generated file
         :rtype: str
         """
