--- conflicted
+++ resolved
@@ -28,25 +28,14 @@
     .. note::
         This is no longer the rig machine format!
 
-<<<<<<< HEAD
-    :param ~spinn_machine.Machine machine: Machine to convert
-    :param str json_folder:
-        The folder to which the JSON are being written.
-
-        .. warning::
-             The files in this folder will be overwritten!
-
-    :return: the name of the generated file
-    :rtype: str
-=======
->>>>>>> 2c604f0a
     """
 
     def __call__(self, machine, json_folder):
         """ Runs the code to write the machine in readable JSON.
 
         :param ~spinn_machine.Machine machine: Machine to convert
-        :param str json_folder: The folder to which the JSON are being written.
+        :param str json_folder:
+            The folder to which JSON files are being written.
 
             .. warning::
                  The files in this folder will be overwritten!
