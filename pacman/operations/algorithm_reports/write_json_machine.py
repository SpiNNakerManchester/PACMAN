--- conflicted
+++ resolved
@@ -25,6 +25,9 @@
 class WriteJsonMachine(object):
     """ Converter from memory machine to java machine.
 
+    .. note::
+        This is no longer the rig machine format!
+
     :param ~spinn_machine.Machine machine: Machine to convert
     :param str json_folder:
         The folder to which the JSON are being written.
@@ -39,16 +42,8 @@
     def __call__(self, machine, json_folder):
         """ Runs the code to write the machine in readable JSON.
 
-        This is no longer the rig machine format
-
-<<<<<<< HEAD
-        :param ~spinn_machine.Machine machine: Machine to convert
-        :param str json_folder: the folder to which the JSON are being written
-        :return: the name of the generated file
-=======
         :param ~spinn_machine.Machine machine:
         :param str json_folder:
->>>>>>> 67eae832
         :rtype: str
         """
         # Steps are tojson, validate and writefile
