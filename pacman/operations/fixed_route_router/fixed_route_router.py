--- conflicted
+++ resolved
@@ -56,23 +56,18 @@
         :return: router tables for fixed route paths
         """
 
-        progress_bar = ProgressBar(
-            len(machine.ethernet_connected_chips),
-            "generating fixed router routes.")
-
         # lazy cheat
         fixed_route_tables = dict()
 
-<<<<<<< HEAD
-        if destination_class is None:
-=======
         progress_bar = ProgressBar(
             len(machine.ethernet_connected_chips),
             "generating fixed router routes.")
 
         if destination_class is None:
             progress_bar.end()
->>>>>>> ecae7845
+            return fixed_route_tables
+
+        if destination_class is None:
             return fixed_route_tables
 
         # handle per board
