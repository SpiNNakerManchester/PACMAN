--- conflicted
+++ resolved
@@ -19,7 +19,6 @@
 
     __slots__ = []
 
-<<<<<<< HEAD
     def __call__(self, machine, plan_n_timesteps, placements):
         """ see AbstractTagAllocatorAlgorithm.allocate_tags
         :param machine:\
@@ -30,10 +29,6 @@
         :type  plan_n_timesteps: int
         :param placements:
         :return:
-=======
-    def __call__(self, machine, placements):
-        """ See :py:meth:`AbstractTagAllocatorAlgorithm.allocate_tags`
->>>>>>> 49e7cb19
         """
 
         resource_tracker = ResourceTracker(machine, plan_n_timesteps)
