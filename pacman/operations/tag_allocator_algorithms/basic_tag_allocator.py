--- conflicted
+++ resolved
@@ -42,31 +42,19 @@
 
     __slots__ = []
 
-<<<<<<< HEAD
     def __call__(self, machine, minimum_simtime_in_us, placements):
         """ see AbstractTagAllocatorAlgorithm.allocate_tags
-        :param machine:\
-            The machine with respect to which to partition the application\
+
+        :param ~spinn_machine.Machine machine:
+            The machine with respect to which to partition the application
             graph
-        :type machine: :py:class:`spinn_machine.Machine`
-        :param minimum_simtime_in_us: simtime in us to plan for
-        :type minimum_simtime_in_us: int
-        :param placements:
-        :return:
-        """
-
-        resource_tracker = ResourceTracker(machine, minimum_simtime_in_us)
-=======
-    def __call__(self, machine, plan_n_timesteps, placements):
-        """
-        :param ~spinn_machine.Machine machine:
-        :param int plan_n_timesteps:
+        :param int minimum_simtime_in_us: simtime in us to plan for
         :param Placements placements:
         :rtype: tuple(list(~spinn_machine.tags.IPTag),
             list(~spinn_machine.tags.ReverseIPTag), Tags)
         """
-        resource_tracker = ResourceTracker(machine, plan_n_timesteps)
->>>>>>> e8779869
+
+        resource_tracker = ResourceTracker(machine, minimum_simtime_in_us)
 
         # Keep track of ports allocated to reverse IP tags and tags that still
         # need a port to be allocated
