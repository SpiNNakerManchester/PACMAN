--- conflicted
+++ resolved
@@ -31,49 +31,33 @@
 _Task = namedtuple("_Task", "constraint, board, tag, vertex, placement")
 
 
-<<<<<<< HEAD
 def basic_tag_allocator():
-=======
-def basic_tag_allocator(machine, placements):
->>>>>>> 417fc1ff
     """
     Basic tag allocator that goes though the boards available and applies\
         the IP tags and reverse IP tags as needed.
 
-<<<<<<< HEAD
-=======
     :param ~spinn_machine.Machine machine:
         The machine with respect to which to partition the application
         graph
     :param Placements placements:
->>>>>>> 417fc1ff
     :return: list of IP Tags, list of Reverse IP Tags,
         tag allocation holder
     :rtype: tuple(list(~spinn_machine.tags.IPTag),
         list(~spinn_machine.tags.ReverseIPTag), Tags)
     """
-<<<<<<< HEAD
-    resource_tracker = ResourceTracker()
-=======
     # Keep track of which tags are free by Ethernet chip
     tags_available = defaultdict(lambda: OrderedSet(_CHIP_TAGS))
->>>>>>> 417fc1ff
 
     # Keep track of which ports are free by Ethernet chip
     ports_available = defaultdict(lambda: OrderedSet(_BOARD_PORTS))
 
-<<<<<<< HEAD
-    # Check that the algorithm can handle the constraints
-    progress = ProgressBar(
-        PacmanDataView.get_n_placements(), "Discovering tags")
-    placements_with_tags = list()
-    for placement in progress.over(PacmanDataView.iterate_placemements()):
-        __gather_placements_with_tags(placement, placements_with_tags)
-=======
     # Go through placements and find tags
     tags = Tags()
-    progress = ProgressBar(placements.n_placements, "Allocating tags")
-    for placement in progress.over(placements.placements):
+
+    progress = ProgressBar(
+        PacmanDataView.get_n_placements(), "Allocating tags")
+    machine = PacmanDataView.get_machine()
+    for placement in progress.over(PacmanDataView.iterate_placemements()):
         resources = placement.vertex.resources_required
         place_chip = machine.get_chip_at(placement.x, placement.y)
         eth_chip = machine.get_chip_at(place_chip.nearest_ethernet_x,
@@ -93,7 +77,6 @@
                 __create_reverse_tag(
                     eth_chip, placement, reverse_iptag, tag, port),
                 placement.vertex)
->>>>>>> 417fc1ff
 
     return tags
 
