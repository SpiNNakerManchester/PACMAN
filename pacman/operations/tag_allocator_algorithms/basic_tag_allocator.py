--- conflicted
+++ resolved
@@ -97,12 +97,8 @@
         return __find_tag_chip(machine, tags_available, tag), tag
     else:
         if tags_on_chip:
-<<<<<<< HEAD
-            return eth_chip, tags_on_chip.pop(0)
-=======
             # pop from back so automatic allocation starts with highest
             return eth_chip, tags_on_chip.pop()
->>>>>>> d49ffca3
         return __find_free_tag(machine, tags_available)
 
 
