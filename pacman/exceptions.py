--- conflicted
+++ resolved
@@ -150,9 +150,6 @@
 
     """
 
-<<<<<<< HEAD
-    def __init__(self, algorithm, exception, traceback):
-=======
     def __init__(self, algorithm, exception, tb):
         problem = (
             "Algorithm {} has crashed.\n"
@@ -170,7 +167,6 @@
     @property
     def traceback(self):
         """ The traceback of the exception that caused this exception
->>>>>>> bcf4b65b
         """
         return self._traceback
 
@@ -178,47 +174,11 @@
     def exception(self):
         """ The exception that caused this exception
         """
-<<<<<<< HEAD
-        problem = \
-            "Algorithm {} has crashed.    Inputs: {}\n    Error: {}\n    " \
-            "Stack: {}\n".format(
-                algorithm.algorithm_id, algorithm.inputs, exception.message,
-                traceback.format_exc())
-
-        PacmanException.__init__(self, problem)
-        self._exception = exception
-        self._algorithm = algorithm
-        self._traceback = traceback
-
-    @property
-    def traceback(self):
-        """
-        property method to get access to the exception's traceback that
-        raised this one
-        :return:
-        """
-        return self._traceback
-
-    @property
-    def exception(self):
-        """
-        property method to get access to the exception that raised this one
-        :return:
-        """
-=======
->>>>>>> bcf4b65b
         return self._exception
 
     @property
     def algorithm(self):
-<<<<<<< HEAD
-        """
-        property method for returning the internal algorithm which raised
-        the exception
-        :return:
-=======
         """ The algorithm that raised the exception
->>>>>>> bcf4b65b
         """
         return self._algorithm
 
@@ -235,13 +195,8 @@
 
 
 class PacmanAlgorithmFailedToGenerateOutputsException(PacmanException):
-<<<<<<< HEAD
-    """ An exception that indicates that an algorithm has not generated the
-    correct outputs for some unknown reason
-=======
     """ An exception that indicates that an algorithm has not generated the\
         correct outputs for some unknown reason
->>>>>>> bcf4b65b
 
     """
     pass
@@ -281,10 +236,7 @@
     """Indicates that an object is of incorrect type."""
     pass
 
-<<<<<<< HEAD
-=======
-
->>>>>>> bcf4b65b
+
 class PacmanNoMergeException(PacmanException):
     """Exception to indicate that there are no merges worth performing."""
     pass