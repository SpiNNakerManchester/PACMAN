--- conflicted
+++ resolved
@@ -280,12 +280,11 @@
     pass
 
 
-<<<<<<< HEAD
 class SDRAMEdgeSizeException(PacmanException):
     """ raised when a constant SDRAM partition discovers its edges have 
     inconsistent size requests
     """
-=======
+
 class MinimisationFailedError(PacmanException):
     """Raised when a routing table could not be minimised to reach a specified
     target.
@@ -321,5 +320,4 @@
         if self.final_length is not None:
             text += " Best managed was {} entries.".format(self.final_length)
 
-        return text
->>>>>>> 028a98c7
+        return text