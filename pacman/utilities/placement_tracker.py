from pacman import exceptions


class PlacementTracker():
    """
    """

    def __init__(self, machine):
        self._placements_available = dict()
        self._free_cores = 0
        for chip in machine.chips:
            key = (chip.x, chip.y)
            self._placements_available[key] = set()
            for processor in chip.processors:
<<<<<<< HEAD
                if processor.processor_id != 0 or chip.virtual:
                    self._placements_available[key].add(
                        processor.processor_id)
=======
                if not processor.is_monitor or chip.virtual:
                    self._placements_available[key].add(processor.processor_id)
>>>>>>> 8a07d3fc
                    self._free_cores += 1

    def assign_core(self, x, y, p):
        key = (x, y)

        # check key exists
        if key not in self._placements_available:
            raise exceptions.PacmanPlaceException(
                "cannot assign to chip {}:{} as the chip does not exist for "
                "placement".format(x, y))

        # locate processor list
        processors_available = self._placements_available[key]
        if p is None:

            # locate first available
            p = self.locate_first_available(x, y)
        else:
<<<<<<< HEAD
=======

>>>>>>> 8a07d3fc
            # check that there's a processor available
            if p not in processors_available:
                raise exceptions.PacmanPlaceException(
                    "cannot assign to processor {} in chip {}:{} as the "
                    "processor has already been assigned")

        # update processor
        processors_available.remove(p)
        self._free_cores -= 1
        return x, y, p

    def unassign_core(self, x, y, p):
        key = (x, y)
        processor_list = self._placements_available[key]
        if p not in processor_list:
            processor_list.add(p)
        else:
            raise exceptions.PacmanPlaceException(
                "cannot unassign processor {} in chip {}:{} as the "
                "processor has already been unassigned")
        self._free_cores += 1

    def has_available_cores_left(self, x, y, p):
        key = (x, y)
        if key not in self._placements_available.keys():
            raise exceptions.PacmanPlaceException(
                "cannot determine if the chip {}:{} has free processors, as"
                " the chip does not exist in the machine".format(x, y))
        else:
            available_cores = self._placements_available[key]
            if p is None:
                return len(available_cores) > 0
            else:
                return p in available_cores

    def locate_first_available(self, x, y):
        key = (x, y)

        # check key exists
<<<<<<< HEAD
        if key not in self._placements_available.keys():
=======
        if key not in self._placements_available:
>>>>>>> 8a07d3fc
            raise exceptions.PacmanPlaceException(
                "cannot assign to chip {}:{} as the chip does not exist for "
                "placement".format(x, y))
        if len(self._placements_available[key]) > 0:
            return next(iter(self._placements_available[key]))
        return None<|MERGE_RESOLUTION|>--- conflicted
+++ resolved
@@ -12,14 +12,9 @@
             key = (chip.x, chip.y)
             self._placements_available[key] = set()
             for processor in chip.processors:
-<<<<<<< HEAD
-                if processor.processor_id != 0 or chip.virtual:
+                if not processor.is_monitor or chip.virtual:
                     self._placements_available[key].add(
                         processor.processor_id)
-=======
-                if not processor.is_monitor or chip.virtual:
-                    self._placements_available[key].add(processor.processor_id)
->>>>>>> 8a07d3fc
                     self._free_cores += 1
 
     def assign_core(self, x, y, p):
@@ -38,10 +33,7 @@
             # locate first available
             p = self.locate_first_available(x, y)
         else:
-<<<<<<< HEAD
-=======
 
->>>>>>> 8a07d3fc
             # check that there's a processor available
             if p not in processors_available:
                 raise exceptions.PacmanPlaceException(
@@ -81,11 +73,7 @@
         key = (x, y)
 
         # check key exists
-<<<<<<< HEAD
-        if key not in self._placements_available.keys():
-=======
         if key not in self._placements_available:
->>>>>>> 8a07d3fc
             raise exceptions.PacmanPlaceException(
                 "cannot assign to chip {}:{} as the chip does not exist for "
                 "placement".format(x, y))
