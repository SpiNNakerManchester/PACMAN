# Copyright (c) 2017 The University of Manchester
#
# Licensed under the Apache License, Version 2.0 (the "License");
# you may not use this file except in compliance with the License.
# You may obtain a copy of the License at
#
#     https://www.apache.org/licenses/LICENSE-2.0
#
# Unless required by applicable law or agreed to in writing, software
# distributed under the License is distributed on an "AS IS" BASIS,
# WITHOUT WARRANTIES OR CONDITIONS OF ANY KIND, either express or implied.
# See the License for the specific language governing permissions and
# limitations under the License.
"""
Miscellaneous minor functions for converting between JSON and Python objects.
"""

import json
import gzip
<<<<<<< HEAD
from typing import List, Optional, Union
=======
from typing import cast, Iterable, List, Union
>>>>>>> 62355d22

from spinn_utilities.typing.json import JsonArray, JsonObject

from pacman.data import PacmanDataView
<<<<<<< HEAD
from pacman.model.graphs.application import (
    ApplicationGraph, ApplicationVertex)
=======
>>>>>>> 62355d22
from pacman.model.graphs.machine import MachineVertex, SimpleMachineVertex
from pacman.model.placements.placement import Placement
from pacman.model.resources import (
    IPtagResource, ReverseIPtagResource, VariableSDRAM)
from pacman.model.routing_info import BaseKeyAndMask


def json_to_object(json_object: Union[str, JsonObject]) -> JsonObject:
    """
    Makes sure this is a JSON object reading in a file if required

    :param json_object: Either a JSON Object or a string pointing to a file
    :type json_object: dict or list or str
    :return: a JSON object
    :rtype: dict or list
    """
    if isinstance(json_object, str):
        if json_object.endswith(".gz"):
            with gzip.open(json_object) as j_file:
                return json.load(j_file)
        else:
            with open(json_object, encoding="utf-8") as j_file:
                return json.load(j_file)
    return json_object


def key_mask_to_json(key_mask: BaseKeyAndMask) -> JsonObject:
    """
    Converts a BaseKeyAndMask into json

    :param BaseKeyAndMask key_mask:
    :rtype: dict(str, object)
    """
    try:
        json_object: JsonObject = dict()
        json_object["key"] = key_mask.key
        json_object["mask"] = key_mask.mask
    except Exception as ex:  # pylint: disable=broad-except
        json_object["exception"] = str(ex)
    return json_object


def iptag_resource_to_json(iptag: IPtagResource) -> JsonObject:
    """
    Converts an iptag to json

    :param IPtagResource iptag:
    :rtype: dict(str, object)
    """
    json_dict: JsonObject = dict()
    try:
        json_dict["ip_address"] = iptag.ip_address
        if iptag.port is not None:
            json_dict["port"] = iptag.port
        json_dict["strip_sdp"] = iptag.strip_sdp
        if iptag.tag is not None:
            json_dict["tag"] = iptag.tag
        json_dict["traffic_identifier"] = iptag.traffic_identifier
    except Exception as ex:  # pylint: disable=broad-except
        json_dict["exception"] = str(ex)
    return json_dict


def iptag_resource_from_json(json_dict: JsonObject) -> IPtagResource:
    """
    Creates an iptag from json

    :param dict(str, object) json_dict:
    :rtype: IPtagResource
    """
<<<<<<< HEAD
    port = json_dict.get("port")
    tag = json_dict.get("tag")
=======
>>>>>>> 62355d22
    return IPtagResource(
        cast(str, json_dict["ip_address"]), cast(int, json_dict.get("port")),
        cast(bool, json_dict["strip_sdp"]), cast(int, json_dict.get("tag")),
        cast(str, json_dict["traffic_identifier"]))


def iptag_resources_to_json(iptags: Iterable[IPtagResource]) -> JsonArray:
    """
    Converts a list of iptags to json.

<<<<<<< HEAD
def iptag_resources_to_json(iptags: List[IPtagResource]) -> JsonArray:
    """
    Converts a list of iptags to json.

=======
>>>>>>> 62355d22
    :param list(IPtagResource) iptags:
    :rtype: list
    """
    json_list: JsonArray = []
    for iptag in iptags:
        json_list.append(iptag_resource_to_json(iptag))
    return json_list


<<<<<<< HEAD
def iptag_resources_from_json(json_list: JsonArray) -> List[IPtagResource]:
=======
def iptag_resources_from_json(
        json_list: List[JsonObject]) -> List[IPtagResource]:
>>>>>>> 62355d22
    """
    Creates a list of iptags from json.

    :param list(dict(str, object)) json_list:
    :rtype: list(IPtagResource)
    """
    iptags = []
    for json_dict in json_list:
        iptags.append(iptag_resource_from_json(json_dict))
    return iptags


def reverse_iptag_to_json(iptag: ReverseIPtagResource) -> JsonObject:
    """
    Converts a reverse iptag to json

    :param ReverseIPtagResource iptag:
    :rtype: dict(object)
    """
    json_dict: JsonObject = dict()
    try:
        if iptag.port is not None:
            json_dict["port"] = iptag.port
        json_dict["sdp_port"] = iptag.sdp_port
        if iptag.tag is not None:
            json_dict["tag"] = iptag.tag
    except Exception as ex:  # pylint: disable=broad-except
        json_dict["exception"] = str(ex)
    return json_dict


def reverse_iptag_from_json(json_dict: JsonObject) -> ReverseIPtagResource:
    """
    Creates a ReverseIPtagResource based on json

    :param dict(str, object) json_dict:
    :rtype: ReverseIPtagResource
    """
<<<<<<< HEAD
    port = json_dict.get("port")
    sdp_port = json_dict["sdp_port"]
    tag = json_dict.get("tag")
    return ReverseIPtagResource(port, sdp_port, tag)


def reverse_iptags_to_json(iptags: List[ReverseIPtagResource]) -> JsonArray:
=======
    port = cast(int, json_dict.get("port"))
    sdp_port = cast(int, json_dict["sdp_port"])
    tag = cast(int, json_dict.get("tag"))
    return ReverseIPtagResource(port, sdp_port, tag)


def reverse_iptags_to_json(
        iptags: Iterable[ReverseIPtagResource]) -> JsonArray:
>>>>>>> 62355d22
    """
    Converts a list of reverse iptags to json

    :param list(ReverseIPtagResource) iptags:
    :rtype: list
    """
    json_list: JsonArray = []
    for iptag in iptags:
        json_list.append(reverse_iptag_to_json(iptag))
    return json_list


def reverse_iptags_from_json(
<<<<<<< HEAD
        json_list: JsonArray) -> List[ReverseIPtagResource]:
=======
        json_list: List[JsonObject]) -> List[ReverseIPtagResource]:
>>>>>>> 62355d22
    """
    Creates a list of ReverseIPtagResource from json

    :param list json_list:
    :type: list(ReverseIPtagResource)
    """
    iptags = []
    for json_dict in json_list:
        iptags.append(reverse_iptag_from_json(json_dict))
    return iptags


def vertex_to_json(vertex: MachineVertex) -> JsonObject:
    """
    Converts a Machine Vertex to json.

    :param MachineVertex vertex:
    :rtype: dict(str, object)
    """
    json_dict: JsonObject = dict()
    try:
        json_dict["class"] = vertex.__class__.__name__
        json_dict["label"] = vertex.label
        json_dict["fixed_sdram"] = int(vertex.sdram_required.fixed)
        json_dict["per_timestep_sdram"] = int(
            vertex.sdram_required.per_timestep)
        json_dict["iptags"] = iptag_resources_to_json(vertex.iptags)
        json_dict["reverse_iptags"] = reverse_iptags_to_json(
            vertex.reverse_iptags)
    except Exception as ex:  # pylint: disable=broad-except
        json_dict["exception"] = str(ex)
    return json_dict


def vertex_from_json(json_dict: JsonObject) -> SimpleMachineVertex:
    """
    Creates a simple Vertex based on the json

    :param dict(str, object) json_dict:
    :rtype:  SimpleMachineVertex
    """
    sdram = VariableSDRAM(
        cast(int, json_dict["fixed_sdram"]),
        cast(float, json_dict["per_timestep_sdram"]))
    iptags = iptag_resources_from_json(
        cast(List[JsonObject], json_dict["iptags"]))
    reverse_iptags = reverse_iptags_from_json(
        cast(List[JsonObject], json_dict["reverse_iptags"]))
    return SimpleMachineVertex(
        sdram=sdram, label=json_dict["label"], iptags=iptags,
        reverse_iptags=reverse_iptags)


<<<<<<< HEAD
def vertex_lookup(
        label, graph: Optional[ApplicationGraph] = None) -> ApplicationVertex:
    """
    Looks up the vertex in the graph or create a simple vertex if no graph

    :param str label:
    :param graph: ApplicationGraph if applicable
    :type graph: ApplicationGraph or None
    :rtype: ApplicationVertex
    """
    if graph:
        return graph.vertex_by_label(label)
    return SimpleMachineVertex(None, label)


def placement_to_json(placement: Placement) -> JsonObject:
    """
    Converts a Placement to json

=======
def placement_to_json(placement: Placement) -> JsonObject:
    """
    Converts a Placement to json

>>>>>>> 62355d22
    :param Placement placement:
    :rtype: dict(str, object)
    """
    json_dict: JsonObject = dict()
    try:
        json_dict["vertex_label"] = placement.vertex.label
        json_dict["x"] = placement.x
        json_dict["y"] = placement.y
        json_dict["p"] = placement.p
    except Exception as ex:  # pylint: disable=broad-except
        json_dict["exception"] = str(ex)
    return json_dict


def placements_to_json() -> JsonArray:
    """
    Gets a json description of the placements (held in DataView)
    """
    json_list: JsonArray = []
    for placement in PacmanDataView.iterate_placemements():
        json_list.append(placement_to_json(placement))
    return json_list


<<<<<<< HEAD
def placement_from_json(json_dict: JsonObject,
                        graph: Optional[ApplicationGraph] = None) -> Placement:
=======
def placement_from_json(json_dict: JsonObject) -> Placement:
>>>>>>> 62355d22
    """
    Gets a Placement based on the json.

    :param dict(str, object) json_dict:
<<<<<<< HEAD
    :param graph: Application Graph (if used)
    :type graph:  ApplicationGraph or None
    :rtype: Placement
    """
    vertex = vertex_lookup(json_dict["vertex_label"], graph)
=======
    :rtype: Placement
    """
    vertex = SimpleMachineVertex(None, cast(str, json_dict["vertex_label"]))
    # The cast(int tells mypy to assume the value can be converted to an int
>>>>>>> 62355d22
    return Placement(
        vertex, int(cast(int, json_dict["x"])),
        int(cast(int, json_dict["y"])), int(cast(int, json_dict["p"])))<|MERGE_RESOLUTION|>--- conflicted
+++ resolved
@@ -17,20 +17,11 @@
 
 import json
 import gzip
-<<<<<<< HEAD
-from typing import List, Optional, Union
-=======
 from typing import cast, Iterable, List, Union
->>>>>>> 62355d22
 
 from spinn_utilities.typing.json import JsonArray, JsonObject
 
 from pacman.data import PacmanDataView
-<<<<<<< HEAD
-from pacman.model.graphs.application import (
-    ApplicationGraph, ApplicationVertex)
-=======
->>>>>>> 62355d22
 from pacman.model.graphs.machine import MachineVertex, SimpleMachineVertex
 from pacman.model.placements.placement import Placement
 from pacman.model.resources import (
@@ -101,11 +92,6 @@
     :param dict(str, object) json_dict:
     :rtype: IPtagResource
     """
-<<<<<<< HEAD
-    port = json_dict.get("port")
-    tag = json_dict.get("tag")
-=======
->>>>>>> 62355d22
     return IPtagResource(
         cast(str, json_dict["ip_address"]), cast(int, json_dict.get("port")),
         cast(bool, json_dict["strip_sdp"]), cast(int, json_dict.get("tag")),
@@ -116,13 +102,6 @@
     """
     Converts a list of iptags to json.
 
-<<<<<<< HEAD
-def iptag_resources_to_json(iptags: List[IPtagResource]) -> JsonArray:
-    """
-    Converts a list of iptags to json.
-
-=======
->>>>>>> 62355d22
     :param list(IPtagResource) iptags:
     :rtype: list
     """
@@ -132,12 +111,8 @@
     return json_list
 
 
-<<<<<<< HEAD
-def iptag_resources_from_json(json_list: JsonArray) -> List[IPtagResource]:
-=======
 def iptag_resources_from_json(
         json_list: List[JsonObject]) -> List[IPtagResource]:
->>>>>>> 62355d22
     """
     Creates a list of iptags from json.
 
@@ -176,15 +151,6 @@
     :param dict(str, object) json_dict:
     :rtype: ReverseIPtagResource
     """
-<<<<<<< HEAD
-    port = json_dict.get("port")
-    sdp_port = json_dict["sdp_port"]
-    tag = json_dict.get("tag")
-    return ReverseIPtagResource(port, sdp_port, tag)
-
-
-def reverse_iptags_to_json(iptags: List[ReverseIPtagResource]) -> JsonArray:
-=======
     port = cast(int, json_dict.get("port"))
     sdp_port = cast(int, json_dict["sdp_port"])
     tag = cast(int, json_dict.get("tag"))
@@ -193,7 +159,6 @@
 
 def reverse_iptags_to_json(
         iptags: Iterable[ReverseIPtagResource]) -> JsonArray:
->>>>>>> 62355d22
     """
     Converts a list of reverse iptags to json
 
@@ -207,11 +172,7 @@
 
 
 def reverse_iptags_from_json(
-<<<<<<< HEAD
-        json_list: JsonArray) -> List[ReverseIPtagResource]:
-=======
         json_list: List[JsonObject]) -> List[ReverseIPtagResource]:
->>>>>>> 62355d22
     """
     Creates a list of ReverseIPtagResource from json
 
@@ -265,32 +226,10 @@
         reverse_iptags=reverse_iptags)
 
 
-<<<<<<< HEAD
-def vertex_lookup(
-        label, graph: Optional[ApplicationGraph] = None) -> ApplicationVertex:
-    """
-    Looks up the vertex in the graph or create a simple vertex if no graph
-
-    :param str label:
-    :param graph: ApplicationGraph if applicable
-    :type graph: ApplicationGraph or None
-    :rtype: ApplicationVertex
-    """
-    if graph:
-        return graph.vertex_by_label(label)
-    return SimpleMachineVertex(None, label)
-
-
 def placement_to_json(placement: Placement) -> JsonObject:
     """
     Converts a Placement to json
 
-=======
-def placement_to_json(placement: Placement) -> JsonObject:
-    """
-    Converts a Placement to json
-
->>>>>>> 62355d22
     :param Placement placement:
     :rtype: dict(str, object)
     """
@@ -315,28 +254,15 @@
     return json_list
 
 
-<<<<<<< HEAD
-def placement_from_json(json_dict: JsonObject,
-                        graph: Optional[ApplicationGraph] = None) -> Placement:
-=======
 def placement_from_json(json_dict: JsonObject) -> Placement:
->>>>>>> 62355d22
     """
     Gets a Placement based on the json.
 
     :param dict(str, object) json_dict:
-<<<<<<< HEAD
-    :param graph: Application Graph (if used)
-    :type graph:  ApplicationGraph or None
-    :rtype: Placement
-    """
-    vertex = vertex_lookup(json_dict["vertex_label"], graph)
-=======
     :rtype: Placement
     """
     vertex = SimpleMachineVertex(None, cast(str, json_dict["vertex_label"]))
     # The cast(int tells mypy to assume the value can be converted to an int
->>>>>>> 62355d22
     return Placement(
         vertex, int(cast(int, json_dict["x"])),
         int(cast(int, json_dict["y"])), int(cast(int, json_dict["p"])))