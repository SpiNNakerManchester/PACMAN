--- conflicted
+++ resolved
@@ -18,18 +18,7 @@
 
 import json
 import gzip
-<<<<<<< HEAD
 from pacman.data import PacmanDataView
-from pacman.model.constraints.key_allocator_constraints import (
-    ContiguousKeyRangeContraint, FixedKeyAndMaskConstraint,
-    FixedMaskConstraint)
-from pacman.model.constraints.placer_constraints import (
-    BoardConstraint, ChipAndCoreConstraint, RadialPlacementFromChipConstraint,
-    SameChipAsConstraint)
-from pacman.model.constraints.partitioner_constraints import (
-    SameAtomsAsVertexConstraint)
-=======
->>>>>>> 417fc1ff
 from pacman.model.resources import (
     CPUCyclesPerTickResource, DTCMResource, IPtagResource, ResourceContainer,
     VariableSDRAM)
@@ -179,9 +168,7 @@
         vertex, int(json_dict["x"]), int(json_dict["y"]), int(json_dict["p"]))
 
 
-def partition_to_n_keys_map_to_json():
-    partition_to_n_keys_map = \
-        PacmanDataView.get_machine_partition_n_keys_map()
+def partition_to_n_keys_map_to_json(partition_to_n_keys_map):
     json_list = []
     for partition in partition_to_n_keys_map:
         json_dict = dict()
