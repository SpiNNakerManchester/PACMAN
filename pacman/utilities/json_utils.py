--- conflicted
+++ resolved
@@ -370,9 +370,6 @@
     placements = Placements()
     for json_placement in json_list:
         placements.add_placement(placement_from_json(json_placement))
-<<<<<<< HEAD
-    return placements
-=======
     return placements
 
 
@@ -388,5 +385,4 @@
         except Exception as ex:  # pylint: disable=broad-except
             json_dict["exception"] = str(ex)
         json_list.append(json_dict)
-    return json_list
->>>>>>> 67eae832
+    return json_list