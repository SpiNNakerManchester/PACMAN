--- conflicted
+++ resolved
@@ -14,19 +14,12 @@
 # along with this program.  If not, see <http://www.gnu.org/licenses/>.
 
 import math
-<<<<<<< HEAD
-=======
 from spinn_utilities.abstract_base import AbstractBase
->>>>>>> b0336ef1
 from pacman.model.resources import ElementFreeSpace
 from pacman.exceptions import PacmanElementAllocationException
 
 
-<<<<<<< HEAD
-class ElementAllocatorAlgorithm(object):
-=======
 class ElementAllocatorAlgorithm(object, metaclass=AbstractBase):
->>>>>>> b0336ef1
     """ Abstract element allocator algorithm which allocates elements from\
         a pool of a given size
     """
@@ -39,12 +32,11 @@
     def __init__(self, ranges):
         """
         :param ranges: iterable of tuples of (size being, size_end)
-        :type ranges: iterable(tuple(int, int))
+        :type ranges: ~collections.abc.Iterable(tuple(int, int))
         """
-        self._free_space_tracker = list()
-        for size_begin, size_end in ranges:
-            self._free_space_tracker.append(
-                ElementFreeSpace(size_begin, size_end))
+        self._free_space_tracker = [
+            ElementFreeSpace(size_begin, size_end)
+            for size_begin, size_end in ranges]
 
     def allocate_elements(self, base_element_id, n_elements):
         """ Handle the allocating of space for a given set of elements
