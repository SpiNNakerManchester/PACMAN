# Copyright (c) 2017-2019 The University of Manchester
#
# This program is free software: you can redistribute it and/or modify
# it under the terms of the GNU General Public License as published by
# the Free Software Foundation, either version 3 of the License, or
# (at your option) any later version.
#
# This program is distributed in the hope that it will be useful,
# but WITHOUT ANY WARRANTY; without even the implied warranty of
# MERCHANTABILITY or FITNESS FOR A PARTICULAR PURPOSE.  See the
# GNU General Public License for more details.
#
# You should have received a copy of the GNU General Public License
# along with this program.  If not, see <http://www.gnu.org/licenses/>.

import functools
from collections import OrderedDict

from pacman.exceptions import PacmanConfigurationException
from pacman.model.graphs import AbstractSDRAMPartition
from pacman.model.resources import ResourceContainer, ConstantSDRAM
from spinn_utilities.ordered_set import OrderedSet
from pacman.model.constraints.placer_constraints import (
    ChipAndCoreConstraint, SameChipAsConstraint, BoardConstraint,
    RadialPlacementFromChipConstraint)
from pacman.model.graphs.common.edge_traffic_type import EdgeTrafficType
from pacman.utilities import VertexSorter, ConstraintOrder
from pacman.model.graphs.abstract_virtual import AbstractVirtual


def sort_vertices_by_known_constraints(vertices):
    """ Sort vertices to be placed by constraint so that those with\
        more restrictive constraints come first.
    """
    sorter = VertexSorter([
        ConstraintOrder(ChipAndCoreConstraint, 1, ["p"]),
        ConstraintOrder(ChipAndCoreConstraint, 2),
        ConstraintOrder(SameChipAsConstraint, 3),
        ConstraintOrder(BoardConstraint, 4),
        ConstraintOrder(RadialPlacementFromChipConstraint, 5)])
    return sorter.sort(vertices)


def get_vertices_on_same_chip(vertex, graph):
    """ Get the vertices that must be on the same chip as the given vertex

    :param vertex: The vertex to search with
    :param graph: The graph containing the vertex
    """
    # Virtual vertices can't be forced on different chips
    if isinstance(vertex, AbstractVirtual):
        return []
    same_chip_as_vertices = OrderedSet()
    for constraint in vertex.constraints:
        if isinstance(constraint, SameChipAsConstraint):
            same_chip_as_vertices.add(constraint.vertex)

    same_chip_as_vertices.update(
        edge.post_vertex
        for edge in graph.get_edges_starting_at_vertex(vertex)
        if edge.traffic_type == EdgeTrafficType.SDRAM)
    return same_chip_as_vertices


def get_same_chip_vertex_groups(graph):
    """ Get a dictionary of vertex to list of vertices that must be placed on\
       the same chip

    :param graph: The graph containing the vertices
    """
    return group_vertices(graph.vertices, functools.partial(
        get_vertices_on_same_chip, graph=graph))


def group_vertices(vertices, same_group_as_function):
    """ Group vertices according to some function that can indicate the groups\
        that any vertex can be contained within

    :param vertices: The vertices to group
    :param same_group_as_function:\
        A function which takes a vertex and returns vertices that should be in\
        the same group (excluding the original vertex)
    :return:\
        A dictionary of vertex to list of vertices that are grouped with it
    """

    groups = create_vertices_groups(vertices, same_group_as_function)
    # Dict of vertex to set of vertices on same chip (repeated lists expected)
    # A empty set value indicates a set that is too big.
    same_chip_vertices = OrderedDict()
    for group in groups:
        for vertex in group:
            same_chip_vertices[vertex] = group
    for vertex in vertices:
        if vertex not in same_chip_vertices:
            same_chip_vertices[vertex] = {vertex}
    return same_chip_vertices


def add_set(all_sets, new_set):
    """
    Adds a new set into the list of sets, concatenating sets if required.

    If the new set does not overlap any existing sets it is added.

    However if the new sets overlaps one or more existing sets, a superset is
    created combining all the overlapping sets.
    Existing overlapping sets are removed and only the new superset is added.

    :param all_sets: List of Non overlapping sets
    :param new_set: A new set which may or may not overlap the previous sets.
    """

    union = OrderedSet()
    removes = []
    for a_set in all_sets:
        if not new_set.isdisjoint(a_set):
            removes.append(a_set)
            union |= a_set
    union |= new_set
    if removes:
        for a_set in removes:
            all_sets.remove(a_set)
    all_sets.append(union)


def create_vertices_groups(vertices, same_group_as_function):
    """
    :type vertices: Iterable[Vertex]
    :type same_group_as_function: Callable[[Vertex],Set[Vertex]]
    """
    groups = list()
    done = set()
    for vertex in vertices:
        if vertex in done:
            continue
        same_chip_as_vertices = same_group_as_function(vertex)
        if same_chip_as_vertices:
            same_chip_as_vertices.add(vertex)
            # Singletons on interesting and added later if needed
            if len(same_chip_as_vertices) > 1:
                add_set(groups, same_chip_as_vertices)
<<<<<<< HEAD
    return groups


def create_requirement_collections(vertices, machine_graph):
    # get sdram edge costs as required
    required_resources = list()
    to_add_partitions = set()
    for vertex in vertices:
        required_resources.append([
            vertex.resources_required, vertex.constraints])
        costed_partitions = (
            machine_graph.get_costed_edge_partitions_starting_at_vertex(
                vertex))
        to_add_partitions.update(costed_partitions)

    total_sdram = 0
    for partition in to_add_partitions:
        if isinstance(partition, AbstractSDRAMPartition):
            total_sdram += partition.total_sdram_requirements()
        else:
            raise PacmanConfigurationException(
                "Currently the only costed partition type supported is "
                "AbstractSDRAMPartition")
    required_resources[-1][0].extend(
        ResourceContainer(sdram=ConstantSDRAM(total_sdram)))

    return required_resources
=======
            done.update(same_chip_as_vertices)
    return groups
>>>>>>> 0742876b
<|MERGE_RESOLUTION|>--- conflicted
+++ resolved
@@ -140,7 +140,7 @@
             # Singletons on interesting and added later if needed
             if len(same_chip_as_vertices) > 1:
                 add_set(groups, same_chip_as_vertices)
-<<<<<<< HEAD
+            done.update(same_chip_as_vertices)
     return groups
 
 
@@ -167,8 +167,4 @@
     required_resources[-1][0].extend(
         ResourceContainer(sdram=ConstantSDRAM(total_sdram)))
 
-    return required_resources
-=======
-            done.update(same_chip_as_vertices)
-    return groups
->>>>>>> 0742876b
+    return required_resources