--- conflicted
+++ resolved
@@ -1,13 +1,10 @@
-<<<<<<< HEAD
 import functools
 import sys
-=======
 try:
     from collections.abc import OrderedDict
 except ImportError:
     from collections import OrderedDict
 from spinn_utilities.ordered_set import OrderedSet
->>>>>>> 0108aaa4
 from pacman.model.constraints.placer_constraints import (
     ChipAndCoreConstraint, SameChipAsConstraint, BoardConstraint,
     RadialPlacementFromChipConstraint)
@@ -72,7 +69,6 @@
         A dictionary of vertex to list of vertices that are grouped with it
     """
 
-<<<<<<< HEAD
     groups = create_vertices_groups(vertices, same_group_as_function)
     # Dict of vertex to setof vertices on same chip (repeated lists expected)
     # A empty set value indicates a set that is too big.
@@ -103,15 +99,9 @@
 
 def create_vertices_groups(vertices, same_group_as_function):
     groups = list()
-=======
-    # Dict of vertex to list of vertices on same chip (repeated lists expected)
-    same_chip_vertices = OrderedDict()
-
->>>>>>> 0108aaa4
     for vertex in vertices:
         same_chip_as_vertices = same_group_as_function(vertex)
         if same_chip_as_vertices:
-<<<<<<< HEAD
             same_chip_as_vertices = set(same_chip_as_vertices)
             same_chip_as_vertices.add(vertex)
             # Singletons on interesting and added later if needed
@@ -127,45 +117,6 @@
     vertices.
 
     If the resulting set is bigger than the cutoff empty is returned.
-=======
-            # Go through all the vertices that want to be on the same chip as
-            # the top level vertex
-            for same_as_chip_vertex in same_chip_as_vertices:
-                # Neither vertex has been seen
-                if (same_as_chip_vertex not in same_chip_vertices and
-                        vertex not in same_chip_vertices):
-                    # add both to a new group
-                    group = {vertex, same_as_chip_vertex}
-                    same_chip_vertices[vertex] = group
-                    same_chip_vertices[same_as_chip_vertex] = group
-
-                # Both vertices have been seen elsewhere
-                elif (same_as_chip_vertex in same_chip_vertices and
-                        vertex in same_chip_vertices):
-                    # merge their groups
-                    group_1 = same_chip_vertices[vertex]
-                    group_2 = same_chip_vertices[same_as_chip_vertex]
-                    group_1.update(group_2)
-                    for vert in group_1:
-                        same_chip_vertices[vert] = group_1
-
-                # The current vertex has been seen elsewhere
-                elif vertex in same_chip_vertices:
-                    # add the new vertex to the existing group
-                    group = same_chip_vertices[vertex]
-                    group.add(same_as_chip_vertex)
-                    same_chip_vertices[same_as_chip_vertex] = group
-
-                # The other vertex has been seen elsewhere
-                elif same_as_chip_vertex in same_chip_vertices:
-                    #  so add this vertex to the existing group
-                    group = same_chip_vertices[same_as_chip_vertex]
-                    group.add(vertex)
-                    same_chip_vertices[vertex] = group
-
-        else:
-            same_chip_vertices[vertex] = OrderedSet([vertex])
->>>>>>> 0108aaa4
 
     :param same_chip_as_vertices:
     :param same_chip_vertices:
