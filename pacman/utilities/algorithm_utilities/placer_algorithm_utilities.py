--- conflicted
+++ resolved
@@ -13,18 +13,13 @@
 # You should have received a copy of the GNU General Public License
 # along with this program.  If not, see <http://www.gnu.org/licenses/>.
 
-<<<<<<< HEAD
-=======
-import functools
-
->>>>>>> 0215ce9a
 from pacman.model.resources import ResourceContainer, ConstantSDRAM
 from spinn_utilities.ordered_set import OrderedSet
 from pacman.model.constraints.placer_constraints import (
     ChipAndCoreConstraint, SameChipAsConstraint, BoardConstraint,
     RadialPlacementFromChipConstraint)
 from pacman.utilities import VertexSorter, ConstraintOrder
-from collections import OrderedDict
+from collections import dict
 
 
 def sort_vertices_by_known_constraints(vertices):
@@ -50,8 +45,7 @@
     :param MachineGraph machine_graph: The graph containing the vertices
     :rtype: dict(MachineVertex, set(MachineVertex))
     """
-<<<<<<< HEAD
-    same_chip = OrderedDict()
+    same_chip = dict()
     couples = list()
     for vertex in machine_graph.vertices:
         for constraint in vertex.constraints:
@@ -68,20 +62,6 @@
             same_chip[v] = group
 
     return same_chip
-=======
-    groups = create_vertices_groups(graph.vertices, functools.partial(
-        get_vertices_on_same_chip, graph=graph))
-    # Dict of vertex to set of vertices on same chip (repeated lists expected)
-    # A empty set value indicates a set that is too big.
-    same_chip_vertices = dict()
-    for group in groups:
-        for vertex in group:
-            same_chip_vertices[vertex] = group
-    for vertex in graph.vertices:
-        if vertex not in same_chip_vertices:
-            same_chip_vertices[vertex] = {vertex}
-    return same_chip_vertices
->>>>>>> 0215ce9a
 
 
 def add_set(all_sets, new_set):
