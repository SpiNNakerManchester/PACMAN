--- conflicted
+++ resolved
@@ -40,15 +40,12 @@
     if len(app_vertex.atoms_shape) == 1:
         return get_single_dimension_slices(app_vertex)
 
-<<<<<<< HEAD
     # If there is only one slice, get that
     if app_vertex.n_atoms < app_vertex.get_max_atoms_per_core():
         return [MDSlice(0, app_vertex.n_atoms - 1, app_vertex.atoms_shape,
                         tuple(0 for _ in app_vertex.atoms_shape),
                         app_vertex.atoms_shape)]
 
-=======
->>>>>>> d6ed0f96
     # Find out how many vertices we will create, keeping track of the
     # total atoms per core, and the numerator to divide by when working
     # out positions
@@ -110,13 +107,39 @@
     # Run over all the vertices and create slices for them
     slices = list()
     hi_atom = -1
-<<<<<<< HEAD
     for v in range(n_vertices):
         # Make a slice and a vertex
-=======
+        lo_atom = hi_atom + 1
+        hi_atom = min(app_vertex.n_atoms - 1, (lo_atom + total_on_core) - 1)
+        vertex_slice = Slice(lo_atom, hi_atom)
+        vertex_slice = MDSlice(
+            lo_atom, hi_atom, tuple(n_on_core), tuple(start),
+            app_vertex.atoms_shape)
+        slices.append(vertex_slice)
+
+    return slices
+
+
+def get_single_dimension_slices(app_vertex):
+    """ Get the single dimension slices of an application vertex
+        such that each is sized to the maximum atoms per dimension per core
+        except the last which might be smaller in one or more dimensions
+
+    :param ApplicationVertex app_vertex: The vertex to get the slices of
+    """
+    # If there is only one slice, get that
+    if app_vertex.n_atoms < app_vertex.get_max_atoms_per_core():
+        return [Slice(0, app_vertex.n_atoms - 1)]
+
+    total_on_core = app_vertex.get_max_atoms_per_dimension_per_core()[0]
+
+    n_vertices = math.ceil(app_vertex.n_atoms / total_on_core)
+
+    # Run over all the vertices and create slices for them
+    slices = list()
+    hi_atom = -1
     for _ in range(n_vertices):
         # Make a slice
->>>>>>> d6ed0f96
         lo_atom = hi_atom + 1
         hi_atom = min(app_vertex.n_atoms - 1, (lo_atom + total_on_core) - 1)
         vertex_slice = Slice(lo_atom, hi_atom)
