# Copyright (c) 2017-2019 The University of Manchester
#
# This program is free software: you can redistribute it and/or modify
# it under the terms of the GNU General Public License as published by
# the Free Software Foundation, either version 3 of the License, or
# (at your option) any later version.
#
# This program is distributed in the hope that it will be useful,
# but WITHOUT ANY WARRANTY; without even the implied warranty of
# MERCHANTABILITY or FITNESS FOR A PARTICULAR PURPOSE.  See the
# GNU General Public License for more details.
#
# You should have received a copy of the GNU General Public License
# along with this program.  If not, see <http://www.gnu.org/licenses/>.

""" A collection of methods which support partitioning algorithms.
"""
from collections import OrderedDict
from spinn_utilities.progress_bar import ProgressBar
from spinn_utilities.ordered_set import OrderedSet
from pacman.exceptions import PacmanPartitionException
from pacman.model.constraints.partitioner_constraints import (
    AbstractPartitionerConstraint, SameAtomsAsVertexConstraint)


def generate_machine_edges(machine_graph, application_graph):
    """ Generate the machine edges for the vertices in the graph

    :param MachineGraph machine_graph: the machine graph to add edges to
<<<<<<< HEAD
=======
    :param GraphMapper graph_mapper: the mapper graphs
>>>>>>> 67eae832
    :param ApplicationGraph application_graph:
        the application graph to work with
    """

    # start progress bar
    progress = ProgressBar(
        machine_graph.n_vertices, "Partitioning graph edges")

    # Partition edges according to vertex partitioning
    for source_vertex in progress.over(machine_graph.vertices):

        # For each out edge of the parent vertex...
        vertex = source_vertex.app_vertex
        application_outgoing_partitions = application_graph.\
            get_outgoing_edge_partitions_starting_at_vertex(vertex)
        for application_partition in application_outgoing_partitions:
            for edge in application_partition.edges:
                # create new partitions
                for dest_vertex in edge.post_vertex.machine_vertices:
                    machine_edge = edge.create_machine_edge(
                        source_vertex, dest_vertex,
                        "machine_edge_for{}".format(edge.label))
                    machine_graph.add_edge(
                        machine_edge, application_partition.identifier)

                    # add constraints from the application partition
                    machine_partition = machine_graph.\
                        get_outgoing_edge_partition_starting_at_vertex(
                            source_vertex, application_partition.identifier)
                    machine_partition.add_constraints(
                        application_partition.constraints)


def get_remaining_constraints(vertex):
<<<<<<< HEAD
    """ Gets the rest of the constraints from a vertex after removing
        partitioning constraints
=======
    """ Gets the rest of the constraints from a vertex after removing\
        partitioning constraints.
>>>>>>> 67eae832

    :param ApplicationVertex vertex:
    :rtype: list(AbstractConstraint)
    """
    return [constraint for constraint in vertex.constraints
            if not isinstance(constraint, AbstractPartitionerConstraint)]


def get_same_size_vertex_groups(vertices):
<<<<<<< HEAD
    """ Get a dictionary of vertex to vertex that must be partitioned the same
        size
=======
    """ Get a dictionary of vertex to vertex that must be partitioned the same\
        size.
>>>>>>> 67eae832

    :param iterble(ApplicationVertex) vertices:
    :rtype: dict(ApplicationVertex, set(ApplicationVertex))
    """

    # Dict of vertex to list of vertices with same size
    # (repeated lists expected)
    same_size_vertices = OrderedDict()

    for vertex in vertices:

        # Find all vertices that have a same size constraint associated with
        #  this vertex
        same_size_as_vertices = list()
        for constraint in vertex.constraints:
            if isinstance(constraint, SameAtomsAsVertexConstraint):
                if vertex.n_atoms != constraint.vertex.n_atoms:
                    raise PacmanPartitionException(
                        "Vertices {} ({} atoms) and {} ({} atoms) must be of"
                        " the same size to partition them together".format(
                            vertex.label, vertex.n_atoms,
                            constraint.vertex.label,
                            constraint.vertex.n_atoms))
                same_size_as_vertices.append(constraint.vertex)

        if not same_size_as_vertices:
            same_size_vertices[vertex] = {vertex}
            continue

        # Go through all the vertices that want to have the same size
        # as the top level vertex
        for same_size_vertex in same_size_as_vertices:

            # Neither vertex has been seen
            if (same_size_vertex not in same_size_vertices and
                    vertex not in same_size_vertices):

                # add both to a new group
                group = OrderedSet([vertex, same_size_vertex])
                same_size_vertices[vertex] = group
                same_size_vertices[same_size_vertex] = group

            # Both vertices have been seen elsewhere
            elif (same_size_vertex in same_size_vertices and
                    vertex in same_size_vertices):

                # merge their groups
                group_1 = same_size_vertices[vertex]
                group_2 = same_size_vertices[same_size_vertex]
                group_1.update(group_2)
                for vert in group_1:
                    same_size_vertices[vert] = group_1

            # The current vertex has been seen elsewhere
            elif vertex in same_size_vertices:

                # add the new vertex to the existing group
                group = same_size_vertices[vertex]
                group.add(same_size_vertex)
                same_size_vertices[same_size_vertex] = group

            # The other vertex has been seen elsewhere
            elif same_size_vertex in same_size_vertices:

                #  so add this vertex to the existing group
                group = same_size_vertices[same_size_vertex]
                group.add(vertex)
                same_size_vertices[vertex] = group

    return same_size_vertices<|MERGE_RESOLUTION|>--- conflicted
+++ resolved
@@ -27,10 +27,6 @@
     """ Generate the machine edges for the vertices in the graph
 
     :param MachineGraph machine_graph: the machine graph to add edges to
-<<<<<<< HEAD
-=======
-    :param GraphMapper graph_mapper: the mapper graphs
->>>>>>> 67eae832
     :param ApplicationGraph application_graph:
         the application graph to work with
     """
@@ -65,13 +61,8 @@
 
 
 def get_remaining_constraints(vertex):
-<<<<<<< HEAD
-    """ Gets the rest of the constraints from a vertex after removing
-        partitioning constraints
-=======
     """ Gets the rest of the constraints from a vertex after removing\
         partitioning constraints.
->>>>>>> 67eae832
 
     :param ApplicationVertex vertex:
     :rtype: list(AbstractConstraint)
@@ -81,13 +72,8 @@
 
 
 def get_same_size_vertex_groups(vertices):
-<<<<<<< HEAD
-    """ Get a dictionary of vertex to vertex that must be partitioned the same
-        size
-=======
     """ Get a dictionary of vertex to vertex that must be partitioned the same\
         size.
->>>>>>> 67eae832
 
     :param iterble(ApplicationVertex) vertices:
     :rtype: dict(ApplicationVertex, set(ApplicationVertex))
