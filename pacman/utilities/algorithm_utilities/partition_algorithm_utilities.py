"""
A collection of methods which support partitioning algorithms.
"""

import logging

from pacman.model.constraints.abstract_constraints\
    .abstract_partitioner_constraint import AbstractPartitionerConstraint
from pacman.utilities.utility_objs.progress_bar import ProgressBar

logger = logging.getLogger(__name__)


def generate_sub_edges(subgraph, graph_to_subgraph_mapper, graph):
    """ Generate the sub edges for the subvertices in the graph

    :param subgraph: the partitioned graph to work with
    :type subgraph:\
                :py:class:`pacman.model.partitioned_graph.partitioned_graph.PartitionedGraph`
    :param graph_to_subgraph_mapper: the mapper between the \
                partitionable graph and the partitioned graph
    :type graph_to_subgraph_mapper:\
                :py:class:`pacman.model.graph_mapper.GraphMapper`
    :param graph: the partitionable graph to work with
    :type graph:\
                :py:class:`pacman.model.graph.partitionable_graph.PartitionableGraph`
    """

    # start progress bar
    progress_bar = ProgressBar(len(subgraph.subvertices),
                               "Partitioning graph edges")

    # Partition edges according to vertex partitioning
    for src_sv in subgraph.subvertices:

        # For each out edge of the parent vertex...
        vertex = graph_to_subgraph_mapper.get_vertex_from_subvertex(src_sv)
        outgoing_partitions = \
            graph.outgoing_edges_partitions_from_vertex(vertex)
<<<<<<< HEAD
        for outgoing_partition_identifer in outgoing_partitions:
            partition = outgoing_partitions[outgoing_partition_identifer]
            out_edges = partition.edges
            partition_constraints = partition.constraints
=======
        for outgoing_partition_identifier in outgoing_partitions:
            out_edges = \
                outgoing_partitions[outgoing_partition_identifier].edges
>>>>>>> cdabe2ea
            for edge in out_edges:

                # and create and store a new subedge for each post-subvertex
                post_vertex = edge.post_vertex
                post_subverts = (graph_to_subgraph_mapper
                                 .get_subvertices_from_vertex(post_vertex))
                for dst_sv in post_subverts:
                    subedge = edge.create_subedge(src_sv, dst_sv)
                    subgraph.add_subedge(subedge,
<<<<<<< HEAD
                                         outgoing_partition_identifer,
                                         partition_constraints)
=======
                                         outgoing_partition_identifier)
>>>>>>> cdabe2ea
                    graph_to_subgraph_mapper.add_partitioned_edge(
                        subedge, edge)
        progress_bar.update()
    progress_bar.end()


def get_remaining_constraints(vertex):
    """ Gets the rest of the constraints from a vertex after removing\
        partitioning constraints
    """
    constraints = list()
    for constraint in vertex.constraints:
        if not isinstance(constraint, AbstractPartitionerConstraint):
            constraints.append(constraint)
    return constraints<|MERGE_RESOLUTION|>--- conflicted
+++ resolved
@@ -37,16 +37,10 @@
         vertex = graph_to_subgraph_mapper.get_vertex_from_subvertex(src_sv)
         outgoing_partitions = \
             graph.outgoing_edges_partitions_from_vertex(vertex)
-<<<<<<< HEAD
         for outgoing_partition_identifer in outgoing_partitions:
             partition = outgoing_partitions[outgoing_partition_identifer]
             out_edges = partition.edges
             partition_constraints = partition.constraints
-=======
-        for outgoing_partition_identifier in outgoing_partitions:
-            out_edges = \
-                outgoing_partitions[outgoing_partition_identifier].edges
->>>>>>> cdabe2ea
             for edge in out_edges:
 
                 # and create and store a new subedge for each post-subvertex
@@ -56,12 +50,8 @@
                 for dst_sv in post_subverts:
                     subedge = edge.create_subedge(src_sv, dst_sv)
                     subgraph.add_subedge(subedge,
-<<<<<<< HEAD
                                          outgoing_partition_identifer,
                                          partition_constraints)
-=======
-                                         outgoing_partition_identifier)
->>>>>>> cdabe2ea
                     graph_to_subgraph_mapper.add_partitioned_edge(
                         subedge, edge)
         progress_bar.update()
