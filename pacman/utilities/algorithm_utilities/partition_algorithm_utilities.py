# Copyright (c) 2017-2019 The University of Manchester
#
# This program is free software: you can redistribute it and/or modify
# it under the terms of the GNU General Public License as published by
# the Free Software Foundation, either version 3 of the License, or
# (at your option) any later version.
#
# This program is distributed in the hope that it will be useful,
# but WITHOUT ANY WARRANTY; without even the implied warranty of
# MERCHANTABILITY or FITNESS FOR A PARTICULAR PURPOSE.  See the
# GNU General Public License for more details.
#
# You should have received a copy of the GNU General Public License
# along with this program.  If not, see <http://www.gnu.org/licenses/>.

""" A collection of methods which support partitioning algorithms.
"""
from pacman.model.partitioner_interfaces import HandOverToVertex
from pacman.model.partitioner_interfaces.\
    abstract_controls_destination_of_edges import \
    AbstractControlsDestinationOfEdges
from pacman.model.partitioner_interfaces.\
    abstract_controls_source_of_edges import \
    AbstractControlsSourceOfEdges

try:
    from collections.abc import OrderedDict
except ImportError:
    from collections import OrderedDict
from spinn_utilities.progress_bar import ProgressBar
from spinn_utilities.ordered_set import OrderedSet
from pacman.utilities import utility_calls as utils
from pacman.exceptions import PacmanPartitionException
from pacman.model.constraints.partitioner_constraints import (
    AbstractPartitionerConstraint, SameAtomsAsVertexConstraint,
    MaxVertexAtomsConstraint, FixedVertexAtomsConstraint)


def determine_max_atoms_for_vertex(vertex):
    """  returns the max atom constraint after assessing them all.

    :param vertex: the vertex to find max atoms of
    :return: the max number of atoms per core
    """
    possible_max_atoms = list()
    n_atoms = None
    max_atom_constraints = utils.locate_constraints_of_type(
        vertex.constraints, MaxVertexAtomsConstraint)
    for constraint in max_atom_constraints:
        possible_max_atoms.append(constraint.size)
    n_atom_constraints = utils.locate_constraints_of_type(
        vertex.constraints, FixedVertexAtomsConstraint)
    for constraint in n_atom_constraints:
        if n_atoms is not None and constraint.size != n_atoms:
            raise PacmanPartitionException(
                "Vertex has multiple contradictory fixed atom "
                "constraints - cannot be both {} and {}".format(
                    n_atoms, constraint.size))
        n_atoms = constraint.size
    if len(possible_max_atoms) != 0:
        return int(min(possible_max_atoms))
    else:
        return vertex.n_atoms


<<<<<<< HEAD
def _process_edge(
        app_edge, machine_graph, graph_mapper, application_partition,
        original_source_machine_vertex):
    # get destinations
    if isinstance(app_edge.post_vertex, AbstractControlsDestinationOfEdges):
        dest_vertices = app_edge.post_vertex.get_destinations_for_edge_from(
            app_edge, application_partition, graph_mapper,
            original_source_machine_vertex)
    else:
        dest_vertices = graph_mapper.get_machine_vertices(app_edge.post_vertex)

    # get sources
    if isinstance(app_edge.pre_vertex, AbstractControlsSourceOfEdges):
        source_vertices = app_edge.pre_vertex.get_sources_for_edge_from(
            app_edge, application_partition, graph_mapper,
            original_source_machine_vertex)
    else:
        source_vertices = [original_source_machine_vertex]

    # build and update objects
    for dest_vertex in dest_vertices:
        for source_vertex in source_vertices:
            # create new partitions
            machine_edge = app_edge.create_machine_edge(
                source_vertex, dest_vertex,
                "machine_edge_for{}".format(app_edge.label))
            machine_graph.add_edge(
                machine_edge, application_partition.identifier)

            # add constraints from the application partition
            machine_partition = machine_graph.\
                get_outgoing_edge_partition_starting_at_vertex(
                    source_vertex, application_partition.identifier)
            machine_partition.add_constraints(
                application_partition.constraints)

            # update mapping object
            graph_mapper.add_edge_mapping(machine_edge, app_edge)


def generate_machine_edges(machine_graph, graph_mapper, application_graph):
=======
def generate_machine_edges(machine_graph, application_graph):
>>>>>>> 18e8a3ad
    """ Generate the machine edges for the vertices in the graph

    :param MachineGraph machine_graph: the machine graph to add edges to
    :param ApplicationGraph application_graph:
        the application graph to work with
    """

    # start progress bar
    progress = ProgressBar(
        machine_graph.n_vertices, "Partitioning graph edges")

    # Partition edges according to vertex partitioning
    for source_vertex in progress.over(machine_graph.vertices):

        # For each out edge of the parent vertex...
        vertex = source_vertex.app_vertex
        application_outgoing_partitions = application_graph.\
            get_outgoing_edge_partitions_starting_at_vertex(vertex)
        for application_partition in application_outgoing_partitions:
<<<<<<< HEAD
            for application_edge in application_partition.edges:
                _process_edge(
                    application_edge, machine_graph, graph_mapper,
                    application_partition, source_vertex)
=======
            for edge in application_partition.edges:
                # create new partitions
                for dest_vertex in edge.post_vertex.machine_vertices:
                    machine_edge = edge.create_machine_edge(
                        source_vertex, dest_vertex,
                        "machine_edge_for{}".format(edge.label))
                    machine_graph.add_edge(
                        machine_edge, application_partition.identifier)

                    # add constraints from the application partition
                    machine_partition = machine_graph.\
                        get_outgoing_edge_partition_starting_at_vertex(
                            source_vertex, application_partition.identifier)
                    machine_partition.add_constraints(
                        application_partition.constraints)
>>>>>>> 18e8a3ad


def get_remaining_constraints(vertex):
    """ Gets the rest of the constraints from a vertex after removing\
        partitioning constraints.

    :param ApplicationVertex vertex:
    :rtype: list(AbstractConstraint)
    """
    return [constraint for constraint in vertex.constraints
            if not isinstance(constraint, AbstractPartitionerConstraint)]


def get_same_size_vertex_groups(vertices):
    """ Get a dictionary of vertex to vertex that must be partitioned the same\
        size.

    :param iterble(ApplicationVertex) vertices:
    :rtype: dict(ApplicationVertex, set(ApplicationVertex))
    """

    # Dict of vertex to list of vertices with same size
    # (repeated lists expected)
    same_size_vertices = OrderedDict()

    for vertex in vertices:

        # Find all vertices that have a same size constraint associated with
        #  this vertex
        same_size_as_vertices = list()
        for constraint in vertex.constraints:
            if isinstance(constraint, SameAtomsAsVertexConstraint):
                if vertex.n_atoms != constraint.vertex.n_atoms:
                    raise PacmanPartitionException(
                        "Vertices {} ({} atoms) and {} ({} atoms) must be of"
                        " the same size to partition them together".format(
                            vertex.label, vertex.n_atoms,
                            constraint.vertex.label,
                            constraint.vertex.n_atoms))
                if isinstance(constraint.vertex, HandOverToVertex):
                    raise PacmanPartitionException(
                        "Vertex {} cannot handle being partitioned "
                        "alongside vertex {}. Pleas efix and try "
                        "again".format(vertex, constraint.vertex)
                    )
                same_size_as_vertices.append(constraint.vertex)

        if not same_size_as_vertices:
            same_size_vertices[vertex] = {vertex}
            continue

        # Go through all the vertices that want to have the same size
        # as the top level vertex
        for same_size_vertex in same_size_as_vertices:

            # Neither vertex has been seen
            if (same_size_vertex not in same_size_vertices and
                    vertex not in same_size_vertices):

                # add both to a new group
                group = OrderedSet([vertex, same_size_vertex])
                same_size_vertices[vertex] = group
                same_size_vertices[same_size_vertex] = group

            # Both vertices have been seen elsewhere
            elif (same_size_vertex in same_size_vertices and
                    vertex in same_size_vertices):

                # merge their groups
                group_1 = same_size_vertices[vertex]
                group_2 = same_size_vertices[same_size_vertex]
                group_1.update(group_2)
                for vert in group_1:
                    same_size_vertices[vert] = group_1

            # The current vertex has been seen elsewhere
            elif vertex in same_size_vertices:

                # add the new vertex to the existing group
                group = same_size_vertices[vertex]
                group.add(same_size_vertex)
                same_size_vertices[same_size_vertex] = group

            # The other vertex has been seen elsewhere
            elif same_size_vertex in same_size_vertices:

                #  so add this vertex to the existing group
                group = same_size_vertices[same_size_vertex]
                group.add(vertex)
                same_size_vertices[vertex] = group

    return same_size_vertices<|MERGE_RESOLUTION|>--- conflicted
+++ resolved
@@ -63,23 +63,20 @@
         return vertex.n_atoms
 
 
-<<<<<<< HEAD
 def _process_edge(
-        app_edge, machine_graph, graph_mapper, application_partition,
+        app_edge, machine_graph, application_partition,
         original_source_machine_vertex):
     # get destinations
     if isinstance(app_edge.post_vertex, AbstractControlsDestinationOfEdges):
         dest_vertices = app_edge.post_vertex.get_destinations_for_edge_from(
-            app_edge, application_partition, graph_mapper,
-            original_source_machine_vertex)
+            app_edge, application_partition, original_source_machine_vertex)
     else:
-        dest_vertices = graph_mapper.get_machine_vertices(app_edge.post_vertex)
+        dest_vertices = app_edge.post_vertex.machine_vertices
 
     # get sources
     if isinstance(app_edge.pre_vertex, AbstractControlsSourceOfEdges):
         source_vertices = app_edge.pre_vertex.get_sources_for_edge_from(
-            app_edge, application_partition, graph_mapper,
-            original_source_machine_vertex)
+            app_edge, application_partition, original_source_machine_vertex)
     else:
         source_vertices = [original_source_machine_vertex]
 
@@ -100,14 +97,8 @@
             machine_partition.add_constraints(
                 application_partition.constraints)
 
-            # update mapping object
-            graph_mapper.add_edge_mapping(machine_edge, app_edge)
-
-
-def generate_machine_edges(machine_graph, graph_mapper, application_graph):
-=======
+
 def generate_machine_edges(machine_graph, application_graph):
->>>>>>> 18e8a3ad
     """ Generate the machine edges for the vertices in the graph
 
     :param MachineGraph machine_graph: the machine graph to add edges to
@@ -127,28 +118,10 @@
         application_outgoing_partitions = application_graph.\
             get_outgoing_edge_partitions_starting_at_vertex(vertex)
         for application_partition in application_outgoing_partitions:
-<<<<<<< HEAD
             for application_edge in application_partition.edges:
                 _process_edge(
-                    application_edge, machine_graph, graph_mapper,
-                    application_partition, source_vertex)
-=======
-            for edge in application_partition.edges:
-                # create new partitions
-                for dest_vertex in edge.post_vertex.machine_vertices:
-                    machine_edge = edge.create_machine_edge(
-                        source_vertex, dest_vertex,
-                        "machine_edge_for{}".format(edge.label))
-                    machine_graph.add_edge(
-                        machine_edge, application_partition.identifier)
-
-                    # add constraints from the application partition
-                    machine_partition = machine_graph.\
-                        get_outgoing_edge_partition_starting_at_vertex(
-                            source_vertex, application_partition.identifier)
-                    machine_partition.add_constraints(
-                        application_partition.constraints)
->>>>>>> 18e8a3ad
+                    application_edge, machine_graph, application_partition,
+                    source_vertex)
 
 
 def get_remaining_constraints(vertex):
