--- conflicted
+++ resolved
@@ -61,7 +61,6 @@
         return int(min(possible_max_atoms))
     else:
         return vertex.n_atoms
-<<<<<<< HEAD
 
 
 def _process_edge(
@@ -102,8 +101,6 @@
 
             # update mapping object
             graph_mapper.add_edge_mapping(machine_edge, app_edge)
-=======
->>>>>>> 265b4d60
 
 
 def generate_machine_edges(machine_graph, graph_mapper, application_graph):
