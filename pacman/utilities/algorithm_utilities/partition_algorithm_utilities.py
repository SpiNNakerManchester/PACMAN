--- conflicted
+++ resolved
@@ -9,8 +9,8 @@
 from pacman.utilities import utility_calls as utils
 from pacman.exceptions import PacmanPartitionException
 from pacman.model.constraints.partitioner_constraints import (
-<<<<<<< HEAD
-    AbstractPartitionerConstraint, SameAtomsAsVertexConstraint)
+    AbstractPartitionerConstraint, SameAtomsAsVertexConstraint,
+    MaxVertexAtomsConstraint, FixedVertexAtomsConstraint)
 from spinnak_ear.spinnak_ear_machine_vertices.ihcan_machine_vertex import \
     IHCANMachineVertex
 from spinnak_ear.spinnak_ear_application_vertex.spinnakear_application_vertex\
@@ -19,9 +19,6 @@
     DRNLMachineVertex
 from spinnak_ear.spinnak_ear_machine_vertices.an_group_machine_vertex import \
     ANGroupMachineVertex
-=======
-    AbstractPartitionerConstraint, SameAtomsAsVertexConstraint,
-    MaxVertexAtomsConstraint, FixedVertexAtomsConstraint)
 
 
 def determine_max_atoms_for_vertex(vertex):
@@ -49,7 +46,6 @@
         return int(min(possible_max_atoms))
     else:
         return vertex.n_atoms
->>>>>>> 60030c44
 
 
 def generate_machine_edges(machine_graph, graph_mapper, application_graph):
