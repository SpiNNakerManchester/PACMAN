--- conflicted
+++ resolved
@@ -63,19 +63,6 @@
 
     # start progress bar
     progress = ProgressBar(
-<<<<<<< HEAD
-        machine_graph.n_vertices, "Partitioning graph edges")
-
-    # Partition edges according to vertex partitioning
-    for source_vertex in progress.over(machine_graph.vertices):
-
-        # For each out edge of the parent vertex...
-        vertex = source_vertex.app_vertex
-        application_outgoing_partitions = application_graph.\
-            get_outgoing_edge_partitions_starting_at_vertex(vertex)
-        for application_partition in application_outgoing_partitions:
-            for edge in application_partition.edges:
-=======
         application_graph.n_outgoing_edge_partitions,
         "Partitioning graph edges")
 
@@ -85,7 +72,6 @@
         for edge in application_partition.edges:
             for source_vertex in vertex.machine_vertices:
                 # create new partitions
->>>>>>> 80680e0c
                 for dest_vertex in edge.post_vertex.machine_vertices:
                     if not isinstance(edge, AbstractSlicesConnect) or \
                             edge.could_connect(
