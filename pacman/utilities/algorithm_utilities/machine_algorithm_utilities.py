<<<<<<< HEAD
=======
from pacman.utilities import constants
from spinn_machine import SDRAM, Chip, Link, Processor, Router
>>>>>>> 2017c6eb
import sys
from spinn_machine import SDRAM, Chip, Link, Processor, Router


def create_virtual_chip(machine, link_data, virtual_chip_x, virtual_chip_y):

    # If the chip already exists, return the data
    if machine.is_chip_at(virtual_chip_x, virtual_chip_y):
        if not machine.get_chip_at(virtual_chip_x, virtual_chip_y).virtual:
            raise Exception(
                "Attempting to add virtual chip in place of a real chip")
        return

    # Create link to the virtual chip from the real chip
    virtual_link_id = (link_data.connected_link + 3) % 6
    to_virtual_chip_link = Link(
        destination_x=virtual_chip_x,
        destination_y=virtual_chip_y,
        source_x=link_data.connected_chip_x,
        source_y=link_data.connected_chip_y,
        multicast_default_from=virtual_link_id,
        multicast_default_to=virtual_link_id,
        source_link_id=link_data.connected_link)

    # Create link to the real chip from the virtual chip
    from_virtual_chip_link = Link(
        destination_x=link_data.connected_chip_x,
        destination_y=link_data.connected_chip_y,
        source_x=virtual_chip_x,
        source_y=virtual_chip_y,
        multicast_default_from=link_data.connected_link,
        multicast_default_to=link_data.connected_link,
        source_link_id=virtual_link_id)

    # create the router
    links = [from_virtual_chip_link]
    router_object = Router(
        links=links, emergency_routing_enabled=False,
        clock_speed=Router.ROUTER_DEFAULT_CLOCK_SPEED,
        n_available_multicast_entries=sys.maxsize)

    # create the processors
    processors = list()
    for virtual_core_id in range(0, constants.CORES_PER_VIRTUAL_CHIP):
        processors.append(Processor.factory(virtual_core_id))

    # connect the real chip with the virtual one
    connected_chip = machine.get_chip_at(
        link_data.connected_chip_x,
        link_data.connected_chip_y)
    connected_chip.router.add_link(to_virtual_chip_link)

    machine.add_chip(Chip(
        processors=processors, router=router_object,
        sdram=SDRAM(size=0),
        x=virtual_chip_x, y=virtual_chip_y,
        virtual=True, nearest_ethernet_x=None, nearest_ethernet_y=None))<|MERGE_RESOLUTION|>--- conflicted
+++ resolved
@@ -1,9 +1,5 @@
-<<<<<<< HEAD
-=======
+import sys
 from pacman.utilities import constants
-from spinn_machine import SDRAM, Chip, Link, Processor, Router
->>>>>>> 2017c6eb
-import sys
 from spinn_machine import SDRAM, Chip, Link, Processor, Router
 
 
