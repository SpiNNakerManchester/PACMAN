--- conflicted
+++ resolved
@@ -13,15 +13,7 @@
 # You should have received a copy of the GNU General Public License
 # along with this program.  If not, see <http://www.gnu.org/licenses/>.
 
-<<<<<<< HEAD
-try:
-    from collections.abc import OrderedDict
-except ImportError:
-    from collections import OrderedDict
-=======
 from collections import OrderedDict
-from six import itervalues
->>>>>>> 5e160bde
 import logging
 import numpy
 from six import itervalues
@@ -31,8 +23,8 @@
     FixedKeyFieldConstraint,
     ContiguousKeyRangeContraint, FixedMaskConstraint,
     FixedKeyAndMaskConstraint, ShareKeyConstraint)
-from pacman.utilities.utility_calls import \
-    locate_constraints_of_type, expand_to_bit_array, compress_from_bit_array
+from pacman.utilities.utility_calls import (
+    locate_constraints_of_type, expand_to_bit_array, compress_from_bit_array)
 from pacman.exceptions import (
     PacmanValueError, PacmanConfigurationException,
     PacmanInvalidParameterException, PacmanRouteInfoAllocationException)
