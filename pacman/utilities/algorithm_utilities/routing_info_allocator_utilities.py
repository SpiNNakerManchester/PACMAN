--- conflicted
+++ resolved
@@ -17,14 +17,11 @@
     from collections.abc import OrderedDict
 except ImportError:
     from collections import OrderedDict
+import logging
+import numpy
 from six import itervalues
-<<<<<<< HEAD
 from six.moves import xrange
-import numpy
-=======
-import logging
 from spinn_utilities.ordered_set import OrderedSet
->>>>>>> b36193ba
 from pacman.model.constraints.key_allocator_constraints import (
     FixedKeyFieldConstraint, FlexiKeyFieldConstraint,
     ContiguousKeyRangeContraint, FixedMaskConstraint,
