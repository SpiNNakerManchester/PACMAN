
# pacman imports
from pacman.model.constraints.key_allocator_constraints.\
    key_allocator_fixed_field_constraint import \
    KeyAllocatorFixedFieldConstraint
from pacman.model.constraints.key_allocator_constraints.\
    key_allocator_flexi_field_constraint import \
    KeyAllocatorFlexiFieldConstraint
from pacman.utilities import utility_calls
from pacman.exceptions import PacmanValueError
from pacman.model.constraints.key_allocator_constraints\
    .key_allocator_contiguous_range_constraint \
    import KeyAllocatorContiguousRangeContraint
from pacman.model.constraints.key_allocator_constraints\
    .key_allocator_fixed_mask_constraint \
    import KeyAllocatorFixedMaskConstraint
from pacman.model.constraints.key_allocator_constraints\
    .key_allocator_fixed_key_and_mask_constraint \
    import KeyAllocatorFixedKeyAndMaskConstraint
from pacman import exceptions

import logging
logger = logging.getLogger(__name__)


def get_edge_groups(partitioned_graph):
    """ Utility method to get groups of partitioned edges using any\
        :py:class:`pacman.model.constraints.key_allocator_same_key_constraint.KeyAllocatorSameKeyConstraint`\
        constraints.  Note that no checking is done here about conflicts\
        related to other constraints.
    :param partitioned_graph: the subgraph
    """

    # Keep a dictionary of the group which contains an edge
<<<<<<< HEAD
    fixed_key_groups = list()
    fixed_mask_groups = list()
    fixed_field_groups = list()
    flexi_field_groups = list()
    continuous_groups = list()
=======
    fixed_key_groups = set()
    fixed_mask_groups = set()
    fixed_field_groups = set()
    flexi_field_groups = set()
    continuous_groups = set()
>>>>>>> bcf4b65b
    none_continuous_groups = list()
    for partitioned_vertex in partitioned_graph.subvertices:
        outgoing_edge_partitions = \
            partitioned_graph.outgoing_edges_partitions_from_vertex(
                partitioned_vertex)
        for partition_id in outgoing_edge_partitions:
            partition = outgoing_edge_partitions[partition_id]
<<<<<<< HEAD
=======

>>>>>>> bcf4b65b
            # assume all edges have the same constraints in them. use first one
            # to deduce which group to place it into
            constraints = partition.constraints
            is_continuous = False
            for constraint in constraints:
                if isinstance(constraint, KeyAllocatorFixedMaskConstraint):
<<<<<<< HEAD
                    fixed_mask_groups.append(partition)
                elif isinstance(constraint,
                                KeyAllocatorFixedKeyAndMaskConstraint):
                    fixed_key_groups.append(partition)
                elif isinstance(constraint, KeyAllocatorFlexiFieldConstraint):
                    flexi_field_groups.append(partition)
                elif isinstance(constraint, KeyAllocatorFixedFieldConstraint):
                    fixed_field_groups.append(partition)
                elif isinstance(constraint,
                                KeyAllocatorContiguousRangeContraint):
                    is_continuous = True
                    continuous_groups.append(partition)
=======
                    fixed_mask_groups.add(partition)
                elif isinstance(constraint,
                                KeyAllocatorFixedKeyAndMaskConstraint):
                    fixed_key_groups.add(partition)
                elif isinstance(constraint, KeyAllocatorFlexiFieldConstraint):
                    flexi_field_groups.add(partition)
                elif isinstance(constraint, KeyAllocatorFixedFieldConstraint):
                    fixed_field_groups.add(partition)
                elif isinstance(constraint,
                                KeyAllocatorContiguousRangeContraint):
                    is_continuous = True
                    continuous_groups.add(partition)
>>>>>>> bcf4b65b
            if not is_continuous:
                none_continuous_groups.append(partition)
    return (fixed_key_groups, fixed_mask_groups, fixed_field_groups,
            flexi_field_groups, continuous_groups, none_continuous_groups)


def check_types_of_edge_constraint(sub_graph):
<<<<<<< HEAD
    """
    goes through the subgraph for operations and checks that the constraints
    are compatible.
    :param sub_graph: the subgraph to search through
    :return:
    """
=======
    """ Go through the subgraph for operations and checks that the constraints\
        are compatible.

    :param sub_graph: the subgraph to search through
    :return:
    """
>>>>>>> bcf4b65b
    for partition in sub_graph.partitions:
        fixed_key = utility_calls.locate_constraints_of_type(
            partition.constraints, KeyAllocatorFixedKeyAndMaskConstraint)

        fixed_mask = utility_calls.locate_constraints_of_type(
            partition.constraints, KeyAllocatorFixedMaskConstraint)

        fixed_field = utility_calls.locate_constraints_of_type(
            partition.constraints, KeyAllocatorFixedFieldConstraint)

        flexi_field = utility_calls.locate_constraints_of_type(
            partition.constraints, KeyAllocatorFlexiFieldConstraint)

<<<<<<< HEAD
        if (len(fixed_key) > 1 or len(fixed_field) > 1
                or len(fixed_mask) > 1 or len(flexi_field) > 1):
=======
        if (len(fixed_key) > 1 or len(fixed_field) > 1 or
                len(fixed_mask) > 1 or len(flexi_field) > 1):
>>>>>>> bcf4b65b
            raise exceptions.PacmanConfigurationException(
                "There are more than one of the same constraint type on "
                "the partition {} for edges {}. Please fix and try again."
                .format(partition.identifer, partition.edges))

        fixed_key = len(fixed_key) == 1
        fixed_mask = len(fixed_mask) == 1
        fixed_field = len(fixed_field) == 1
        flexi_field = len(flexi_field) == 1

        # check for fixed key and a fixed mask. as these should have been
        # merged before now
        if fixed_key and fixed_mask:
            raise exceptions.PacmanConfigurationException(
                "The partition {} with edges {} has a fixed key and fixed "
                "mask constraint. These can be merged together, but is "
                "deemed an error here"
                .format(partition.identifer, partition.edges))

        # check for a fixed key and fixed field, as these are incompatible
        if fixed_key and fixed_field:
            raise exceptions.PacmanConfigurationException(
                "The partition {} for edges {} has a fixed key and fixed "
                "field constraint. These may be merge-able together, but "
                "is deemed an error here"
                .format(partition.identifer, partition.edges))

        # check that a fixed mask and fixed field have compatible masks
        if fixed_mask and fixed_field:
            _check_masks_are_correct(partition)

<<<<<<< HEAD
        # check that if there's a flexi field, and something else, throw error
        if flexi_field and (fixed_mask or fixed_key or fixed_field):
            raise exceptions.PacmanConfigurationException(
                "The partition {} for edges {} has a flexi field and "
=======
        # check that if there's a flexible field, and something else, throw
        # error
        if flexi_field and (fixed_mask or fixed_key or fixed_field):
            raise exceptions.PacmanConfigurationException(
                "The partition {} for edges {} has a flexible field and "
>>>>>>> bcf4b65b
                "another fixed constraint. These maybe be merge-able, but "
                "is deemed an error here"
                .format(partition.identifer, partition.edges))


def _check_masks_are_correct(partition):
<<<<<<< HEAD
    """
    checks that the masks between a fixed mask constraint
    and a fixed_field constraint. completes if its correct, raises error
    otherwise
    :param partition: the outgoing_edge_partition to search for these
    constraints
    :return:
    """
    fixed_mask = \
        utility_calls.locate_constraints_of_type(
            partition.constraints, KeyAllocatorFixedMaskConstraint)[0]
    fixed_field = \
        utility_calls.locate_constraints_of_type(
            partition.constraints, KeyAllocatorFixedFieldConstraint)[0]
=======
    """ Check that the masks between a fixed mask constraint\
        and a fixed_field constraint. completes if its correct, raises error\
        otherwise

    :param partition: the outgoing_edge_partition to search for these\
                constraints
    :return:
    """
    fixed_mask = utility_calls.locate_constraints_of_type(
        partition.constraints, KeyAllocatorFixedMaskConstraint)[0]
    fixed_field = utility_calls.locate_constraints_of_type(
        partition.constraints, KeyAllocatorFixedFieldConstraint)[0]
>>>>>>> bcf4b65b
    mask = fixed_mask.mask
    for field in fixed_field.fields:
        if field.mask & mask != field.mask:
            raise exceptions.PacmanInvalidParameterException(
                "field.mask, mask",
<<<<<<< HEAD
                "The field mask {} is outside of the mask {}"
                .format(field.mask, mask),
=======
                "The field mask {} is outside of the mask {}".format(
                    field.mask, mask),
>>>>>>> bcf4b65b
                "{}:{}".format(field.mask, mask))
        for other_field in fixed_field.fields:
            if (other_field != field and
                    other_field.mask & field.mask != 0):
                raise exceptions.PacmanInvalidParameterException(
                    "field.mask, mask",
                    "Field masks {} and {} overlap".format(
                        field.mask, other_field.mask),
                    "{}:{}".format(field.mask, mask))


def get_fixed_mask(same_key_group):
    """ Get a fixed mask from a group of partitioned edges if a\
        :py:class:`pacman.model.constraints.key_allocator_same_key_constraint.KeyAllocatorFixedMaskConstraint`\
        constraint exists in any of the edges in the group.

    :param same_key_group: Set of partitioned edges that are to be\
                assigned the same keys and masks
    :type same_key_group: iterable of\
                :py:class:`pacman.model.partitioned_graph.partitioned_edge.PartitionedEdge`
    :return: The fixed mask if found, or None
    :raise PacmanValueError: If two edges conflict in their requirements
    """
    mask = None
    fields = None
    edge_with_mask = None
    for edge in same_key_group:
        fixed_mask_constraints = utility_calls.locate_constraints_of_type(
            edge.constraints, KeyAllocatorFixedMaskConstraint)
        for fixed_mask_constraint in fixed_mask_constraints:
            if mask is not None and mask != fixed_mask_constraint.mask:
                raise PacmanValueError(
                    "Two Partitioned Edges {} and {} must have the same"
                    " key and mask, but have different fixed masks,"
                    " {} and {}".format(edge, edge_with_mask, mask,
                                        fixed_mask_constraint.mask))
            if (fields is not None and
                    fixed_mask_constraint.fields is not None and
                    fields != fixed_mask_constraint.fields):
                raise PacmanValueError(
                    "Two Partitioned Edges {} and {} must have the same"
                    " key and mask, but have different field ranges"
                    .format(edge, edge_with_mask))
            mask = fixed_mask_constraint.mask
            edge_with_mask = edge
            if fixed_mask_constraint.fields is not None:
                fields = fixed_mask_constraint.fields

<<<<<<< HEAD
    return mask, fields
=======
    return mask, fields
>>>>>>> bcf4b65b
<|MERGE_RESOLUTION|>--- conflicted
+++ resolved
@@ -32,19 +32,11 @@
     """
 
     # Keep a dictionary of the group which contains an edge
-<<<<<<< HEAD
-    fixed_key_groups = list()
-    fixed_mask_groups = list()
-    fixed_field_groups = list()
-    flexi_field_groups = list()
-    continuous_groups = list()
-=======
     fixed_key_groups = set()
     fixed_mask_groups = set()
     fixed_field_groups = set()
     flexi_field_groups = set()
     continuous_groups = set()
->>>>>>> bcf4b65b
     none_continuous_groups = list()
     for partitioned_vertex in partitioned_graph.subvertices:
         outgoing_edge_partitions = \
@@ -52,30 +44,13 @@
                 partitioned_vertex)
         for partition_id in outgoing_edge_partitions:
             partition = outgoing_edge_partitions[partition_id]
-<<<<<<< HEAD
-=======
-
->>>>>>> bcf4b65b
+
             # assume all edges have the same constraints in them. use first one
             # to deduce which group to place it into
             constraints = partition.constraints
             is_continuous = False
             for constraint in constraints:
                 if isinstance(constraint, KeyAllocatorFixedMaskConstraint):
-<<<<<<< HEAD
-                    fixed_mask_groups.append(partition)
-                elif isinstance(constraint,
-                                KeyAllocatorFixedKeyAndMaskConstraint):
-                    fixed_key_groups.append(partition)
-                elif isinstance(constraint, KeyAllocatorFlexiFieldConstraint):
-                    flexi_field_groups.append(partition)
-                elif isinstance(constraint, KeyAllocatorFixedFieldConstraint):
-                    fixed_field_groups.append(partition)
-                elif isinstance(constraint,
-                                KeyAllocatorContiguousRangeContraint):
-                    is_continuous = True
-                    continuous_groups.append(partition)
-=======
                     fixed_mask_groups.add(partition)
                 elif isinstance(constraint,
                                 KeyAllocatorFixedKeyAndMaskConstraint):
@@ -88,7 +63,6 @@
                                 KeyAllocatorContiguousRangeContraint):
                     is_continuous = True
                     continuous_groups.add(partition)
->>>>>>> bcf4b65b
             if not is_continuous:
                 none_continuous_groups.append(partition)
     return (fixed_key_groups, fixed_mask_groups, fixed_field_groups,
@@ -96,21 +70,12 @@
 
 
 def check_types_of_edge_constraint(sub_graph):
-<<<<<<< HEAD
-    """
-    goes through the subgraph for operations and checks that the constraints
-    are compatible.
+    """ Go through the subgraph for operations and checks that the constraints\
+        are compatible.
+
     :param sub_graph: the subgraph to search through
     :return:
     """
-=======
-    """ Go through the subgraph for operations and checks that the constraints\
-        are compatible.
-
-    :param sub_graph: the subgraph to search through
-    :return:
-    """
->>>>>>> bcf4b65b
     for partition in sub_graph.partitions:
         fixed_key = utility_calls.locate_constraints_of_type(
             partition.constraints, KeyAllocatorFixedKeyAndMaskConstraint)
@@ -124,13 +89,8 @@
         flexi_field = utility_calls.locate_constraints_of_type(
             partition.constraints, KeyAllocatorFlexiFieldConstraint)
 
-<<<<<<< HEAD
-        if (len(fixed_key) > 1 or len(fixed_field) > 1
-                or len(fixed_mask) > 1 or len(flexi_field) > 1):
-=======
         if (len(fixed_key) > 1 or len(fixed_field) > 1 or
                 len(fixed_mask) > 1 or len(flexi_field) > 1):
->>>>>>> bcf4b65b
             raise exceptions.PacmanConfigurationException(
                 "There are more than one of the same constraint type on "
                 "the partition {} for edges {}. Please fix and try again."
@@ -162,40 +122,17 @@
         if fixed_mask and fixed_field:
             _check_masks_are_correct(partition)
 
-<<<<<<< HEAD
-        # check that if there's a flexi field, and something else, throw error
-        if flexi_field and (fixed_mask or fixed_key or fixed_field):
-            raise exceptions.PacmanConfigurationException(
-                "The partition {} for edges {} has a flexi field and "
-=======
         # check that if there's a flexible field, and something else, throw
         # error
         if flexi_field and (fixed_mask or fixed_key or fixed_field):
             raise exceptions.PacmanConfigurationException(
                 "The partition {} for edges {} has a flexible field and "
->>>>>>> bcf4b65b
                 "another fixed constraint. These maybe be merge-able, but "
                 "is deemed an error here"
                 .format(partition.identifer, partition.edges))
 
 
 def _check_masks_are_correct(partition):
-<<<<<<< HEAD
-    """
-    checks that the masks between a fixed mask constraint
-    and a fixed_field constraint. completes if its correct, raises error
-    otherwise
-    :param partition: the outgoing_edge_partition to search for these
-    constraints
-    :return:
-    """
-    fixed_mask = \
-        utility_calls.locate_constraints_of_type(
-            partition.constraints, KeyAllocatorFixedMaskConstraint)[0]
-    fixed_field = \
-        utility_calls.locate_constraints_of_type(
-            partition.constraints, KeyAllocatorFixedFieldConstraint)[0]
-=======
     """ Check that the masks between a fixed mask constraint\
         and a fixed_field constraint. completes if its correct, raises error\
         otherwise
@@ -208,19 +145,13 @@
         partition.constraints, KeyAllocatorFixedMaskConstraint)[0]
     fixed_field = utility_calls.locate_constraints_of_type(
         partition.constraints, KeyAllocatorFixedFieldConstraint)[0]
->>>>>>> bcf4b65b
     mask = fixed_mask.mask
     for field in fixed_field.fields:
         if field.mask & mask != field.mask:
             raise exceptions.PacmanInvalidParameterException(
                 "field.mask, mask",
-<<<<<<< HEAD
-                "The field mask {} is outside of the mask {}"
-                .format(field.mask, mask),
-=======
                 "The field mask {} is outside of the mask {}".format(
                     field.mask, mask),
->>>>>>> bcf4b65b
                 "{}:{}".format(field.mask, mask))
         for other_field in fixed_field.fields:
             if (other_field != field and
@@ -269,8 +200,4 @@
             if fixed_mask_constraint.fields is not None:
                 fields = fixed_mask_constraint.fields
 
-<<<<<<< HEAD
-    return mask, fields
-=======
-    return mask, fields
->>>>>>> bcf4b65b
+    return mask, fields