# Copyright (c) 2017-2019 The University of Manchester
#
# This program is free software: you can redistribute it and/or modify
# it under the terms of the GNU General Public License as published by
# the Free Software Foundation, either version 3 of the License, or
# (at your option) any later version.
#
# This program is distributed in the hope that it will be useful,
# but WITHOUT ANY WARRANTY; without even the implied warranty of
# MERCHANTABILITY or FITNESS FOR A PARTICULAR PURPOSE.  See the
# GNU General Public License for more details.
#
# You should have received a copy of the GNU General Public License
# along with this program.  If not, see <http://www.gnu.org/licenses/>.
from pacman.model.graphs.common import EdgeTrafficType

from collections import OrderedDict
from six import itervalues
import logging
from spinn_utilities.ordered_set import OrderedSet
from pacman.model.constraints.key_allocator_constraints import (
    FixedKeyFieldConstraint,
    ContiguousKeyRangeContraint, FixedMaskConstraint,
    FixedKeyAndMaskConstraint, ShareKeyConstraint)
from pacman.utilities.utility_calls import locate_constraints_of_type
from pacman.exceptions import (
    PacmanValueError, PacmanConfigurationException,
    PacmanInvalidParameterException, PacmanRouteInfoAllocationException)

logger = logging.getLogger(__name__)


class ConstraintGroup(list):
    """ A list of edges that share a constraint.
    """

    def __init__(self, values):
        super(ConstraintGroup, self).__init__(values)
        self._constraint = None
        self._n_keys = None

    @property
    def constraint(self):
        """ The shared constraint.

        :rtype: AbstractConstraint
        """
        return self._constraint

    def _set_constraint(self, constraint):
        self._constraint = constraint

    def __hash__(self):
        return id(self).__hash__()

    def __eq__(self, other):
        return id(other) == id(self)

    def __ne__(self, other):
        return id(other) != id(self)


_ALL_FIXED_TYPES = (
    FixedKeyAndMaskConstraint, FixedMaskConstraint, FixedKeyFieldConstraint)


def get_edge_groups(machine_graph, traffic_type):
    """ Utility method to get groups of edges using any\
        :py:class:`KeyAllocatorSameKeyConstraint` constraints.  Note that no\
        checking is done here about conflicts related to other constraints.

    :param MachineGraph machine_graph: the machine graph
    :param EdgeTrafficType traffic_type: the traffic type to group
    :return: (fixed key groups, shared key groups, fixed mask groups,
        fixed field groups, continuous groups, noncontinuous groups)
    :rtype: tuple(list(ConstraintGroup), list(ConstraintGroup),
        list(ConstraintGroup), list(ConstraintGroup), list(ConstraintGroup),
        list(ConstraintGroup))
    """

    # mapping between partition and shared key group it is in
    partition_groups = OrderedDict()

    # process each partition one by one in a bubble sort kinda way
    for vertex in machine_graph.vertices:
        for partition in machine_graph.\
                get_outgoing_edge_partitions_starting_at_vertex(vertex):

            # only process partitions of the correct traffic type
            if partition.traffic_type == traffic_type:

                # Get a set of partitions that should be grouped together
                shared_key_constraints = locate_constraints_of_type(
                    partition.constraints, ShareKeyConstraint)
                partitions_to_group = [partition]
                for constraint in shared_key_constraints:
                    partitions_to_group.extend(constraint.other_partitions)

                # Get a set of groups that should be grouped
                groups_to_group = [
                    partition_groups.get(part_to_group, [part_to_group])
                    for part_to_group in partitions_to_group]

                # Group the groups
                new_group = ConstraintGroup(
                    part for group in groups_to_group for part in group)
                partition_groups.update(
                    {part: new_group for part in new_group})

    # Keep track of groups
    fixed_key_groups = list()
    shared_key_groups = list()
    fixed_mask_groups = list()
    fixed_field_groups = list()
    continuous_groups = list()
    noncontinuous_groups = list()
    groups_by_type = {
        FixedKeyAndMaskConstraint: fixed_key_groups,
        FixedMaskConstraint: fixed_mask_groups,
        FixedKeyFieldConstraint: fixed_field_groups,
    }
    groups = OrderedSet(itervalues(partition_groups))
    for group in groups:

        # Get all expected constraints in the group
        constraints = [
            constraint for partition in group
            for constraint in locate_constraints_of_type(
                partition.constraints, _ALL_FIXED_TYPES)]

        # Check that the possibly conflicting constraints are equal
        if constraints and not all(
                constraint_a == constraint_b for constraint_a in constraints
                for constraint_b in constraints):
            raise PacmanRouteInfoAllocationException(
                "The group of partitions {} have conflicting constraints"
                .format(constraints))

        # If constraints found, put the group in the appropriate constraint
        # group
        if constraints:
            group._set_constraint(constraints[0])
            constraint_type = type(constraints[0])
            groups_by_type[constraint_type].append(group)
        # If no constraints, must be one of the non-specific groups
        # If the group has only one item, it is not shared
        elif len(group) == 1:
            continuous_constraints = (
                constraint for partition in group
                for constraint in locate_constraints_of_type(
                    constraints, ContiguousKeyRangeContraint))
            if any(continuous_constraints):
                continuous_groups.append(group)
            else:
                noncontinuous_groups.append(group)
        # If the group has more than one partition, it must be shared
        else:
            shared_key_groups.append(group)

    # return the set of groups
    return (fixed_key_groups, shared_key_groups, fixed_mask_groups,
            fixed_field_groups, continuous_groups, noncontinuous_groups)


def check_types_of_edge_constraint(machine_graph):
    """ Go through the graph for operations and checks that the constraints\
        are compatible.

    :param MachineGraph machine_graph: the graph to search through
    :raises PacmanConfigurationException: if a problem is found
    """
    for partition in machine_graph.outgoing_edge_partitions:
<<<<<<< HEAD
        if partition.traffic_type == EdgeTrafficType.MULTICAST:
            fixed_key = locate_constraints_of_type(
                partition.constraints, FixedKeyAndMaskConstraint)

            fixed_mask = locate_constraints_of_type(
                partition.constraints, FixedMaskConstraint)

            fixed_field = locate_constraints_of_type(
                partition.constraints, FixedKeyFieldConstraint)

            flexi_field = locate_constraints_of_type(
                partition.constraints, FlexiKeyFieldConstraint)

            if (len(fixed_key) > 1 or len(fixed_field) > 1 or
                    len(fixed_mask) > 1 or len(flexi_field) > 1):
                raise PacmanConfigurationException(
                    "There are more than one of the same constraint type on "
                    "the partition {} starting at {}. Please fix and try "
                    "again.".format(
                        partition.identifier, partition.pre_vertex))

            fixed_key = len(fixed_key) == 1
            fixed_mask = len(fixed_mask) == 1
            fixed_field = len(fixed_field) == 1
            flexi_field = len(flexi_field) == 1

            # check for fixed key and a fixed mask. as these should have been
            # merged before now
            if fixed_key and fixed_mask:
                raise PacmanConfigurationException(
                    "The partition {} starting at {} has a fixed key and "
                    "fixed mask constraint. These can be merged together, but"
                    " is deemed an error here".format(
                        partition.identifer, partition.pre_vertex))

            # check for a fixed key and fixed field, as these are incompatible
            if fixed_key and fixed_field:
                raise PacmanConfigurationException(
                    "The partition {} starting at {} has a fixed key and "
                    "fixed field constraint. These may be merge-able "
                    "together, but is deemed an error here".format(
                        partition.identifer, partition.pre_vertex))

            # check that a fixed mask and fixed field have compatible masks
            if fixed_mask and fixed_field:
                _check_masks_are_correct(partition)

            # check that if there's a flexible field, and something else, throw
            # error
            if flexi_field and (fixed_mask or fixed_key or fixed_field):
                raise PacmanConfigurationException(
                    "The partition {} starting at {} has a flexible field and "
                    "another fixed constraint. These maybe be merge-able, but "
                    "is deemed an error here"
                    .format(partition.identifer, partition.pre_vertex))
=======
        fixed_key = locate_constraints_of_type(
            partition.constraints, FixedKeyAndMaskConstraint)

        fixed_mask = locate_constraints_of_type(
            partition.constraints, FixedMaskConstraint)

        fixed_field = locate_constraints_of_type(
            partition.constraints, FixedKeyFieldConstraint)

        if len(fixed_key) > 1 or len(fixed_field) > 1 or len(fixed_mask) > 1:
            raise PacmanConfigurationException(
                "There are multiple constraint of the same type on partition "
                "{} starting at {}. Please fix and try again.".format(
                    partition.identifier, partition.pre_vertex))

        fixed_key = len(fixed_key) == 1
        fixed_mask = len(fixed_mask) == 1
        fixed_field = len(fixed_field) == 1

        # check for fixed key and a fixed mask. as these should have been
        # merged before now
        if fixed_key and fixed_mask:
            raise PacmanConfigurationException(
                "The partition {} starting at {} has a fixed key and fixed "
                "mask constraint. These can be merged together, but is "
                "deemed an error here".format(
                    partition.identifer, partition.pre_vertex))

        # check for a fixed key and fixed field, as these are incompatible
        if fixed_key and fixed_field:
            raise PacmanConfigurationException(
                "The partition {} starting at {} has a fixed key and fixed "
                "field constraint. These may be merge-able together, but is "
                "deemed an error here".format(
                    partition.identifer, partition.pre_vertex))

        # check that a fixed mask and fixed field have compatible masks
        if fixed_mask and fixed_field:
            _check_masks_are_correct(partition)
>>>>>>> 0742876b


def _check_masks_are_correct(partition):
    """ Check that the masks between a fixed mask constraint and a fixed_field\
        constraint. Raises error if not.

    :param OutgoingEdgePartition partition:
        the outgoing_edge_partition to search for these constraints
    :raise PacmanInvalidParameterException: if the masks are incompatible
    """
    fixed_mask = locate_constraints_of_type(
        partition.constraints, FixedMaskConstraint)[0]
    fixed_field = locate_constraints_of_type(
        partition.constraints, FixedKeyFieldConstraint)[0]
    mask = fixed_mask.mask
    for field in fixed_field.fields:
        if field.mask & mask != field.mask:
            raise PacmanInvalidParameterException(
                "field.mask, mask",
                "The field mask {} is outside of the mask {}".format(
                    field.mask, mask),
                "{}:{}".format(field.mask, mask))
        for other_field in fixed_field.fields:
            if other_field != field and other_field.mask & field.mask != 0:
                raise PacmanInvalidParameterException(
                    "field.mask, mask",
                    "Field masks {} and {} overlap".format(
                        field.mask, other_field.mask),
                    "{}:{}".format(field.mask, mask))


def get_fixed_mask(same_key_group):
    """ Get a fixed mask from a group of edges if a\
        :py:class:`FixedMaskConstraint`\
        constraint exists in any of the edges in the group.

    :param iterable(MachineEdge) same_key_group:
        Set of edges that are to be assigned the same keys and masks
    :return: The fixed mask if found, or None
    :rtype: tuple(int or None, iterable(Field) or None)
    :raise PacmanValueError: If two edges conflict in their requirements
    """
    mask = None
    fields = None
    edge_with_mask = None
    for edge in same_key_group:
        for constraint in locate_constraints_of_type(
                edge.constraints, FixedMaskConstraint):
            if mask is not None and mask != constraint.mask:
                raise PacmanValueError(
                    "Two Edges {} and {} must have the same key and mask, "
                    "but have different fixed masks, {} and {}".format(
                        edge, edge_with_mask, mask, constraint.mask))
            if (fields is not None and constraint.fields is not None and
                    fields != constraint.fields):
                raise PacmanValueError(
                    "Two Edges {} and {} must have the same key and mask, "
                    "but have different field ranges".format(
                        edge, edge_with_mask))
            mask = constraint.mask
            edge_with_mask = edge
            if constraint.fields is not None:
                fields = constraint.fields

    return mask, fields<|MERGE_RESOLUTION|>--- conflicted
+++ resolved
@@ -170,63 +170,8 @@
     :raises PacmanConfigurationException: if a problem is found
     """
     for partition in machine_graph.outgoing_edge_partitions:
-<<<<<<< HEAD
-        if partition.traffic_type == EdgeTrafficType.MULTICAST:
-            fixed_key = locate_constraints_of_type(
-                partition.constraints, FixedKeyAndMaskConstraint)
-
-            fixed_mask = locate_constraints_of_type(
-                partition.constraints, FixedMaskConstraint)
-
-            fixed_field = locate_constraints_of_type(
-                partition.constraints, FixedKeyFieldConstraint)
-
-            flexi_field = locate_constraints_of_type(
-                partition.constraints, FlexiKeyFieldConstraint)
-
-            if (len(fixed_key) > 1 or len(fixed_field) > 1 or
-                    len(fixed_mask) > 1 or len(flexi_field) > 1):
-                raise PacmanConfigurationException(
-                    "There are more than one of the same constraint type on "
-                    "the partition {} starting at {}. Please fix and try "
-                    "again.".format(
-                        partition.identifier, partition.pre_vertex))
-
-            fixed_key = len(fixed_key) == 1
-            fixed_mask = len(fixed_mask) == 1
-            fixed_field = len(fixed_field) == 1
-            flexi_field = len(flexi_field) == 1
-
-            # check for fixed key and a fixed mask. as these should have been
-            # merged before now
-            if fixed_key and fixed_mask:
-                raise PacmanConfigurationException(
-                    "The partition {} starting at {} has a fixed key and "
-                    "fixed mask constraint. These can be merged together, but"
-                    " is deemed an error here".format(
-                        partition.identifer, partition.pre_vertex))
-
-            # check for a fixed key and fixed field, as these are incompatible
-            if fixed_key and fixed_field:
-                raise PacmanConfigurationException(
-                    "The partition {} starting at {} has a fixed key and "
-                    "fixed field constraint. These may be merge-able "
-                    "together, but is deemed an error here".format(
-                        partition.identifer, partition.pre_vertex))
-
-            # check that a fixed mask and fixed field have compatible masks
-            if fixed_mask and fixed_field:
-                _check_masks_are_correct(partition)
-
-            # check that if there's a flexible field, and something else, throw
-            # error
-            if flexi_field and (fixed_mask or fixed_key or fixed_field):
-                raise PacmanConfigurationException(
-                    "The partition {} starting at {} has a flexible field and "
-                    "another fixed constraint. These maybe be merge-able, but "
-                    "is deemed an error here"
-                    .format(partition.identifer, partition.pre_vertex))
-=======
+        if partition.traffic_type != EdgeTrafficType.MULTICAST:
+            continue
         fixed_key = locate_constraints_of_type(
             partition.constraints, FixedKeyAndMaskConstraint)
 
@@ -266,7 +211,6 @@
         # check that a fixed mask and fixed field have compatible masks
         if fixed_mask and fixed_field:
             _check_masks_are_correct(partition)
->>>>>>> 0742876b
 
 
 def _check_masks_are_correct(partition):
