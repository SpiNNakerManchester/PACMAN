import collections


class _Node(object):

    def __init__(self, key, prev_node, next_node):
        self._key = key
        self._prev_node = prev_node
        self._next_node = next_node

    @property
    def key(self):
        return self._key

    @property
    def prev_node(self):
        return self._prev_node

    @prev_node.setter
    def prev_node(self, prev_node):
        self._prev_node = prev_node

    @property
    def next_node(self):
        return self._next_node

    @next_node.setter
    def next_node(self, next_node):
        self._next_node = next_node


class OrderedSet(collections.MutableSet):

    def __init__(self, iterable=None):

        # sentinel node for doubly linked list
        # prev_node of end points to end of list (for reverse iteration)
        # next_node of end points to start of list (for forward iteration)
        self._end = _Node(None, None, None)
        self._end.prev_node = self._end
        self._end.next_node = self._end

        # key --> _Node
        self._map = dict()

        # or is overridden in mutable set; calls add on each element
        if iterable is not None:
            self |= iterable

    def __len__(self):
        return len(self._map)

    def __contains__(self, key):
        return key in self._map

    def add(self, key):
        if key not in self._map:
            end_prev = self._end.prev_node
            new_node = _Node(key, end_prev, self._end)
            self._map[key] = new_node
            end_prev.next_node = new_node
            self._end.prev_node = new_node

    def discard(self, key):
        if key in self._map:
            node = self._map.pop(key)
            prev_node = node.prev_node
            next_node = node.next_node
            node.prev_node.next_node = next_node
            node.next_node.prev_node = prev_node

    def __iter__(self):
        curr = self._end.next_node
        while curr is not self._end:
            yield curr.key
            curr = curr.next_node

    def __reversed__(self):
        curr = self._end.prev_node
        while curr is not self._end:
            yield curr.key
            curr = curr.prev_node

    def pop(self, last=True):
        if len(self._map) == 0:
            raise KeyError('set is empty')
        if last:
            key = self._end.prev_node.key
        else:
            key = self._end.next_node.key
        self.discard(key)
        return key

    def __repr__(self):
        if not self:
            return '%s()' % (self.__class__.__name__,)
        return '%s(%r)' % (self.__class__.__name__, list(self))

    def __eq__(self, other):
        if isinstance(other, OrderedSet):
            return len(self) == len(other) and list(self) == list(other)
        return set(self) == set(other)

    def __ne__(self, other):
<<<<<<< HEAD
        """
        comparison  method for comparing OrderedSet
        :param other: instance of OrderedSet
        :return:
        """
=======
>>>>>>> bcf4b65b
        return not self.__eq__(other)<|MERGE_RESOLUTION|>--- conflicted
+++ resolved
@@ -102,12 +102,4 @@
         return set(self) == set(other)
 
     def __ne__(self, other):
-<<<<<<< HEAD
-        """
-        comparison  method for comparing OrderedSet
-        :param other: instance of OrderedSet
-        :return:
-        """
-=======
->>>>>>> bcf4b65b
         return not self.__eq__(other)