--- conflicted
+++ resolved
@@ -3,12 +3,7 @@
 
 
 class Field(object):
-<<<<<<< HEAD
-    """
-    field object used primiarilly at the field constraint for key allocation
-=======
     """ Field object used in a field constraint for key allocation
->>>>>>> bcf4b65b
     """
 
     def __init__(self, lo, hi, value, tag=SUPPORTED_TAGS.ROUTING, name=None):
@@ -68,19 +63,6 @@
         if not isinstance(other_field, Field):
             return False
         else:
-<<<<<<< HEAD
-            return (self._lo == other_field.lo and self._hi == other_field.hi
-                    and self._value == other_field.value
-                    and self._tag == other_field.tag
-                    and self._name == other_field.name)
-
-    def __ne__(self, other):
-        """
-        comparison  method for comparing fields
-        :param other: instance of Field
-        :return:
-        """
-=======
             return (
                 self._lo == other_field.lo and self._hi == other_field.hi and
                 self._value == other_field.value and
@@ -88,5 +70,4 @@
                 self._name == other_field.name)
 
     def __ne__(self, other):
->>>>>>> bcf4b65b
         return not self.__eq__(other)