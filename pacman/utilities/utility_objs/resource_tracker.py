--- conflicted
+++ resolved
@@ -539,13 +539,8 @@
                 (other_board_address, other_tag)]
             if (utility_calls.is_equal_or_None(
                     other_board_address, board_address) and
-<<<<<<< HEAD
-                    utility_calls.is_equal_or_None(other_tag, tag) and
-                        other_stripe_sdp == strip_sdp and
-=======
                     utility_calls.is_equal_or_None(other_tag, tag_id) and
                     other_strip_sdp == strip_sdp and
->>>>>>> 5e84c355
                     utility_calls.is_equal_or_None(other_port, port)):
 
                 # If the existing tag is on the same board, return immediately
@@ -673,8 +668,7 @@
             # If the board address is not None, and the port is already
             # assigned, the tag is not available
             if (port is not None and
-                        (board_address,
-                         port) in self._reverse_ip_tag_listen_port):
+                    (board_address, port) in self._reverse_ip_tag_listen_port):
                 return False
 
             # If the port is available, return true if the tag is available
@@ -686,8 +680,7 @@
         port_available = False
         for b_address in self._boards_with_ip_tags:
             if ((port is None or
-                         (b_address,
-                          port) not in self._reverse_ip_tag_listen_port) and
+                 (b_address, port) not in self._reverse_ip_tag_listen_port) and
                     self._is_tag_available(b_address, tag)):
                 port_available = True
                 break
@@ -838,7 +831,7 @@
                 # If the port is None and the requested port is not None,
                 # update the port number
                 if a_port is None and ip_tag.port is not None:
-                    self._ip_tags_strip_sdp_and_port[(b_address, a_tag)] = \
+                    self._ip_tags_strip_sdp_and_port[(b_address, a_tag)] =\
                         (ip_tag.strip_sdp, a_port)
             else:
 
