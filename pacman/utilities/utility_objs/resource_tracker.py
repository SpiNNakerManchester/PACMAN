--- conflicted
+++ resolved
@@ -148,11 +148,7 @@
 
         # set of resources that have been pre allocated and therefore need to
         # be taken account of when allocating resources
-<<<<<<< HEAD
-        self._n_cores_preallocated = self._convert_pre_allocated_resources(
-=======
         self._n_cores_preallocated = self._convert_preallocated_resources(
->>>>>>> ecae7845
             preallocated_resources)
 
         # Set of (x, y) tuples of coordinates of chips which have available
@@ -202,17 +198,10 @@
         for arbitrary_core in preallocated_resources.core_resources:
             chip = arbitrary_core.chip
             n_cores = arbitrary_core.n_cores
-<<<<<<< HEAD
-            chip_to_arbitrary_core_requirement[(chip.x, chip.y)] = n_cores
-
-        # handle specific iptags
-        specific_ip_tags = pre_allocated_resources.specific_iptag_resources
-=======
             chip_to_arbitrary_core_requirement[chip.x, chip.y] = n_cores
 
         # handle specific iptags
         specific_ip_tags = preallocated_resources.specific_iptag_resources
->>>>>>> ecae7845
         for board_specific_ip_tag in specific_ip_tags:
             self._setup_board_tags(board_specific_ip_tag.board)
             tag = self._allocate_tag_id(board_specific_ip_tag.tag,
@@ -225,11 +214,7 @@
 
         # handle specific reverse iptags
         specific_reverse_ip_tags = \
-<<<<<<< HEAD
-            pre_allocated_resources.specific_reverse_iptag_resources
-=======
             preallocated_resources.specific_reverse_iptag_resources
->>>>>>> ecae7845
         for specific_reverse_ip_tag in specific_reverse_ip_tags:
             self._setup_board_tags(board_specific_ip_tag.board)
             tag = self._allocate_tag_id(board_specific_ip_tag.tag,
@@ -838,18 +823,10 @@
         return board_address, tag_id
 
     def _setup_board_tags(self, board_address):
-<<<<<<< HEAD
-        """
-        sorts out the stae for a given ethernet chip if needed
-        :param board_address: the board address to find the \
-        ethernet chip of
-        :rtype: None 
-=======
         """ Establish the state for a given ethernet chip if needed.
 
         :param board_address: the board address to find the ethernet chip of
         :rtype: None
->>>>>>> ecae7845
         """
 
         if board_address not in self._tags_by_board:
@@ -859,11 +836,7 @@
 
     def _allocate_tag_id(self, tag_id, board_address):
         """ locates a tag id for the iptag
-<<<<<<< HEAD
-        
-=======
-
->>>>>>> ecae7845
+
         :param tag_id: tag id to get, or None
         :param board_address: board address
         :return: tag id allocated
@@ -936,11 +909,7 @@
                                           traffic_identifier, strip_sdp, port):
         tag_key = (board_address, tag)
         existing_tags = self._ip_tags_address_traffic[
-<<<<<<< HEAD
-            (ip_address, traffic_identifier)]
-=======
             ip_address, traffic_identifier]
->>>>>>> ecae7845
         existing_tags.add(tag_key)
         self._ip_tags_strip_sdp_and_port[tag_key] = (strip_sdp, port)
         self._address_and_traffic_ip_tag[tag_key] = \
@@ -980,11 +949,7 @@
 
     def _update_structures_for_reverse_ip_tag(self, board_address, tag, port):
         """ updates the structures for reverse iptags
-<<<<<<< HEAD
-        
-=======
-
->>>>>>> ecae7845
+
         :param board_address: the board its going to be placed on
         :param tag: the tag id
         :param port: the port number
@@ -992,11 +957,7 @@
         """
         if port is not None:
             self._reverse_ip_tag_listen_port.add((board_address, port))
-<<<<<<< HEAD
-            self._listen_port_reverse_ip_tag[(board_address, tag)] = port
-=======
             self._listen_port_reverse_ip_tag[board_address, tag] = port
->>>>>>> ecae7845
 
     def allocate_constrained_resources(
             self, resources, constraints, chips=None):
