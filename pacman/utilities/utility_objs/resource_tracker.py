--- conflicted
+++ resolved
@@ -1,6 +1,4 @@
-<<<<<<< HEAD
 from collections import defaultdict
-from six import raise_from
 from spinn_utilities.ordered_set import OrderedSet
 from pacman.model.constraints.placer_constraints import (
     RadialPlacementFromChipConstraint, BoardConstraint, ChipAndCoreConstraint,
@@ -11,24 +9,9 @@
     check_algorithm_can_support_constraints, check_constrained_value,
     is_equal_or_None)
 from pacman.exceptions import (
-    PacmanInvalidParameterException, PacmanProcessorNotAvailableError,
-    PacmanValueError, PacmanException)
-=======
-from pacman.model.constraints.placer_constraints\
-    import RadialPlacementFromChipConstraint, BoardConstraint
-from pacman.model.constraints.placer_constraints\
-    import ChipAndCoreConstraint, AbstractPlacerConstraint
-from pacman.model.resources import ResourceContainer, DTCMResource, \
-    SDRAMResource, CPUCyclesPerTickResource
-from pacman.utilities import utility_calls, constants
-from pacman.exceptions import PacmanInvalidParameterException, \
-    PacmanValueError, PacmanException
-
-from spinn_utilities.ordered_set import OrderedSet
-
-from collections import defaultdict
+    PacmanInvalidParameterException, PacmanValueError, PacmanException)
 from sortedcollections import ValueSortedDict
->>>>>>> 2017c6eb
+from pacman.utilities import constants
 
 
 class ResourceTracker(object):
@@ -547,13 +530,8 @@
         :param traffic_identifier: \
             The identifier of the traffic to pass over this tag
         :type traffic_identifier: str
-<<<<<<< HEAD
-        :return: A board address, tag id, and port or None, None, None if none
-        :rtype: tuple(str, int, (int or None)) or tuple(None, None, None)
-=======
         :return: A board address, tag ID, and port or None, None, None if none
         :rtype: tuple of (str, int, (int or None)) or (None, None, None)
->>>>>>> 2017c6eb
         """
 
         # If there is no tag for the given IP address - traffic identifier
@@ -673,13 +651,8 @@
         :param board_address: the board to allocate IP tags on
         :type board_address: str or None
         :param ip_tags: The IP tag resource
-<<<<<<< HEAD
-        :type ip_tags: iterable(\
-            :py:class:`pacman.model.resource.IptagResource`)
-=======
         :type ip_tags: \
             iterable(:py:class:`pacman.model.resource.IptagResource`)
->>>>>>> 2017c6eb
         :return: True if the tags can be allocated, False otherwise
         :rtype: bool
         """
@@ -733,13 +706,8 @@
         :param board_address: the board to allocate IP tags on
         :type board_address: str or None
         :param reverse_ip_tags: The reverse IP tag resource to be met
-<<<<<<< HEAD
-        :type reverse_ip_tags: iterable(\
-            :py:class:`pacman.model.resources.ReverseIptagResource`)
-=======
         :type reverse_ip_tags: \
             iterable(:py:class:`pacman.model.resources.ReverseIptagResource`)
->>>>>>> 2017c6eb
         :return: True if the chip can be used, False otherwise
         :rtype: bool
         """
@@ -816,11 +784,7 @@
         :type board_address: str or None
         :param tag_id: the tag ID to allocate on this board address
         :type tag_id: int or None
-<<<<<<< HEAD
-        :return: board_address and tag
-=======
         :return: a tuple of (board_address and tag)
->>>>>>> 2017c6eb
         :rtype: tuple(str, int)
         """
 
@@ -881,15 +845,9 @@
         :param board_address: The board address to allocate on
         :type board_address: str or None
         :param ip_tags: The IP tag resources to allocate
-<<<<<<< HEAD
-        :type ip_tags: iterable(\
-            :py:class:`pacman.model.resources.IptagResource`)
-        :return: tuples of (board address, tag) assigned
-=======
         :type ip_tags: \
             iterable(:py:class:`pacman.model.resources.IptagResource`)
         :return: iterable of tuples of (board address, tag) assigned
->>>>>>> 2017c6eb
         :rtype: iterable(tuple(str, int))
         """
         if ip_tags is None or not ip_tags:
@@ -956,15 +914,9 @@
         :param board_address: the board address to allocate on
         :type board_address: str or None
         :param reverse_ip_tags: The reverse IP tag resources
-<<<<<<< HEAD
-        :type reverse_ip_tags: iterable(\
-            :py:class:`pacman.model.resources.ReverseIptagResource`)
-        :return: the assigned tuples of (board address, tag)
-=======
         :type reverse_ip_tags: \
             iterable(:py:class:`pacman.model.resources.ReverseIptagResource`)
         :return: iterable of tuples of (board address, tag) assigned
->>>>>>> 2017c6eb
         :rtype: iterable(tuple(str, int))
         """
         if reverse_ip_tags is None or not reverse_ip_tags:
@@ -1001,12 +953,7 @@
             :py:class:`pacman.model.resources.ResourceContainer`
         :param constraints: the constraints to consider
         :type constraints: \
-<<<<<<< HEAD
-            list(\
-            :py:class:`pacman.model.constraints.AbstractConstraint`)
-=======
             list(:py:class:`pacman.model.constraints.AbstractConstraint`)
->>>>>>> 2017c6eb
         :param chips: \
             The optional list of (x, y) tuples of chip coordinates of chips\
             that can be used. Note that any chips passed in previously will\
@@ -1040,11 +987,7 @@
         :param chips: a list of chips that can be used
         :return: list of The x and y coordinates of the used chip, the\
             processor_id, and the IP tag and reverse IP tag allocation tuples
-<<<<<<< HEAD
-        :rtype: iterable(tuple(int, int, int, list(tuple(int, int)), \
-=======
         :rtype: iterable(tuple(int, int, int, list(tuple(int, int)),\
->>>>>>> 2017c6eb
             list(tuple(int, int))))
         """
 
@@ -1096,13 +1039,8 @@
             resources of the group fit together.
 
         :param group_resources: The resources to be allocated
-<<<<<<< HEAD
-        :type group_resources: list(\
-            :py:class:`pacman.model.resources.ResourceContainer`)
-=======
         :type group_resources: \
             list(:py:class:`pacman.model.resources.ResourceContainer`)
->>>>>>> 2017c6eb
         :param chips: An iterable of (x, y) tuples of chips that are to be used
         :type chips: iterable(tuple(int, int))
         :param processor_ids: The specific processor to use on any chip for\
@@ -1111,18 +1049,6 @@
         :param board_address: the board address to allocate resources of a chip
         :type board_address: str
         :param group_ip_tags: list of lists of IP tag resources
-<<<<<<< HEAD
-        :type group_ip_tags: list(list(\
-            :py:class:`pacman.model.resources.IptagResource`))
-        :param group_reverse_ip_tags: \
-            list of lists of reverse IP tag resources
-        :type group_reverse_ip_tags: list(list(\
-            :py:class:`pacman.model.resources.ReverseIptagResource`))
-        :return: An iterable of tuples of the x and y coordinates of the used\
-            chip, the processor_id, and the IP tag and reverse IP tag\
-            allocation tuples
-        :rtype: iterable(tuple(int, int, int, list(tuple(int, int)), \
-=======
         :type group_ip_tags: \
             list(list(:py:class:`pacman.model.resources.IptagResource`))
         :param group_reverse_ip_tags: \
@@ -1133,7 +1059,6 @@
             chip, the processor_id, and the IP tag and reverse IP tag\
             allocation tuples
         :rtype: iterable(tuple(int, int, int, list(tuple(int, int)),\
->>>>>>> 2017c6eb
             list(tuple(int, int))))
         :raises pacman.exceptions.PacmanValueError: \
             If there aren't chips available that can take the allocation.
@@ -1223,19 +1148,11 @@
         :param board_address: the board address to allocate resources of a chip
         :type board_address: str
         :param ip_tags: iterable of IP tag resources
-<<<<<<< HEAD
-        :type ip_tags: iterable(\
-            :py:class:`pacman.model.resources.IptagResource`)
-        :param reverse_ip_tags: iterable of reverse IP tag resources
-        :type reverse_ip_tags: iterable(\
-            :py:class:`pacman.model.resources.ReverseIPtagResource`)
-=======
         :type ip_tags: \
             iterable(:py:class:`pacman.model.resources.IptagResource`)
         :param reverse_ip_tags: iterable of reverse IP tag resources
         :type reverse_ip_tags: \
             iterable(:py:class:`pacman.model.resources.ReverseIPtagResource`)
->>>>>>> 2017c6eb
         :return: The x and y coordinates of the used chip, the processor_id,\
             and the IP tag and reverse IP tag allocation tuples
         :rtype: tuple(int, int, int, list(tuple(int, int, int, int)), \
@@ -1289,11 +1206,7 @@
         :param usable_chips: Coordinates of usable chips
         :type usable_chips: iterable(tuple(int,int))
         :return: returns #cores, #chips, amount of SDRAM, #tags
-<<<<<<< HEAD
-        :rtype: tuple(int, int, int, int)
-=======
         :rtype: tuple(int,int,int,int)
->>>>>>> 2017c6eb
         """
         n_cores = 0
         max_sdram = 0
@@ -1349,12 +1262,7 @@
         :param resources: The resources of the item to check
         :type resources: :py:class:`pacman.model.resources.ResourceContainer`
         :type constraints: \
-<<<<<<< HEAD
-            iterable(\
-            :py:class:`pacman.model.constraints.AbstractConstraint`)
-=======
             iterable(:py:class:`pacman.model.constraints.AbstractConstraint`)
->>>>>>> 2017c6eb
         :param chips: the chips to locate the max available resources of
         :type chips: iterable(:py:class:`spinn_machine.Chip`)
         """
@@ -1404,22 +1312,7 @@
     def get_maximum_resources_available(self, area_code=None):
         """ Get the maximum resources available
 
-<<<<<<< HEAD
-        :param chips: An iterable of (x, y) tuples of chips that are to be used
-        :type chips: iterable(tuple(int, int))
-        :param processor_id: the processor id
-        :type processor_id: int
-        :param board_address: the board address for locating max resources from
-        :type board_address: str
-        :param ip_tags: iterable of IP tag resources
-        :type ip_tags: iterable(\
-            :py:class:`pacman.model.resources.IptagResource`)
-        :param reverse_ip_tags: iterable of reverse IP tag resources
-        :type reverse_ip_tags: iterable(\
-            :py:class:`pacman.model.resources.ReverseIptagResource`)
-=======
         :param area_code: A set of valid (x, y) coordinates to choose from
->>>>>>> 2017c6eb
         :return: a resource which shows max resources available
         :rtype: :py:class:`pacman.model.resources.ResourceContainer`
         """
