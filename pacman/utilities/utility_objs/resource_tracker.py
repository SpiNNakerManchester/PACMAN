--- conflicted
+++ resolved
@@ -156,41 +156,7 @@
                 self._chips_available.add((x, y))
         else:
             for x, y in chips:
-<<<<<<< HEAD
                 self._chips_available.add((x, y))
-=======
-                chip = machine.get_chip_at(x, y)
-                n_processors = len(
-                    [p for p in chip.processors if not p.is_monitor])
-                if n_processors > 0:
-                    self._chips_available.add((x, y))
-
-        # Initialise the Ethernet area codes
-        for (chip_x, chip_y) in self._chips_available:
-            chip = self._machine.get_chip_at(chip_x, chip_y)
-            key = (chip_x, chip_y)
-            if key in self._chips_available:
-
-                # add area codes for Ethernets
-                if (chip.nearest_ethernet_x is not None and
-                        chip.nearest_ethernet_y is not None):
-                    ethernet_connected_chip = machine.get_chip_at(
-                        chip.nearest_ethernet_x, chip.nearest_ethernet_y)
-                    if ethernet_connected_chip is not None:
-                        ethernet_area_code = ethernet_connected_chip.ip_address
-                        if ethernet_area_code is not None:
-                            if (ethernet_area_code not in
-                                    self._ethernet_area_codes):
-                                self._ethernet_area_codes[
-                                    ethernet_area_code] = OrderedSet()
-                                self._boards_with_ip_tags.add(
-                                    ethernet_area_code)
-                                self._ethernet_chips[ethernet_area_code] = (
-                                    chip.nearest_ethernet_x,
-                                    chip.nearest_ethernet_y)
-                            self._ethernet_area_codes[ethernet_area_code].add(
-                                key)
->>>>>>> c2aecdd0
 
     @staticmethod
     def check_constraints(
@@ -337,7 +303,6 @@
                     "{} and {}".format(chips, board_address),
                     "No valid chips found on the specified board")
         elif board_address is not None:
-<<<<<<< HEAD
             for (x, y) in self._machine.get_chips_on_board(eth_chip):
                 if self._chip_available(x, y):
                     yield (x, y)
@@ -349,18 +314,6 @@
     @property
     def chips_available(self):
         """ The chips currently available
-=======
-            return self._ethernet_area_codes[board_address]
-        elif (reverse_ip_tags is not None and len(reverse_ip_tags) > 0):
-            return self._get_usable_ip_tag_chips()
-        return self._chips_available
-
-    def most_avilable_cores_on_a_chip(self):
-        """
-        returns the number of cores on the chip which has the most cores.
-
-        :return: int
->>>>>>> c2aecdd0
         """
         return self._chips_available
 
@@ -586,16 +539,9 @@
         # Having found the board address, it can only be used if a
         # tag is available
         addr = ethernet_chip.ip_address
-<<<<<<< HEAD
-        return (
-            addr in self._boards_with_ip_tags and
-            (tag_id is None or tag_id in self._tags_by_board[addr])
-        )
-=======
         return (addr in self._boards_with_ip_tags and
                 (tag_id is None or addr not in self._tags_by_board or
                  tag_id in self._tags_by_board[addr]))
->>>>>>> c2aecdd0
 
     def _is_ip_tag_available(self, board_address, tag, ip_address, port,
                              strip_sdp, traffic_identifier):
