from pacman import exceptions
from pacman.model.constraints.placer_constraints\
    .placer_radial_placement_from_chip_constraint import \
    PlacerRadialPlacementFromChipConstraint
from pacman.model.resources.resource_container import ResourceContainer
from pacman.model.resources.dtcm_resource import DTCMResource
from pacman.model.resources.sdram_resource import SDRAMResource
from pacman.utilities import utility_calls
from pacman.model.constraints.placer_constraints\
    .placer_chip_and_core_constraint import PlacerChipAndCoreConstraint
from pacman.exceptions import PacmanInvalidParameterException
from pacman.model.constraints.placer_constraints.placer_board_constraint \
    import PlacerBoardConstraint
from pacman.model.constraints.placer_constraints.abstract_placer_constraint \
    import AbstractPlacerConstraint
from pacman.model.resources.cpu_cycles_per_tick_resource import \
    CPUCyclesPerTickResource

from spinn_machine.utilities.ordered_set import OrderedSet

from collections import defaultdict


class ResourceTracker(object):
    """ Tracks the usage of resources of a machine
    """

<<<<<<< HEAD
    def __init__(self, machine, chips=None,
                 wall_clock_timer_tick_in_millisecond=None):
=======
    __slots__ = [
        # The amount of SDRAM used by each chip,
        # indexed by the (x, y) tuple of coordinates of the chip
        # Note that entries are only added when the SDRAM is first used
        "_sdram_tracker",

        # The set of processor ids available on each chip,
        # indexed by the (x, y) tuple of coordinates of the chip
        # Note that entries are only added when a core is first used
        "_core_tracker",

        # The machine object
        "_machine",

        # Set of tags available indexed by board address
        # Note that entries are only added when a board is first used
        "_tags_by_board",

        # Set of boards with available ip tags
        "_boards_with_ip_tags",

        # Set of (board_address, tag) assigned to an ip tag indexed by
        # (ip address, traffic identifier) - Note not reverse ip tags
        "_ip_tags_address_traffic",

        # The (ip address, traffic identifier) assigned to an ip tag indexed by
        # (board address, tag)
        "_address_and_traffic_ip_tag",

        # The (strip_sdp, port) assigned to an ip tag indexed by
        # (board address, tag)
        "_ip_tags_strip_sdp_and_port",

        # The (board address, port) combinations already assigned to a
        # reverse ip tag - Note not ip tags
        "_reverse_ip_tag_listen_port",

        # The port assigned to a reverse ip tag, indexed by
        # (board address, tag) - Note not ip tags
        "_listen_port_reverse_ip_tag",

        # A count of how many allocations are sharing the same ip tag -
        # Note not reverse ip tags
        "_n_ip_tag_allocations",

        # Board address indexed by (x, y) tuple of coordinates of the chip
        "_ethernet_area_codes",

        # (x, y) tuple of coordinates of Ethernet connected chip indexed by
        # board address
        "_ethernet_chips",

        # Set of (x, y) tuples of coordinates of chips which have available
        # processors
        "_chips_available"
    ]

    def __init__(self, machine, chips=None):
>>>>>>> 702769d3
        """

        :param machine: The machine to track the usage of
        :type machine: :py:class:`spinn_machine.machine.Machine`
        :param wall_clock_timer_tick_in_millisecond: the timer tick scope
        for the simulation.
        :type: float
        :param chips: If specified, this list of chips will be used\
                    instead of the list from the machine.  Note that the order\
                    will be maintained, so this can be used either to reduce\
                    the set of chips used, or to re-order the chips.  Note\
                    also that on de-allocation, the order is no longer\
                    guaranteed.
        :type chips: iterable of (int, int) tuples of coordinates of chips
        """

        # The amount of SDRAM used by each chip,
        # indexed by the (x, y) tuple of coordinates of the chip
        # Note that entries are only added when the SDRAM is first used
        self._sdram_tracker = dict()

        # The set of processor ids available on each chip,
        # indexed by the (x, y) tuple of coordinates of the chip
        # Note that entries are only added when a core is first used
        self._core_tracker = dict()

        # The machine object
        self._machine = machine

        # Set of tags available indexed by board address
        # Note that entries are only added when a board is first used
        self._tags_by_board = dict()

        # Set of boards with available ip tags
        self._boards_with_ip_tags = OrderedSet()

        # Set of (board_address, tag) assigned
        # to any ip tag, indexed by (ip address, traffic_identifier)
        # - Note not reverse ip tags
        self._ip_tags_address_traffic = defaultdict(set)

        # The (ip address, traffic identifier) assigned to an ip tag indexed by
        # (board address, tag)
        self._address_and_traffic_ip_tag = dict()

        # The (strip_sdp, port) assigned to an ip tag indexed by
        # (board address, tag)
        self._ip_tags_strip_sdp_and_port = dict()

        # The (board address, port) combinations already assigned to a
        # reverse ip tag - Note not ip tags
        self._reverse_ip_tag_listen_port = set()

        # The port assigned to a reverse ip tag, indexed by
        # (board address, tag) - Note not ip tags
        self._listen_port_reverse_ip_tag = dict()

        # A count of how many allocations are sharing the same ip tag -
        # Note not reverse ip tags
        self._n_ip_tag_allocations = dict()

        # Board address indexed by (x, y) tuple of coordinates of the chip
        self._ethernet_area_codes = dict()

        # (x, y) tuple of coordinates of Ethernet connected chip indexed by
        # board address
        self._ethernet_chips = dict()

        # set of (x, y, p) tuples of coordinates of processor to cpu
        # cycles available
        self._cpu_ticks = dict()
        for chip in machine.chips:
            for processor in chip.processors:
                if not processor.is_monitor:
                    if wall_clock_timer_tick_in_millisecond is not None:
                        self._cpu_ticks[
                            (chip.x, chip.y, processor.processor_id)] = \
                            processor.cpu_cycles_available * \
                            wall_clock_timer_tick_in_millisecond
                    else:
                        self._cpu_ticks[
                            (chip.x, chip.y, processor.processor_id)] = \
                            processor.cpu_cycles_available

        # Set of (x, y) tuples of coordinates of chips which have available
        # processors
        self._chips_available = OrderedSet()
        if chips is None:
            for chip in machine.chips:
                n_processors = len(
                    [p for p in chip.processors if not p.is_monitor])
                if n_processors > 0:
                    key = (chip.x, chip.y)
                    self._chips_available.add(key)
        else:
            for x, y in chips:
                chip = machine.get_chip_at(x, y)
                n_processors = len(
                    [p for p in chip.processors if not p.is_monitor])
                if n_processors > 0:
                    self._chips_available.add((x, y))

        # Initialise the Ethernet area codes
        for (chip_x, chip_y) in self._chips_available:
            chip = self._machine.get_chip_at(chip_x, chip_y)
            key = (chip_x, chip_y)
            if key in self._chips_available:

                # add area codes for Ethernets
                if (chip.nearest_ethernet_x is not None and
                        chip.nearest_ethernet_y is not None):
                    ethernet_connected_chip = machine.get_chip_at(
                        chip.nearest_ethernet_x, chip.nearest_ethernet_y)
                    if ethernet_connected_chip is not None:
                        ethernet_area_code = ethernet_connected_chip.ip_address
                        if ethernet_area_code not in self._ethernet_area_codes:
                            self._ethernet_area_codes[
                                ethernet_area_code] = OrderedSet()
                            self._boards_with_ip_tags.add(ethernet_area_code)
                            self._ethernet_chips[ethernet_area_code] = (
                                chip.nearest_ethernet_x,
                                chip.nearest_ethernet_y)
                        self._ethernet_area_codes[ethernet_area_code].add(key)

    @staticmethod
    def check_constraints(
            vertices, additional_placement_constraints=None):
        """ Check that the constraints on the given vertices are supported\
            by the resource tracker

        :param vertices: The vertices to check the constraints of
        :param additional_placement_constraints:\
            Additional placement constraints supported by the algorithm doing\
            this check
        """

<<<<<<< HEAD
            # add area codes for Ethernet
            if (chip.nearest_ethernet_x is not None and
                    chip.nearest_ethernet_y is not None):
                ethernet_connected_chip = machine.get_chip_at(
                    chip.nearest_ethernet_x, chip.nearest_ethernet_y)
                if ethernet_connected_chip is not None:
                    ethernet_area_code = ethernet_connected_chip.ip_address
                    if ethernet_area_code not in self._ethernet_area_codes:
                        self._ethernet_area_codes[
                            ethernet_area_code] = OrderedSet()
                        self._boards_with_ip_tags.add(ethernet_area_code)
                        self._ethernet_chips[ethernet_area_code] = (
                            chip.nearest_ethernet_x, chip.nearest_ethernet_y)
                    self._ethernet_area_codes[ethernet_area_code].add(key)
=======
        # These placement constraints are supported by the resource tracker
        placement_constraints = {
            PlacerChipAndCoreConstraint, PlacerBoardConstraint,
            PlacerRadialPlacementFromChipConstraint
        }
        if additional_placement_constraints is not None:
            placement_constraints.update(additional_placement_constraints)

        # Check the placement constraints
        utility_calls.check_algorithm_can_support_constraints(
            constrained_vertices=vertices,
            supported_constraints=placement_constraints,
            abstract_constraint_type=AbstractPlacerConstraint)

    @staticmethod
    def get_ip_tag_info(resources, constraints):
        """ Get the ip tag resource information

        :param resources: The resources to get the values from
        :type resources:\
            `pacman.model.resources.resource_container.ResourceContainer`
        :param constraints: A list of constraints
        :type constraints:\
            list of\
            `pacman.model.constraints.abstract_constraint.AbstractConstraint`
        :return:\
            A tuple of board address, iterable of ip tag resources and \
            iterable of reverse ip tag resources
        :rtype: (str, iterable of\
                    :py:class:`pacman.model.resources.iptag_resource.IptagResource`,
                    iterable of\
                    :py:class:`pacman.model.resources.reverse_iptag_resource.ReverseIPtabResource`)
        """
        board_address = None
        ip_tags = resources.iptags
        reverse_ip_tags = resources.reverse_iptags

        for constraint in constraints:
            if isinstance(constraint, PlacerBoardConstraint):
                board_address = utility_calls.check_constrained_value(
                    constraint.board_address, board_address)
        return board_address, ip_tags, reverse_ip_tags

    @staticmethod
    def get_chip_and_core(constraints, chips=None):
        """ Get an assigned chip and core from a set of constraints

        :param constraints: The set of constraints to get the values from.\
            Note that any type of constraint can be in the list but only those\
            relevant will be used
        :type constraints: iterable of\
            :py:class:`pacman.model.constraints.abstract_constraint.AbstractConstraint`
        :param chips: Optional list of tuples of (x, y) coordinates of chips,\
            restricting the allowed chips
        :type chips: iterable of (int, int)
        :return: tuple of a chip x and y coordinates, and processor id, any of\
             which might be None
        :rtype: (tuple of (int, int, int)
        """
        x = None
        y = None
        p = None
        for constraint in constraints:
            if isinstance(constraint, PlacerChipAndCoreConstraint):
                x = utility_calls.check_constrained_value(constraint.x, x)
                y = utility_calls.check_constrained_value(constraint.y, y)
                p = utility_calls.check_constrained_value(constraint.p, p)

        if chips is not None and x is not None and y is not None:
            if (x, y) not in chips:
                raise PacmanInvalidParameterException(
                    "x, y and chips",
                    "{}, {} and {}".format(x, y, chips),
                    "The constraint cannot be met with the given chips")
        return x, y, p
>>>>>>> 702769d3

    def _get_usable_ip_tag_chips(self):
        """ Get the coordinates of any chips that have available ip tags

        :return: Generator of tuples of (x, y) coordinates of chips
        :rtype: generator of (int, int)
        """
        for board_address in self._boards_with_ip_tags:
            for key in self._ethernet_area_codes[board_address]:
                if (key not in self._core_tracker or
                        len(self._core_tracker[key]) > 0):
                    yield key

    def _get_usable_chips(self, chips, board_address,
                          ip_tags, reverse_ip_tags):
        """ Get all chips that are available on a board given the constraints

        :param chips: iterable of tuples of (x, y) coordinates of chips to \
                    look though for usable chips, or None to use all available\
                    chips
        :type chips: iterable of (int, int)
        :param board_address: the board address to check for usable chips on
        :type board_address: str or None
        :param ip_tags: list of ip tag resources
        :type ip_tags: list of\
                    :py:class:`pacman.model.resources.iptag_resource.IptagResource`
        :param reverse_ip_tags: list of reverse ip tag resources
        :type reverse_ip_tags: list of\
                    :py:class:`pacman.model.resources.reverse_iptag_resource.ReverseIptagResource`
        :return: iterable of tuples of (x, y) coordinates of usable chips
        :rtype: iterable of tuple of (x, y)
        :raise PacmanInvalidParameterException:
                    * If the board address is unknown
                    * When either or both chip coordinates of any chip are none
                    * When a non-existent chip is specified
                    * When all the chips in the specified board have been used
        """
        if chips is not None:
            chips_to_use = list()
            area_code = None
            if board_address is not None:
                if board_address not in self._ethernet_area_codes:
                    raise exceptions.PacmanInvalidParameterException(
                        "board_address", str(board_address),
                        "Unrecognised board address")
                area_code = self._ethernet_area_codes[board_address]
            for (chip_x, chip_y) in chips:
                if ((chip_x is None and chip_y is not None) or
                        (chip_x is not None and chip_y is None)):
                    raise exceptions.PacmanInvalidParameterException(
                        "chip_x and chip_y", "{} and {}".format(
                            chip_x, chip_y),
                        "Either both or neither must be None")
                elif self._machine.get_chip_at(chip_x, chip_y) is None:
                    raise exceptions.PacmanInvalidParameterException(
                        "chip_x and chip_y", "{} and {}".format(
                            chip_x, chip_y),
                        "No such chip was found in the machine")
                elif ((chip_x, chip_y) in self._chips_available and
                        (area_code is None or (chip_x, chip_y) in area_code)):
                    chips_to_use.append((chip_x, chip_y))
            if len(chips_to_use) == 0:
                raise exceptions.PacmanInvalidParameterException(
                    "chips and board_address",
                    "{} and {}".format(chips, board_address),
                    "No valid chips found on the specified board")
            return chips_to_use
        elif board_address is not None:
            return self._ethernet_area_codes[board_address]
        elif ((ip_tags is not None and len(ip_tags) > 0) or
                (reverse_ip_tags is not None and len(reverse_ip_tags) > 0)):
            return self._get_usable_ip_tag_chips()
        return self._chips_available

    def most_avilable_cores_on_a_chip(self):
        """
        returns the number of cores on the chip which has the most cores.

        :return: int
        """
        size = 0
        for chip in self._chips_available:
            if chip not in self._core_tracker:
                processors = self._machine.get_chip_at(
                    chip[0], chip[1]).processors
                chip_size = 0
                for processor in processors:
                    if not processor.is_monitor:
                        chip_size += 1
                if chip_size > size:
                    size = chip_size
            else:
                cores = self._core_tracker[chip]
                if len(cores) > size:
                    size = len(cores)
        return size

    def _is_sdram_available(self, chip, key, resources):
        """ Check if the SDRAM available on a given chip is enough for the\
            given resources.

        :param chip: The chip to check the resources of
        :type chip: :py:class:`spinn_machine.chip.Chip`
        :param key: The (x, y) coordinates of the chip
        :type key: tuple of (int, int)
        :param resources: the resources containing the SDRAM required
        :type resources:\
                    :py:class:`pacman.model.resources.resource_container.ResourceContainer`
        :return: True if there is enough SDRAM available, or False otherwise
        :rtype: bool
        """
        if key in self._sdram_tracker:
            return ((chip.sdram.size - self._sdram_tracker[key]) >=
                    resources.sdram.get_value())
        else:
            return chip.sdram.size >= resources.sdram.get_value()

    def _sdram_available(self, chip, key):
        """ Return the amount of SDRAM available on a chip

        :param chip: The chip to check the resources of
        :type chip: :py:class:`spinn_machine.chip.Chip`
        :param key: The (x, y) coordinates of the chip
        :type key: tuple of (int, int)
        :return: the SDRAM available
        :rtype: int
        """
        if key not in self._sdram_tracker:
            return chip.sdram.size
        return chip.sdram.size - self._sdram_tracker[key]

    def sdram_avilable_on_chip(self, chip_x, chip_y):
        """ Get the available SDRAM on the chip at coordinates chip_x, chip_y

        :param chip_x: x coord of the chip in question
        :param chip_y: y coord of the chip in question
        :return: the SDRAM remaining
        """
        key = (chip_x, chip_y)
        chip = self._machine.get_chip_at(chip_x, chip_y)
        return self._sdram_available(chip, key)

    def _best_core_available(self, chip, key, processor_id):
        """ Locate the best core available on a chip

        :param chip: The chip to check the resources of
        :type chip: :py:class:`spinn_machine.chip.Chip`
        :param key: The (x, y) coordinates of the chip
        :type key: tuple of (int, int)
        :param processor_id: A fixed processor id
        :type processor_id: int
        :return: The processor id selected as the best on this chip
        """
        if processor_id is not None:
            return processor_id

        # TODO: Check for the best core; currently assumes all are the same
        if key not in self._core_tracker:
            for processor in chip.processors:
                if not processor.is_monitor:
                    return processor.processor_id
        return iter(self._core_tracker[key]).next()

    def _is_core_available(self, chip, key, processor_id):
        """ Check if there is a core available on a given chip given the\
            constraints

        :param chip: The chip to check the resources of
        :type chip: :py:class:`spinn_machine.chip.Chip`
        :param key: The (x, y) coordinates of the chip
        :type key: tuple of (int, int)
        :param processor_id: A constraining fixed processor id
        :type processor_id: int or None
        :return: True if there is a core available given the constraints, or\
                    False otherwise
        :rtype: bool
        """
        return self._n_cores_available(chip, key, processor_id) > 0

    def _n_cores_available(self, chip, key, processor_id):
        """ Get the number of cores available on the given chip given the\
            constraints

        :param chip: The chip to check the resources of
        :type chip: :py:class:`spinn_machine.chip.Chip`
        :param key: The (x, y) coordinates of the chip
        :type key: tuple of (int, int)
        :param processor_id: A constraining fixed processor id
        :type processor_id: int or None
        :return: The number of cores that meet the given constraints
        :rtype: int
        """

        # TODO: Check the resources can be met with the processor
        # Currently assumes all processors are equal and that resources
        # haven't been over allocated
        n_cores = 0
        if processor_id is not None:
            if key in self._core_tracker:
                if processor_id in self._core_tracker[key]:
                    return 1
                return 0
            elif (key in self._core_tracker and
                    processor_id in self._core_tracker[key]):
                return 1
            elif key not in self._core_tracker:
                processor = chip.get_processor_with_id(processor_id)
                if processor is not None and not processor.is_monitor:
                    return 1
                return 0
        elif key in self._core_tracker:
            n_cores = len(self._core_tracker[key])
        else:
            n_cores = len([
                proc for proc in chip.processors if not proc.is_monitor])
        return n_cores

    def _get_matching_ip_tag(
            self, chip, board_address, tag_id, ip_address, port, strip_sdp,
            traffic_identifier):
        """ Attempt to locate a matching tag for the given details

        :param chip: The chip which is the source of the data for the tag
        :type chip: :py:class:`spinn_machine.chip.Chip` or None
        :param board_address: the board address to locate the chip on
        :type board_address: str or None
        :param tag_id: the tag id to locate
        :type tag_id: int or None
        :param ip_address: The ip address of the tag
        :type ip_address: str
        :param port: The port of the tag or None if not assigned
        :type port: int or None
        :param strip_sdp: True if the tag is to strip SDP header
        :type strip_sdp: bool
        :param traffic_identifier: The identifier of the traffic to pass over\
            this tag
        :type traffic_identifier: str
        :return: A board address, tag id, and port or None, None, None if none
        :rtype: tuple of (str, int, (int or None)) or (None, None, None)
        """

        # If there is no tag for the given ip address - traffic identifier
        # combination, return
        if ((ip_address, traffic_identifier) not in
                self._ip_tags_address_traffic):
            return None, None, None

        # If no board address is specified, try to allow use of the closest
        # board
        eth_chip = None
        if board_address is None and chip is not None:
            eth_chip = self._machine.get_chip_at(
                chip.nearest_ethernet_x, chip.nearest_ethernet_y)

        # Scan the existing allocated tags and see if any match the details
        found_board = None
        found_tag = None
        found_port = None
        existing_tags = self._ip_tags_address_traffic[
            (ip_address, traffic_identifier)]
        for (other_board_address, other_tag) in existing_tags:
            (other_strip_sdp, other_port) = self._ip_tags_strip_sdp_and_port[
                (other_board_address, other_tag)]
            if (utility_calls.is_equal_or_None(
                    other_board_address, board_address) and
                    utility_calls.is_equal_or_None(other_tag, tag_id) and
                    other_strip_sdp == strip_sdp and
                    utility_calls.is_equal_or_None(other_port, port)):

                # If the existing tag is on the same board, return immediately
                if (eth_chip is not None and
                        other_board_address == eth_chip.ip_address):
                    return other_board_address, other_tag, other_port

                # Otherwise store the tag for possible later use
                found_board = other_board_address
                found_tag = other_tag
                found_port = other_port

        # If we got here, we didn't find an existing tag on the same board
        # so check if the tag *could* be assigned to the current board
        if self._is_tag_available_on_ethernet_chip(eth_chip, tag_id):
            # If the tag is available, allow it to be used
            return None, None, None

        # Otherwise, return any matching existing tag
        return found_board, found_tag, found_port

    def _is_tag_available(self, board_address, tag):
        """ Check if a tag is available given the constraints

        :param board_address: the board address to locate the chip on
        :type board_address: str or None
        :param tag: the tag id to locate
        :type tag: int or None
        :return: True if the tag is available, False otherwise
        :rtype: bool
        """
        if board_address is None and tag is not None:
            for board_address in self._boards_with_ip_tags:
                if (board_address not in self._tags_by_board or
                        tag in self._tags_by_board[board_address]):
                    return True
            return False
        elif board_address is not None and tag is None:
            return board_address in self._boards_with_ip_tags
        elif board_address is None and tag is None:
            return len(self._boards_with_ip_tags) > 0
        return board_address not in self._tags_by_board \
            or tag in self._tags_by_board[board_address]

    def _is_tag_available_on_ethernet_chip(self, ethernet_chip, tag_id):
        if ethernet_chip is None:
            return False
        addr = ethernet_chip.ip_address
        # Having found the board address, it can only be used if a
        # tag is available
        return addr in self._boards_with_ip_tags and \
            (tag_id is None or tag_id in self._tags_by_board[addr])

    def _is_ip_tag_available(self, board_address, tag, ip_address, port,
                             strip_sdp, traffic_identifier):
        """ Check if an iptag is available given the constraints

        :param board_address: the board address to locate the chip on
        :type board_address: str or None
        :param tag: the tag id to locate
        :type tag: int or None
        :param ip_address: the ip address of the tag to be assigned
        :type ip_address: str
        :param port: the port number of the tag to be assigned
        :type port: int or None
        :param strip_sdp: if the iptag has to be able to strip the SDP header
        :type strip_sdp: bool
        :param traffic_identifier: The type of traffic for the tag
        :type traffic_identifier: str
        :return: True if a matching iptag is available, False otherwise
        :rtype: bool
        """

        # If equivalent traffic is being used by another ip tag, re-use it
        (b_address, _, _) = self._get_matching_ip_tag(
            None, board_address, tag, ip_address, port, strip_sdp,
            traffic_identifier)
        if b_address is not None:
            return True

        # Otherwise determine if another tag is available
        return self._is_tag_available(board_address, tag)

    def _are_ip_tags_available(self, board_address, ip_tags):
        """ Check if the set of tags are available using the given chip,\
            given the constraints

        :param board_address: the board to allocate ip tags on
        :type board_address: str or None
        :param ip_tags: The ip tag resource
        :type ip_tags: iterable of\
                    :py:class:`pacman.model.resource.iptag_resource.IptagResource`
        :return: True if the tags can be allocated, False otherwise
        :rtype: bool
        """
        # If there are no tags to assign, declare that they are available
        if ip_tags is None or len(ip_tags) == 0:
            return True

        # Check if each of the tags is available
        for ip_tag in ip_tags:
            if not self._is_ip_tag_available(
                    board_address, ip_tag.tag, ip_tag.ip_address, ip_tag.port,
                    ip_tag.strip_sdp, ip_tag.traffic_identifier):
                return False
        return True

    def _is_reverse_ip_tag_available(self, board_address, tag, port):
        """ Check if the reverse ip tag is available given the constraints

        :param board_address: The board address to use
        :type board_address: str or None
        :param tag: The tag to be used
        :type tag: int or None
        :param port: The port that the tag will listen on on the board
        :type port: int or None
        :return: True if the tag is available, false otherwise
        :rtype: int
        """
        if board_address is not None:

            # If the board address is not None, and the port is already
            # assigned, the tag is not available
            if (port is not None and
                    (board_address, port) in self._reverse_ip_tag_listen_port):
                return False

            # If the port is available, return true if the tag is available
            return self._is_tag_available(board_address, tag)

        # If the board address is not None but the port is already used
        # everywhere that the tag is available, the tag is not available.
        # Note that if port is None, any tag just has to be available
        port_available = False
        for b_address in self._boards_with_ip_tags:
            if ((port is None or
                 (b_address, port) not in self._reverse_ip_tag_listen_port) and
                    self._is_tag_available(b_address, tag)):
                port_available = True
                break
        return port_available

    def _are_reverse_ip_tags_available(
            self, board_address, reverse_ip_tags):
        """ Check if this chip can be used given the reverse ip tag resources

        :param board_address: the board to allocate ip tags on
        :type board_address: str or None
        :param reverse_ip_tags: The reverse ip tag resource to be met
        :type reverse_ip_tags: iterable of \
                    :py:class:`pacman.model.resources.reverse_iptag_resource.ReverseIptagResource`
        :return: True if the chip can be used, False otherwise
        :rtype: bool
        """
        # If there are no tags, declare they are available
        if reverse_ip_tags is None or len(reverse_ip_tags) == 0:
            return True

        for ip_tag in reverse_ip_tags:
            if not self._is_reverse_ip_tag_available(
                    board_address, ip_tag.tag, ip_tag.port):
                return False
        return True

    def _allocate_sdram(self, key, resources):
        """ Allocates the SDRAM on the given chip

        :param key: The (x, y) coordinates of the chip
        :type key: tuple of (int, int)
        :param resources: the resources containing the SDRAM required
        :type resources:\
                    :py:class:`pacman.model.resources.resource_container.ResourceContainer`
        """
        if key not in self._sdram_tracker:
            self._sdram_tracker[key] = resources.sdram.get_value()
        else:
            self._sdram_tracker[key] += resources.sdram.get_value()

    def _allocate_core(self, chip, key, processor_id):
        """ Allocates a core on the given chip

        :param chip: The chip to allocate the resources of
        :type chip: :py:class:`spinn_machine.chip.Chip`
        :param key: The (x, y) coordinates of the chip
        :type key: tuple of (int, int)
        :param processor_id: The id of the processor to allocate
        :type processor_id: int
        """
        if key not in self._core_tracker:
            self._core_tracker[key] = set()
            for processor in chip.processors:
                if not processor.is_monitor:
                    self._core_tracker[key].add(processor.processor_id)
        if processor_id is not None:
            self._core_tracker[key].remove(processor_id)
        else:

            # TODO: Find a core that meets the resource requirements
            processor_id = self._core_tracker[key].pop()

        if len(self._core_tracker[key]) == 0:
            self._chips_available.remove(key)
        return processor_id

    def _allocate_tag(self, chip, board_address, tag_id):
        """ Allocate a tag given the constraints

        :param chip: The chip containing the source of data for this tag
        :type chip: :py:class:`spinn_machine.chip.Chip`
        :param board_address: the board address to allocate to
        :type board_address: str or None
        :param tag_id: the tag id to allocate on this board address
        :type tag_id: int or None
        :return: a tuple of (board_address and tag)
        :rtype: (str, int)
        """

        # First try to find a tag on the board closest to the chip
        if board_address is None:
            eth_chip = self._machine.get_chip_at(
                chip.nearest_ethernet_x, chip.nearest_ethernet_y)

            # verify if the ethernet chip has the available tag id
            if self._is_tag_available_on_ethernet_chip(eth_chip, tag_id):
                board_address = eth_chip.ip_address

        if board_address is None and tag_id is not None:
            for b_address in self._boards_with_ip_tags:
                if (b_address not in self._tags_by_board or
                        tag_id in self._tags_by_board[b_address]):
                    board_address = b_address
                    break
        elif board_address is None and tag_id is None:
            board_address = iter(self._boards_with_ip_tags).next()

        if board_address not in self._tags_by_board:
            (e_chip_x, e_chip_y) = self._ethernet_chips[board_address]
            e_chip = self._machine.get_chip_at(e_chip_x, e_chip_y)
            self._tags_by_board[board_address] = set(e_chip.tag_ids)

        if tag_id is None:
            tag_id = self._tags_by_board[board_address].pop()
        else:
            self._tags_by_board[board_address].remove(tag_id)

        if len(self._tags_by_board[board_address]) == 0:
            self._boards_with_ip_tags.remove(board_address)
        return board_address, tag_id

    def _allocate_ip_tags(self, chip, board_address, ip_tags):
        """ Allocate the given set of ip tag resources

        :param chip: The chip to allocate the tags for
        :type chip: :py:class:`spinn_machine.chip.Chip`
        :param board_address: The board address to allocate on
        :type board_address: str or None
        :param ip_tags: The ip tag resources to allocate
        :type ip_tags: iterable of\
                    :py:class:`pacman.model.resources.iptag_resource.IptagResource`
        :return: iterable of tuples of (board address, tag) assigned
        :rtype: iterable of (str, int)
        """
        if ip_tags is None or len(ip_tags) == 0:
            return None

        allocations = list()
        for ip_tag in ip_tags:

            # Find a tag that matches the one required
            (b_address, a_tag, a_port) = self._get_matching_ip_tag(
                chip, board_address, ip_tag.tag, ip_tag.ip_address,
                ip_tag.port, ip_tag.strip_sdp, ip_tag.traffic_identifier)

            if b_address is not None:

                # Get the chip with the Ethernet
                (e_chip_x, e_chip_y) = self._ethernet_chips[b_address]

                # If there is already an allocation that matches the current
                # tag, return this as the allocated tag
                allocations.append((b_address, a_tag, e_chip_x, e_chip_y))

                # Add to the number of things allocated to the tag
                self._n_ip_tag_allocations[(b_address, a_tag)] += 1

                # If the port is None and the requested port is not None,
                # update the port number
                if a_port is None and ip_tag.port is not None:
                    self._ip_tags_strip_sdp_and_port[(b_address, a_tag)] =\
                        (ip_tag.strip_sdp, a_port)
            else:

                # Allocate an ip tag
                (board_address, tag) = self._allocate_tag(
                    chip, board_address, ip_tag.tag)
                tag_key = (board_address, tag)
                existing_tags = self._ip_tags_address_traffic[
                    (ip_tag.ip_address, ip_tag.traffic_identifier)]
                existing_tags.add(tag_key)
                self._ip_tags_strip_sdp_and_port[tag_key] = \
                    (ip_tag.strip_sdp, ip_tag.port)
                self._address_and_traffic_ip_tag[tag_key] = \
                    (ip_tag.ip_address, ip_tag.traffic_identifier)

                # Remember how many allocations are sharing this tag
                # in case an de-allocation is requested
                self._n_ip_tag_allocations[tag_key] = 1

                # Get the chip with the Ethernet
                (e_chip_x, e_chip_y) = self._ethernet_chips[board_address]

                allocations.append((board_address, tag, e_chip_x, e_chip_y))
        if len(allocations) == 0:
            return None
        return allocations

    def _allocate_reverse_ip_tags(self, chip, board_address, reverse_ip_tags):
        """ Allocate reverse ip tags with the given constraints

        :param chip: The chip to allocate the tags for
        :type chip: :py:class:`spinn_machine.chip.Chip`
        :param board_address: the board address to allocate on
        :type board_address: str or None
        :param reverse_ip_tags: The reverse ip tag resources
        :type reverse_ip_tags: iterable of\
                    :py:class:`pacman.model.resources.reverse_iptag_resource.ReverseIptagResource`
        :return: iterable of tuples of (board address, tag) assigned
        :rtype: iterable of (str, int)
        """
        if reverse_ip_tags is None or len(reverse_ip_tags) == 0:
            return None

        allocations = list()
        for reverse_ip_tag in reverse_ip_tags:

            (board_address, tag) = self._allocate_tag(
                chip, board_address, reverse_ip_tag.tag)
            allocations.append((board_address, tag))
            if reverse_ip_tag.port is not None:
                self._reverse_ip_tag_listen_port.add(
                    (board_address, reverse_ip_tag.port))
                self._listen_port_reverse_ip_tag[
                    (board_address, reverse_ip_tag.tag)] = reverse_ip_tag.port

        if len(allocations) == 0:
            return None
        return allocations

    def allocate_constrained_resources(
            self, resources, constraints, chips=None):
        """ Attempts to use the given resources of the machine, constrained\
            by the given placement constraints.

        :param resources: The resources to be allocated
        :type resources:\
            :py:class:`pacman.model.resources.resource_container.ResourceContainer`
        :param constraints: the constraints to consider
        :type constraints: \
            list of \
            :py:class:`pacman.model.constraints.abstract_constraint.AbstractConstraint`
        :param chips: \
            The optional list of (x, y) tuples of chip coordinates\
            of chips that can be used.  Note that any chips passed in\
            previously will be ignored
        :type chips: iterable of (int, int)
        :return:\
            The x and y coordinates of the used chip, the processor_id,\
            and the ip tag and reverse ip tag allocation tuples
        :rtype: (int, int, int, list((int, int)), list((int, int)))
        :raise PacmanValueError: \
            If the constraints cannot be met given the\
            current allocation of resources
        """
        (x, y, p) = self.get_chip_and_core(constraints, chips)
        (board_address, ip_tags, reverse_ip_tags) = \
            self.get_ip_tag_info(resources, constraints)
        chips = None
        if x is not None and y is not None:
            chips = [(x, y)]

        return self.allocate_resources(resources, chips, p, board_address,
                                       ip_tags, reverse_ip_tags)

    def allocate_constrained_group_resources(
            self, resource_and_constraint_list, chips=None):
        """ Allocates a group of cores on the same chip for these resources

        :param resource_and_constraint_list:\
            A list of tuples of (resources, list of constraints) to allocate
        :param chips: a list of chips that can be used
        :return: list of The x and y coordinates of the used chip,
                    the processor_id, and the ip tag and reverse ip tag
                    allocation tuples
        :rtype: iterable of (int, int, int, list((int, int)), list((int, int)))
        """

        x = None
        y = None
        processor_ids = list()
        board_address = None
        group_ip_tags = list()
        group_reverse_ip_tags = list()
        for (resources, constraints) in resource_and_constraint_list:
            this_board_address, this_ip_tags, this_reverse_ip_tags = \
                self.get_ip_tag_info(resources, constraints)
            this_x, this_y, this_p = self.get_chip_and_core(
                constraints, chips)
            if ((x is not None and this_x is not None and this_x != x) or
                    (y is not None and this_y is not None and this_y != y) or
                    (this_p is not None and this_p in processor_ids) or
                    (board_address is not None and
                        this_board_address is not None and
                        board_address != this_board_address)):
                raise exceptions.PacmanException(
                    "Cannot merge conflicting constraints")
            if this_x is not None:
                x = this_x
            if this_y is not None:
                y = this_y
            if this_board_address is not None:
                board_address = this_board_address
            processor_ids.append(this_p)
            group_ip_tags.append(this_ip_tags)
            group_reverse_ip_tags.append(this_reverse_ip_tags)

        chips = None
        if x is not None and y is not None:
            chips = [(x, y)]

        # try to allocate in one block
        group_resources = [item[0] for item in resource_and_constraint_list]

        return self.allocate_group_resources(
            group_resources, chips, processor_ids, board_address,
            group_ip_tags, group_reverse_ip_tags)

    def allocate_group_resources(
            self, group_resources, chips=None, processor_ids=None,
            board_address=None, group_ip_tags=None,
            group_reverse_ip_tags=None):
        """ Attempts to use the given group of resources on a single chip of\
            the machine.  Can be given specific place to use the resources,\
            or else it will allocate them on the first place that the\
            resources of the group fit together.

        :param group_resources: The resources to be allocated
        :type group_resources: list of\
                    :py:class:`pacman.model.resources.resource_container.ResourceContainer`
        :param chips: An iterable of (x, y) tuples of chips that are to be used
        :type chips: iterable of (int, int)
        :param processor_ids: The specific processor to use on any chip for\
                    each resource of the group
        :type processor_ids: list of (int or None)
        :param board_address: the board address to allocate resources of a chip
        :type board_address: str
        :param group_ip_tags: list of lists of ip tag resources
        :type group_ip_tags: list of lists of\
                    :py:class:`pacman.model.resource.iptag_resource.IptagResource`
        :param group_reverse_ip_tags: list of lists of reverse ip tag \
                    resources
        :type group_reverse_ip_tags: list of lists of\
                    :py:class:`pacman.model.resources.reverse_iptag_resource.ReverseIptagResource`
        :return: An iterable of tuples of the x and y coordinates of the used\
                     chip, the processor_id, and the ip tag and reverse ip tag\
                     allocation tuples
        :rtype: iterable of (int, int, int, list((int, int)), list((int, int)))
        """

        usable_chips = chips
        for ip_tags, reverse_ip_tags in zip(
                group_ip_tags, group_reverse_ip_tags):
            usable_chips = self._get_usable_chips(
                usable_chips, board_address, ip_tags, reverse_ip_tags)

        total_sdram = 0
        for resources in group_resources:
            total_sdram += resources.sdram.get_value()

        # Find the first usable chip which fits all the group resources
        for (chip_x, chip_y) in usable_chips:
            chip = self._machine.get_chip_at(chip_x, chip_y)
            key = (chip_x, chip_y)

            # No point in continuing if the chip doesn't have space for
            # everything
            if (self._n_cores_available(chip, key, None) >=
                    len(group_resources) and
                    self._sdram_available(chip, key) >= total_sdram):

                # Check that the constraints of all the resources can be met
                is_available = True
                for resources, processor_id, ip_tags, reverse_ip_tags in zip(
                        group_resources, processor_ids, group_ip_tags,
                        group_reverse_ip_tags):
                    if (not self._is_core_available(
                            chip, key, processor_id) or
                            not self._are_ip_tags_available(
                                board_address, ip_tags) or
                            not self._are_reverse_ip_tags_available(
                                board_address, reverse_ip_tags)):
                        is_available = False
                        break

                # If everything is good, do the allocation
                if is_available:
                    results = list()
                    for resources, proc_id, ip_tags, reverse_ip_tags in zip(
                            group_resources, processor_ids, group_ip_tags,
                            group_reverse_ip_tags):
                        processor_id = self._allocate_core(chip, key, proc_id)
                        self._allocate_sdram(key, resources)
                        ip_tags_allocated = self._allocate_ip_tags(
                            chip, board_address, ip_tags)
                        reverse_ip_tags_allocated = \
                            self._allocate_reverse_ip_tags(
                                chip, board_address, reverse_ip_tags)
                        results.append((
                            chip.x, chip.y, processor_id, ip_tags_allocated,
                            reverse_ip_tags_allocated))
                    return results

        # If no chip is available, raise an exception
        n_cores, n_chips, max_sdram, n_tags = self._available_resources(
            usable_chips)
        raise exceptions.PacmanValueError(
            "No resources available to allocate the given group resources"
            " within the given constraints:\n"
            "    Request for {} cores on a single chip with SDRAM: {}\n"
            "    Resources available which meet constraints:"
            "        {} Cores and {} tags on {} chips,"
            " largest SDRAM space: {}".format(
                len(group_resources), total_sdram, n_cores, n_tags, n_chips,
                max_sdram))

    def allocate_resources(self, resources, chips=None,
                           processor_id=None, board_address=None,
                           ip_tags=None, reverse_ip_tags=None):
        """ Attempts to use the given resources of the machine.  Can be given\
            specific place to use the resources, or else it will allocate them\
            on the first place that the resources fit.

        :param resources: The resources to be allocated
        :type resources:\
                    :py:class:`pacman.model.resources.resource_container.ResourceContainer`
        :param chips: An iterable of (x, y) tuples of chips that are to be used
        :type chips: iterable of (int, int)
        :param processor_id: The specific processor to use on any chip.
        :type processor_id: int
        :param board_address: the board address to allocate resources of a chip
        :type board_address: str
        :param ip_tags: iterable of ip tag resources
        :type ip_tags: iterable of\
                    :py:class:`pacman.model.resources.iptag_resource.IptagResource`
        :param reverse_ip_tags: iterable of reverse ip tag resources
        :type reverse_ip_tags: iterable of\
                    :py:class:`pacman.model.resources.reverse_iptag_resource.ReverseIPtagResource`
        :return: The x and y coordinates of the used chip, the processor_id,\
                 and the ip tag and reverse ip tag allocation tuples
        :rtype: (int, int, int, list((int, int, int, int)), list((int, int)))
        """
        usable_chips = self._get_usable_chips(chips, board_address,
                                              ip_tags, reverse_ip_tags)

        # Find the first usable chip which fits the resources
        for (chip_x, chip_y) in usable_chips:
            chip = self._machine.get_chip_at(chip_x, chip_y)
            key = (chip_x, chip_y)

            if (self._is_core_available(chip, key, processor_id) and
                    self._is_sdram_available(chip, key, resources) and
                    self._are_ip_tags_available(board_address, ip_tags) and
                    self._are_reverse_ip_tags_available(board_address,
                                                        reverse_ip_tags)):
                processor_id = self._allocate_core(chip, key, processor_id)
                self._allocate_sdram(key, resources)
                ip_tags_allocated = self._allocate_ip_tags(
                    chip, board_address, ip_tags)
                reverse_ip_tags_allocated = self._allocate_reverse_ip_tags(
                    chip, board_address, reverse_ip_tags)
                return (chip.x, chip.y, processor_id, ip_tags_allocated,
                        reverse_ip_tags_allocated)

        # If no chip is available, raise an exception
        n_cores, n_chips, max_sdram, n_tags = \
            self._available_resources(usable_chips)
        all_chips = self._get_usable_chips(None, None, None, None)
        all_n_cores, all_n_chips, all_max_sdram, all_n_tags = \
            self._available_resources(all_chips)
        raise exceptions.PacmanValueError(
            "No resources available to allocate the given resources"
            " within the given constraints:\n"
            "    Request for CPU: {}, DTCM: {}, SDRAM: {}, IP TAGS: {}, {}\n"
            "    Resources available which meet constraints:\n"
            "      {} Cores and {} tags on {} chips, largest SDRAM space: {}\n"
            "    All resources available:\n"
            "      {} Cores and {} tags on {} chips, largest SDRAM space: {}\n"
            .format(
                resources.cpu_cycles.get_value(), resources.dtcm.get_value(),
                resources.sdram.get_value(), resources.iptags,
                resources.reverse_iptags, n_cores, n_tags, n_chips, max_sdram,
                all_n_cores, all_n_tags, all_n_chips, all_max_sdram))

    def _available_resources(self, usable_chips):
        """Describe how much of the various resource types are available.

        :param usable_chips: Coordinates of usable chips
        :type usable_chips: iterable of pair(int,int)
        :return: returns #cores, #chips, amount of SDRAM, #tags
        :rtype: 4-tuple of int
        """
        n_cores = 0
        max_sdram = 0
        n_chips = 0
        n_tags = 0
        for x, y in usable_chips:
            chip = self._machine.get_chip_at(x, y)
            if (x, y) in self._core_tracker:
                n_cores += len(self._core_tracker[x, y])
            else:
                n_cores += len(list(chip.processors))
            sdram_available = self._sdram_available(chip, (x, y))
            if sdram_available > max_sdram:
                max_sdram = sdram_available
            n_chips += 1
        for board_address in self._boards_with_ip_tags:
            if board_address in self._tags_by_board:
                n_tags += len(self._tags_by_board)
            else:
                eth_x, eth_y = self._ethernet_chips[board_address]
                n_tags += len(self._machine.get_chip_at(eth_x, eth_y).tag_ids)
        return n_cores, n_chips, max_sdram, n_tags

    def get_maximum_constrained_resources_available(self, resources,
                                                    constraints, chips=None):
        """ Get the maximum resources available given the constraints

        :param resources: The resources of the item to check
        :type resources:\
            :py:class:`pacman.model.resources.abstract_resource.AbstractResource`
        :type constraints: \
            iterable of\
            :py:class:`pacman.model.constraints.abstract_constraint.AbstractConstraint`
        :param chips: the chips to locate the max available resources of
        :type chips: iterable of spinnmachine.chip.Chip
        """
        (x, y, p) = self.get_chip_and_core(constraints, chips)
        (board_address, ip_tags, reverse_ip_tags) = self.get_ip_tag_info(
            resources, constraints)
        chips = None
        if x is not None and y is not None:
            chips = [(x, y)]
        return self.get_maximum_resources_available(
            chips, p, board_address, ip_tags, reverse_ip_tags)

    def get_maximum_resources_available(self, chips=None, processor_id=None,
                                        board_address=None, ip_tags=None,
                                        reverse_ip_tags=None):
        """ Get the maximum resources available

        :param chips: An iterable of (x, y) tuples of chips that are to be used
        :type chips: iterable of (int, int)
        :param processor_id: the processor id
        :type processor_id: int
        :param board_address: the board address for locating max resources from
        :type board_address: str
        :param ip_tags: iterable of ip tag resources
        :type ip_tags: iterable of\
                    :py:class:`pacman.model.resources.iptag_resource.IptagResource`
        :param reverse_ip_tags: iterable of reverse ip tag resources
        :type reverse_ip_tags: iterable of\
                    :py:class:`pacman.model.resources.reverse_iptag_resource.ReverseIptagResource`
        :return: a resource which shows max resources available
        :rtype: ResourceContainer
        """
        usable_chips = self._get_usable_chips(chips, board_address,
                                              ip_tags, reverse_ip_tags)

        # If the chip is not fixed, find the maximum SDRAM
        # TODO: Also check for the best core
        max_sdram_available = 0
        max_dtcm_available = 0
        max_cpu_available = 0
        for (chip_x, chip_y) in usable_chips:
            key = (chip_x, chip_y)
            chip = self._machine.get_chip_at(chip_x, chip_y)
            sdram_available = self._sdram_available(chip, key)
            ip_tags_available = self._are_ip_tags_available(
                board_address, ip_tags)
            reverse_ip_tags_available = self._are_reverse_ip_tags_available(
                board_address, reverse_ip_tags)

            if (sdram_available > max_sdram_available and
                    ip_tags_available and reverse_ip_tags_available):
                max_sdram_available = sdram_available
                best_processor_id = self._best_core_available(chip, key,
                                                              processor_id)
                processor = chip.get_processor_with_id(best_processor_id)
                max_dtcm_available = processor.dtcm_available
                max_cpu_available = \
                    self._cpu_ticks[chip_x, chip_y, processor.processor_id]

            # If all the SDRAM on the chip is available,
            # this chip is unallocated, so the max must be the max
            # TODO: This assumes that the chips are all the same
            if sdram_available == chip.sdram.size:
                break

        # Send the maximums
        return ResourceContainer(
            DTCMResource(max_dtcm_available),
            SDRAMResource(max_sdram_available),
            CPUCyclesPerTickResource(max_cpu_available))

    def unallocate_resources(self, chip_x, chip_y, processor_id, resources,
                             ip_tags, reverse_ip_tags):
        """ Undo the allocation of resources

        :param chip_x: the x coord of the chip allocated
        :param chip_y: the y coord of the chip allocated
        :type chip_x: int
        :type chip_y: int
        :param processor_id: the processor id
        :type processor_id: int
        :param resources: The resources to be unallocated
        :type resources:\
                    :py:class:`pacman.model.resources.resource_container.ResourceContainer`
        :param ip_tags: the details of the ip tags allocated
        :type ip_tags: iterable of (str, int) or None
        :param reverse_ip_tags: the details of the reverse ip tags allocated
        :type reverse_ip_tags: iterable of (str, int) or None
        :rtype: None
        """

        self._chips_available.add((chip_x, chip_y))
        self._sdram_tracker -= resources.sdram.get_value()
        self._core_tracker[(chip_x, chip_y)].add(processor_id)

        # Deallocate the ip tags
        if ip_tags is not None:
            for (board_address, tag, _, _) in ip_tags:
                self._boards_with_ip_tags.add(board_address)
                tag_key = (board_address, tag)
                self._n_ip_tag_allocations[tag_key] -= 1
                if self._n_ip_tag_allocations[tag_key] == 0:
                    key = self._address_and_traffic_ip_tag[tag_key]
                    del self._address_and_traffic_ip_tag[tag_key]
                    self._ip_tags_address_traffic[key].remove(tag_key)
                    if len(self._ip_tags_address_traffic[key]) == 0:
                        del self._ip_tags_address_traffic[key]
                    self._tags_by_board[board_address].add(tag)
                    del self._ip_tags_strip_sdp_and_port[tag_key]

        # Deallocate the reverse ip tags
        if reverse_ip_tags is not None:
            for (board_address, tag) in reverse_ip_tags:
                self._boards_with_ip_tags.add(board_address)
                self._tags_by_board[board_address].add(tag)
                port = self._listen_port_reverse_ip_tag.get(
                    (board_address, tag), None)
                if port is not None:
                    del self._listen_port_reverse_ip_tag[(board_address, tag)]
                    self._reverse_ip_tag_listen_port.remove(
                        (board_address, port))

    def is_chip_available(self, chip_x, chip_y):
        """ Check if a given chip is available

        :param chip_x: the x coord of the chip
        :type chip_x: int
        :param chip_y: the y coord of the chip
        :type chip_y: int
        :return: True if the chip is available, False otherwise
        :rtype: bool
        """
        return (chip_x, chip_y) in self._chips_available

    @property
    def keys(self):
        """ The chip coordinates assigned
        """
        return self._sdram_tracker.keys()<|MERGE_RESOLUTION|>--- conflicted
+++ resolved
@@ -15,8 +15,7 @@
     import AbstractPlacerConstraint
 from pacman.model.resources.cpu_cycles_per_tick_resource import \
     CPUCyclesPerTickResource
-
-from spinn_machine.utilities.ordered_set import OrderedSet
+from spinn_utilities.ordered_set import OrderedSet
 
 from collections import defaultdict
 
@@ -25,10 +24,6 @@
     """ Tracks the usage of resources of a machine
     """
 
-<<<<<<< HEAD
-    def __init__(self, machine, chips=None,
-                 wall_clock_timer_tick_in_millisecond=None):
-=======
     __slots__ = [
         # The amount of SDRAM used by each chip,
         # indexed by the (x, y) tuple of coordinates of the chip
@@ -86,8 +81,8 @@
         "_chips_available"
     ]
 
-    def __init__(self, machine, chips=None):
->>>>>>> 702769d3
+    def __init__(self, machine, chips=None,
+                 wall_clock_timer_tick_in_millisecond=None):
         """
 
         :param machine: The machine to track the usage of
@@ -224,22 +219,6 @@
             this check
         """
 
-<<<<<<< HEAD
-            # add area codes for Ethernet
-            if (chip.nearest_ethernet_x is not None and
-                    chip.nearest_ethernet_y is not None):
-                ethernet_connected_chip = machine.get_chip_at(
-                    chip.nearest_ethernet_x, chip.nearest_ethernet_y)
-                if ethernet_connected_chip is not None:
-                    ethernet_area_code = ethernet_connected_chip.ip_address
-                    if ethernet_area_code not in self._ethernet_area_codes:
-                        self._ethernet_area_codes[
-                            ethernet_area_code] = OrderedSet()
-                        self._boards_with_ip_tags.add(ethernet_area_code)
-                        self._ethernet_chips[ethernet_area_code] = (
-                            chip.nearest_ethernet_x, chip.nearest_ethernet_y)
-                    self._ethernet_area_codes[ethernet_area_code].add(key)
-=======
         # These placement constraints are supported by the resource tracker
         placement_constraints = {
             PlacerChipAndCoreConstraint, PlacerBoardConstraint,
@@ -315,7 +294,6 @@
                     "{}, {} and {}".format(x, y, chips),
                     "The constraint cannot be met with the given chips")
         return x, y, p
->>>>>>> 702769d3
 
     def _get_usable_ip_tag_chips(self):
         """ Get the coordinates of any chips that have available ip tags
