from pacman import exceptions
from pacman.model.constraints.placer_constraints\
    .placer_radial_placement_from_chip_constraint import \
    PlacerRadialPlacementFromChipConstraint
from pacman.model.resources.resource_container import ResourceContainer
from pacman.model.resources.dtcm_resource import DTCMResource
from pacman.model.resources.sdram_resource import SDRAMResource
from pacman.utilities import utility_calls
from pacman.model.constraints.placer_constraints\
    .placer_chip_and_core_constraint import PlacerChipAndCoreConstraint
from pacman.exceptions import PacmanInvalidParameterException
from pacman.model.constraints.placer_constraints.placer_board_constraint \
    import PlacerBoardConstraint
from pacman.model.constraints.placer_constraints.abstract_placer_constraint \
    import AbstractPlacerConstraint
from pacman.model.resources.cpu_cycles_per_tick_resource import \
    CPUCyclesPerTickResource

from spinn_machine.utilities.ordered_set import OrderedSet

from collections import defaultdict


class ResourceTracker(object):
    """ Tracks the usage of resources of a machine
    """

    __slots__ = [
        # The amount of SDRAM used by each chip,
        # indexed by the (x, y) tuple of coordinates of the chip
        # Note that entries are only added when the SDRAM is first used
        "_sdram_tracker",

        # The set of processor ids available on each chip,
        # indexed by the (x, y) tuple of coordinates of the chip
        # Note that entries are only added when a core is first used
        "_core_tracker",

        # The machine object
        "_machine",

        # Set of tags available indexed by board address
        # Note that entries are only added when a board is first used
        "_tags_by_board",

        # Set of boards with available ip tags
        "_boards_with_ip_tags",

        # Set of (board_address, tag) assigned to an ip tag indexed by
        # (ip address, traffic identifier) - Note not reverse ip tags
        "_ip_tags_address_traffic",

        # The (ip address, traffic identifier) assigned to an ip tag indexed by
        # (board address, tag)
        "_address_and_traffic_ip_tag",

        # The (strip_sdp, port) assigned to an ip tag indexed by
        # (board address, tag)
        "_ip_tags_strip_sdp_and_port",

        # The (board address, port) combinations already assigned to a
        # reverse ip tag - Note not ip tags
        "_reverse_ip_tag_listen_port",

        # The port assigned to a reverse ip tag, indexed by
        # (board address, tag) - Note not ip tags
        "_listen_port_reverse_ip_tag",

        # A count of how many allocations are sharing the same ip tag -
        # Note not reverse ip tags
        "_n_ip_tag_allocations",

        # Board address indexed by (x, y) tuple of coordinates of the chip
        "_ethernet_area_codes",

        # (x, y) tuple of coordinates of Ethernet connected chip indexed by
        # board address
        "_ethernet_chips",

        # Set of (x, y) tuples of coordinates of chips which have available
        # processors
        "_chips_available"
    ]

    def __init__(self, machine, chips=None):
        """

        :param machine: The machine to track the usage of
        :type machine: :py:class:`spinn_machine.machine.Machine`
        :param chips: If specified, this list of chips will be used\
                    instead of the list from the machine.  Note that the order\
                    will be maintained, so this can be used either to reduce\
                    the set of chips used, or to re-order the chips.  Note\
                    also that on deallocation, the order is no longer\
                    guaranteed.
        :type chips: iterable of (int, int) tuples of coordinates of chips
        """

        # The amount of SDRAM used by each chip,
        # indexed by the (x, y) tuple of coordinates of the chip
        # Note that entries are only added when the SDRAM is first used
        self._sdram_tracker = dict()

        # The set of processor ids available on each chip,
        # indexed by the (x, y) tuple of coordinates of the chip
        # Note that entries are only added when a core is first used
        self._core_tracker = dict()

        # The machine object
        self._machine = machine

        # Set of tags available indexed by board address
        # Note that entries are only added when a board is first used
        self._tags_by_board = dict()

        # Set of boards with available ip tags
        self._boards_with_ip_tags = OrderedSet()

        # Set of (board_address, tag) assigned
        # to any ip tag, indexed by (ip address, traffic_identifier)
        # - Note not reverse ip tags
        self._ip_tags_address_traffic = defaultdict(set)

        # The (ip address, traffic identifier) assigned to an ip tag indexed by
        # (board address, tag)
        self._address_and_traffic_ip_tag = dict()

        # The (strip_sdp, port) assigned to an ip tag indexed by
        # (board address, tag)
        self._ip_tags_strip_sdp_and_port = dict()

        # The (board address, port) combinations already assigned to a
        # reverse ip tag - Note not ip tags
        self._reverse_ip_tag_listen_port = set()

        # The port assigned to a reverse ip tag, indexed by
        # (board address, tag) - Note not ip tags
        self._listen_port_reverse_ip_tag = dict()

        # A count of how many allocations are sharing the same ip tag -
        # Note not reverse ip tags
        self._n_ip_tag_allocations = dict()

        # Board address indexed by (x, y) tuple of coordinates of the chip
        self._ethernet_area_codes = dict()

        # (x, y) tuple of coordinates of Ethernet connected chip indexed by
        # board address
        self._ethernet_chips = dict()

        # Set of (x, y) tuples of coordinates of chips which have available
        # processors
        self._chips_available = OrderedSet()
        if chips is None:
            for chip in machine.chips:
                n_processors = len(
                    [p for p in chip.processors if not p.is_monitor])
                if n_processors > 0:
                    key = (chip.x, chip.y)
                    self._chips_available.add(key)
        else:
            for x, y in chips:
                chip = machine.get_chip_at(x, y)
                n_processors = len(
                    [p for p in chip.processors if not p.is_monitor])
                if n_processors > 0:
                    self._chips_available.add((x, y))

        # Initialise the Ethernet area codes
        for (chip_x, chip_y) in self._chips_available:
            chip = self._machine.get_chip_at(chip_x, chip_y)
            key = (chip_x, chip_y)
            if key in self._chips_available:

                # add area codes for Ethernets
                if (chip.nearest_ethernet_x is not None and
                        chip.nearest_ethernet_y is not None):
                    ethernet_connected_chip = machine.get_chip_at(
                        chip.nearest_ethernet_x, chip.nearest_ethernet_y)
                    if ethernet_connected_chip is not None:
                        ethernet_area_code = ethernet_connected_chip.ip_address
                        if ethernet_area_code not in self._ethernet_area_codes:
                            self._ethernet_area_codes[
                                ethernet_area_code] = OrderedSet()
                            self._boards_with_ip_tags.add(ethernet_area_code)
                            self._ethernet_chips[ethernet_area_code] = (
                                chip.nearest_ethernet_x,
                                chip.nearest_ethernet_y)
                        self._ethernet_area_codes[ethernet_area_code].add(key)

    @staticmethod
    def check_constraints(
            vertices, additional_placement_constraints=None):
        """ Check that the constraints on the given vertices are supported\
            by the resource tracker

        :param vertices: The vertices to check the constraints of
        :param additional_placement_constraints:\
            Additional placement constraints supported by the algorithm doing\
            this check
        """

<<<<<<< HEAD
            # add area codes for Ethernet
            if (chip.nearest_ethernet_x is not None and
                    chip.nearest_ethernet_y is not None):
                ethernet_connected_chip = machine.get_chip_at(
                    chip.nearest_ethernet_x, chip.nearest_ethernet_y)
                if ethernet_connected_chip is not None:
                    ethernet_area_code = ethernet_connected_chip.ip_address
                    if ethernet_area_code not in self._ethernet_area_codes:
                        self._ethernet_area_codes[
                            ethernet_area_code] = OrderedSet()
                        self._boards_with_ip_tags.add(ethernet_area_code)
                        self._ethernet_chips[ethernet_area_code] = (
                            chip.nearest_ethernet_x, chip.nearest_ethernet_y)
                    self._ethernet_area_codes[ethernet_area_code].add(key)
=======
        # These placement constraints are supported by the resource tracker
        placement_constraints = {
            PlacerChipAndCoreConstraint, PlacerBoardConstraint,
            PlacerRadialPlacementFromChipConstraint
        }
        if additional_placement_constraints is not None:
            placement_constraints.update(additional_placement_constraints)

        # Check the placement constraints
        utility_calls.check_algorithm_can_support_constraints(
            constrained_vertices=vertices,
            supported_constraints=placement_constraints,
            abstract_constraint_type=AbstractPlacerConstraint)

    @staticmethod
    def get_ip_tag_info(resources, constraints):
        """ Get the ip tag resource information

        :param resources: The resources to get the values from
        :type resources:\
            `pacman.model.resources.resource_container.ResourceContainer`
        :param constraints: A list of constraints
        :type constraints:\
            list of\
            `pacman.model.constraints.abstract_constraint.AbstractConstraint`
        :return:\
            A tuple of board address, iterable of ip tag resources and \
            iterable of reverse ip tag resources
        :rtype: (str, iterable of\
                    :py:class:`pacman.model.resources.iptag_resource.IptagResource`,
                    iterable of\
                    :py:class:`pacman.model.resources.reverse_iptag_resource.ReverseIPtabResource`)
        """
        board_address = None
        ip_tags = resources.iptags
        reverse_ip_tags = resources.reverse_iptags

        for constraint in constraints:
            if isinstance(constraint, PlacerBoardConstraint):
                board_address = utility_calls.check_constrained_value(
                    constraint.board_address, board_address)
        return board_address, ip_tags, reverse_ip_tags

    @staticmethod
    def get_chip_and_core(constraints, chips=None):
        """ Get an assigned chip and core from a set of constraints

        :param constraints: The set of constraints to get the values from.\
            Note that any type of constraint can be in the list but only those\
            relevant will be used
        :type constraints: iterable of\
            :py:class:`pacman.model.constraints.abstract_constraint.AbstractConstraint`
        :param chips: Optional list of tuples of (x, y) coordinates of chips,\
            restricting the allowed chips
        :type chips: iterable of (int, int)
        :return: tuple of a chip x and y coordinates, and processor id, any of\
             which might be None
        :rtype: (tuple of (int, int, int)
        """
        x = None
        y = None
        p = None
        for constraint in constraints:
            if isinstance(constraint, PlacerChipAndCoreConstraint):
                x = utility_calls.check_constrained_value(constraint.x, x)
                y = utility_calls.check_constrained_value(constraint.y, y)
                p = utility_calls.check_constrained_value(constraint.p, p)

        if chips is not None and x is not None and y is not None:
            if (x, y) not in chips:
                raise PacmanInvalidParameterException(
                    "x, y and chips",
                    "{}, {} and {}".format(x, y, chips),
                    "The constraint cannot be met with the given chips")
        return x, y, p
>>>>>>> 702769d3

    def _get_usable_ip_tag_chips(self):
        """ Get the coordinates of any chips that have available ip tags

        :return: Generator of tuples of (x, y) coordinates of chips
        :rtype: generator of (int, int)
        """
        for board_address in self._boards_with_ip_tags:
            for key in self._ethernet_area_codes[board_address]:
                if (key not in self._core_tracker or
                        len(self._core_tracker[key]) > 0):
                    yield key

    def _get_usable_chips(self, chips, board_address,
                          ip_tags, reverse_ip_tags):
        """ Get all chips that are available on a board given the constraints

        :param chips: iterable of tuples of (x, y) coordinates of chips to \
                    look though for usable chips, or None to use all available\
                    chips
        :type chips: iterable of (int, int)
        :param board_address: the board address to check for usable chips on
        :type board_address: str or None
        :param ip_tags: list of ip tag resources
        :type ip_tags: list of\
                    :py:class:`pacman.model.resources.iptag_resource.IptagResource`
        :param reverse_ip_tags: list of reverse ip tag resources
        :type reverse_ip_tags: list of\
                    :py:class:`pacman.model.resources.reverse_iptag_resource.ReverseIptagResource`
        :return: iterable of tuples of (x, y) coordinates of usable chips
        :rtype: iterable of tuple of (x, y)
        :raise PacmanInvalidParameterException:
                    * If the board address is unknown
                    * When either or both chip coordinates of any chip are none
                    * When a non-existent chip is specified
                    * When all the chips in the specified board have been used
        """
        if chips is not None:
            chips_to_use = list()
            area_code = None
            if board_address is not None:
                if board_address not in self._ethernet_area_codes:
                    raise exceptions.PacmanInvalidParameterException(
                        "board_address", str(board_address),
                        "Unrecognised board address")
                area_code = self._ethernet_area_codes[board_address]
            for (chip_x, chip_y) in chips:
                if ((chip_x is None and chip_y is not None) or
                        (chip_x is not None and chip_y is None)):
                    raise exceptions.PacmanInvalidParameterException(
                        "chip_x and chip_y", "{} and {}".format(
                            chip_x, chip_y),
                        "Either both or neither must be None")
                elif self._machine.get_chip_at(chip_x, chip_y) is None:
                    raise exceptions.PacmanInvalidParameterException(
                        "chip_x and chip_y", "{} and {}".format(
                            chip_x, chip_y),
                        "No such chip was found in the machine")
                elif ((chip_x, chip_y) in self._chips_available and
                        (area_code is None or (chip_x, chip_y) in area_code)):
                    chips_to_use.append((chip_x, chip_y))
            if len(chips_to_use) == 0:
                raise exceptions.PacmanInvalidParameterException(
                    "chips and board_address",
                    "{} and {}".format(chips, board_address),
                    "No valid chips found on the specified board")
            return chips_to_use
        elif board_address is not None:
            return self._ethernet_area_codes[board_address]
        elif ((ip_tags is not None and len(ip_tags) > 0) or
                (reverse_ip_tags is not None and len(reverse_ip_tags) > 0)):
            return self._get_usable_ip_tag_chips()
        return self._chips_available

    def most_avilable_cores_on_a_chip(self):
        """
        returns the number of cores on the chip which has the most cores.

        :return: int
        """
        size = 0
        for chip in self._chips_available:
            if chip not in self._core_tracker:
                processors = self._machine.get_chip_at(
                    chip[0], chip[1]).processors
                chip_size = 0
                for processor in processors:
                    if not processor.is_monitor:
                        chip_size += 1
                if chip_size > size:
                    size = chip_size
            else:
                cores = self._core_tracker[chip]
                if len(cores) > size:
                    size = len(cores)
        return size

    def _is_sdram_available(self, chip, key, resources):
        """ Check if the SDRAM available on a given chip is enough for the\
            given resources.

        :param chip: The chip to check the resources of
        :type chip: :py:class:`spinn_machine.chip.Chip`
        :param key: The (x, y) coordinates of the chip
        :type key: tuple of (int, int)
        :param resources: the resources containing the SDRAM required
        :type resources:\
                    :py:class:`pacman.model.resources.resource_container.ResourceContainer`
        :return: True if there is enough SDRAM available, or False otherwise
        :rtype: bool
        """
        if key in self._sdram_tracker:
            return ((chip.sdram.size - self._sdram_tracker[key]) >=
                    resources.sdram.get_value())
        else:
            return chip.sdram.size >= resources.sdram.get_value()

    def _sdram_available(self, chip, key):
        """ Return the amount of SDRAM available on a chip

        :param chip: The chip to check the resources of
        :type chip: :py:class:`spinn_machine.chip.Chip`
        :param key: The (x, y) coordinates of the chip
        :type key: tuple of (int, int)
        :return: the SDRAM available
        :rtype: int
        """
        if key not in self._sdram_tracker:
            return chip.sdram.size
        return chip.sdram.size - self._sdram_tracker[key]

    def sdram_avilable_on_chip(self, chip_x, chip_y):
        """ Get the available SDRAM on the chip at coordinates chip_x, chip_y

        :param chip_x: x coord of the chip in question
        :param chip_y: y coord of the chip in question
        :return: the SDRAM remaining
        """
        key = (chip_x, chip_y)
        chip = self._machine.get_chip_at(chip_x, chip_y)
        return self._sdram_available(chip, key)

    def _best_core_available(self, chip, key, processor_id):
        """ Locate the best core available on a chip

        :param chip: The chip to check the resources of
        :type chip: :py:class:`spinn_machine.chip.Chip`
        :param key: The (x, y) coordinates of the chip
        :type key: tuple of (int, int)
        :param processor_id: A fixed processor id
        :type processor_id: int
        :return: The processor id selected as the best on this chip
        """
        if processor_id is not None:
            return processor_id

        # TODO: Check for the best core; currently assumes all are the same
        if key not in self._core_tracker:
            for processor in chip.processors:
                if not processor.is_monitor:
                    return processor.processor_id
        return iter(self._core_tracker[key]).next()

    def _is_core_available(self, chip, key, processor_id):
        """ Check if there is a core available on a given chip given the\
            constraints

        :param chip: The chip to check the resources of
        :type chip: :py:class:`spinn_machine.chip.Chip`
        :param key: The (x, y) coordinates of the chip
        :type key: tuple of (int, int)
        :param processor_id: A constraining fixed processor id
        :type processor_id: int or None
        :return: True if there is a core available given the constraints, or\
                    False otherwise
        :rtype: bool
        """
        return self._n_cores_available(chip, key, processor_id) > 0

    def _n_cores_available(self, chip, key, processor_id):
        """ Get the number of cores available on the given chip given the\
            constraints

        :param chip: The chip to check the resources of
        :type chip: :py:class:`spinn_machine.chip.Chip`
        :param key: The (x, y) coordinates of the chip
        :type key: tuple of (int, int)
        :param processor_id: A constraining fixed processor id
        :type processor_id: int or None
        :return: The number of cores that meet the given constraints
        :rtype: int
        """

        # TODO: Check the resources can be met with the processor
        # Currently assumes all processors are equal and that resources
        # haven't been over allocated
        n_cores = 0
        if processor_id is not None:
            if key in self._core_tracker:
                if processor_id in self._core_tracker[key]:
                    return 1
                return 0
            elif (key in self._core_tracker and
                    processor_id in self._core_tracker[key]):
                return 1
            elif key not in self._core_tracker:
                processor = chip.get_processor_with_id(processor_id)
                if processor is not None and not processor.is_monitor:
                    return 1
                return 0
        elif key in self._core_tracker:
            n_cores = len(self._core_tracker[key])
        else:
            n_cores = len([
                proc for proc in chip.processors if not proc.is_monitor])
        return n_cores

<<<<<<< HEAD
    def total_free_processors(self):
        """
        exposed method for determining how many processors have not yet been
        allocated
        :return: the total number of processors allocated
        """
        total_cores = 0
        for chip_key in self._chips_available:
            if chip_key in self._core_tracker:
                total_cores += len(self._core_tracker[chip_key])
            else:
                processors = self._machine.get_chip_at(chip_key[0],
                                                       chip_key[1]).processors
                for processor in processors:
                    if not processor.is_monitor:
                        total_cores += 1
        return total_cores

    def total_free_processors_on_chip(self, x, y):
        """
        returns the number of processors on a given chip
        :param x: the x coord of the chip
        :param y: the y coord of the chip.
        :return: the number of processors on the chip
        """
        if (x, y) in self._chips_available:
            if (x, y) in self._core_tracker:
                return len(self._core_tracker[(x, y)])
            else:
                total_cores = 0
                processors = self._machine.get_chip_at(x, y).processors
                for processor in processors:
                    if not processor.is_monitor:
                        total_cores += 1
                return total_cores
        else:
            return 0

    def _get_matching_ip_tag(self, board_address, tag, key):
        """ Locate a tag for a tag id on a board address for a given chip
=======
    def _get_matching_ip_tag(
            self, chip, board_address, tag_id, ip_address, port, strip_sdp,
            traffic_identifier):
        """ Attempt to locate a matching tag for the given details
>>>>>>> 702769d3

        :param chip: The chip which is the source of the data for the tag
        :type chip: :py:class:`spinn_machine.chip.Chip` or None
        :param board_address: the board address to locate the chip on
        :type board_address: str or None
        :param tag_id: the tag id to locate
        :type tag_id: int or None
        :param ip_address: The ip address of the tag
        :type ip_address: str
        :param port: The port of the tag or None if not assigned
        :type port: int or None
        :param strip_sdp: True if the tag is to strip SDP header
        :type strip_sdp: bool
        :param traffic_identifier: The identifier of the traffic to pass over\
            this tag
        :type traffic_identifier: str
        :return: A board address, tag id, and port or None, None, None if none
        :rtype: tuple of (str, int, (int or None)) or (None, None, None)
        """

        # If there is no tag for the given ip address - traffic identifier
        # combination, return
        if ((ip_address, traffic_identifier) not in
                self._ip_tags_address_traffic):
            return None, None, None

        # If no board address is specified, try to allow use of the closest
        # board
        eth_chip = None
        if board_address is None and chip is not None:
            eth_chip = self._machine.get_chip_at(
                chip.nearest_ethernet_x, chip.nearest_ethernet_y)

        # Scan the existing allocated tags and see if any match the details
        found_board = None
        found_tag = None
        found_port = None
        existing_tags = self._ip_tags_address_traffic[
            (ip_address, traffic_identifier)]
        for (other_board_address, other_tag) in existing_tags:
            (other_strip_sdp, other_port) = self._ip_tags_strip_sdp_and_port[
                (other_board_address, other_tag)]
            if (utility_calls.is_equal_or_None(
                    other_board_address, board_address) and
                    utility_calls.is_equal_or_None(other_tag, tag_id) and
                    other_strip_sdp == strip_sdp and
                    utility_calls.is_equal_or_None(other_port, port)):

                # If the existing tag is on the same board, return immediately
                if (eth_chip is not None and
                        other_board_address == eth_chip.ip_address):
                    return other_board_address, other_tag, other_port

                # Otherwise store the tag for possible later use
                found_board = other_board_address
                found_tag = other_tag
                found_port = other_port

        # If we got here, we didn't find an existing tag on the same board
        # so check if the tag *could* be assigned to the current board
        if self._is_tag_available_on_ethernet_chip(eth_chip, tag_id):
            # If the tag is available, allow it to be used
            return None, None, None

        # Otherwise, return any matching existing tag
        return found_board, found_tag, found_port

    def _is_tag_available(self, board_address, tag):
        """ Check if a tag is available given the constraints

        :param board_address: the board address to locate the chip on
        :type board_address: str or None
        :param tag: the tag id to locate
        :type tag: int or None
        :return: True if the tag is available, False otherwise
        :rtype: bool
        """
        if board_address is None and tag is not None:
            for board_address in self._boards_with_ip_tags:
                if (board_address not in self._tags_by_board or
                        tag in self._tags_by_board[board_address]):
                    return True
            return False
        elif board_address is not None and tag is None:
            return board_address in self._boards_with_ip_tags
        elif board_address is None and tag is None:
            return len(self._boards_with_ip_tags) > 0
        return board_address not in self._tags_by_board \
            or tag in self._tags_by_board[board_address]

    def _is_tag_available_on_ethernet_chip(self, ethernet_chip, tag_id):
        if ethernet_chip is None:
            return False
        addr = ethernet_chip.ip_address
        # Having found the board address, it can only be used if a
        # tag is available
        return addr in self._boards_with_ip_tags and \
            (tag_id is None or tag_id in self._tags_by_board[addr])

    def _is_ip_tag_available(self, board_address, tag, ip_address, port,
<<<<<<< HEAD
                             strip_sdp):
        """ Check if an ip_tag is available given the constraints
=======
                             strip_sdp, traffic_identifier):
        """ Check if an iptag is available given the constraints

>>>>>>> 702769d3
        :param board_address: the board address to locate the chip on
        :type board_address: str or None
        :param tag: the tag id to locate
        :type tag: int or None
        :param ip_address: the ip address of the tag to be assigned
        :type ip_address: str
        :param port: the port number of the tag to be assigned
<<<<<<< HEAD
        :type port: int
        :param strip_sdp: if the ip_tag has to be able to strip the SDP header
        :type strip_sdp: bool
        :return: True if a matching ip_tag is available, False otherwise
=======
        :type port: int or None
        :param strip_sdp: if the iptag has to be able to strip the SDP header
        :type strip_sdp: bool
        :param traffic_identifier: The type of traffic for the tag
        :type traffic_identifier: str
        :return: True if a matching iptag is available, False otherwise
>>>>>>> 702769d3
        :rtype: bool
        """

        # If equivalent traffic is being used by another ip tag, re-use it
        (b_address, _, _) = self._get_matching_ip_tag(
            None, board_address, tag, ip_address, port, strip_sdp,
            traffic_identifier)
        if b_address is not None:
            return True

        # Otherwise determine if another tag is available
        return self._is_tag_available(board_address, tag)

    def _are_ip_tags_available(self, board_address, ip_tags):
        """ Check if the set of tags are available using the given chip,\
            given the constraints

        :param board_address: the board to allocate ip tags on
        :type board_address: str or None
        :param ip_tags: The ip tag resource
        :type ip_tags: iterable of\
                    :py:class:`pacman.model.resource.iptag_resource.IptagResource`
        :return: True if the tags can be allocated, False otherwise
        :rtype: bool
        """
        # If there are no tags to assign, declare that they are available
        if ip_tags is None or len(ip_tags) == 0:
            return True

        # Check if each of the tags is available
        for ip_tag in ip_tags:
            if not self._is_ip_tag_available(
                    board_address, ip_tag.tag, ip_tag.ip_address, ip_tag.port,
                    ip_tag.strip_sdp, ip_tag.traffic_identifier):
                return False
        return True

    def _is_reverse_ip_tag_available(self, board_address, tag, port):
        """ Check if the reverse ip tag is available given the constraints

        :param board_address: The board address to use
        :type board_address: str or None
        :param tag: The tag to be used
        :type tag: int or None
        :param port: The port that the tag will listen on on the board
        :type port: int or None
        :return: True if the tag is available, false otherwise
        :rtype: int
        """
        if board_address is not None:

            # If the board address is not None, and the port is already
            # assigned, the tag is not available
            if (port is not None and
                    (board_address, port) in self._reverse_ip_tag_listen_port):
                return False

            # If the port is available, return true if the tag is available
            return self._is_tag_available(board_address, tag)

        # If the board address is not None but the port is already used
        # everywhere that the tag is available, the tag is not available.
        # Note that if port is None, any tag just has to be available
        port_available = False
        for b_address in self._boards_with_ip_tags:
            if ((port is None or
                 (b_address, port) not in self._reverse_ip_tag_listen_port) and
                    self._is_tag_available(b_address, tag)):
                port_available = True
                break
        return port_available

    def _are_reverse_ip_tags_available(
            self, board_address, reverse_ip_tags):
        """ Check if this chip can be used given the reverse ip tag resources

        :param board_address: the board to allocate ip tags on
        :type board_address: str or None
        :param reverse_ip_tags: The reverse ip tag resource to be met
        :type reverse_ip_tags: iterable of \
                    :py:class:`pacman.model.resources.reverse_iptag_resource.ReverseIptagResource`
        :return: True if the chip can be used, False otherwise
        :rtype: bool
        """
        # If there are no tags, declare they are available
        if reverse_ip_tags is None or len(reverse_ip_tags) == 0:
            return True

        for ip_tag in reverse_ip_tags:
            if not self._is_reverse_ip_tag_available(
                    board_address, ip_tag.tag, ip_tag.port):
                return False
        return True

    def _allocate_sdram(self, key, resources):
        """ Allocates the SDRAM on the given chip

        :param key: The (x, y) coordinates of the chip
        :type key: tuple of (int, int)
        :param resources: the resources containing the SDRAM required
        :type resources:\
                    :py:class:`pacman.model.resources.resource_container.ResourceContainer`
        """
        if key not in self._sdram_tracker:
            self._sdram_tracker[key] = resources.sdram.get_value()
        else:
            self._sdram_tracker[key] += resources.sdram.get_value()

    def _allocate_core(self, chip, key, processor_id):
        """ Allocates a core on the given chip

        :param chip: The chip to allocate the resources of
        :type chip: :py:class:`spinn_machine.chip.Chip`
        :param key: The (x, y) coordinates of the chip
        :type key: tuple of (int, int)
        :param processor_id: The id of the processor to allocate
        :type processor_id: int
        """
        if key not in self._core_tracker:
            self._core_tracker[key] = set()
            for processor in chip.processors:
                if not processor.is_monitor:
                    self._core_tracker[key].add(processor.processor_id)
        if processor_id is not None:
            self._core_tracker[key].remove(processor_id)
        else:

            # TODO: Find a core that meets the resource requirements
            processor_id = self._core_tracker[key].pop()

        if len(self._core_tracker[key]) == 0:
            self._chips_available.remove(key)
        return processor_id

    def _allocate_tag(self, chip, board_address, tag_id):
        """ Allocate a tag given the constraints

        :param chip: The chip containing the source of data for this tag
        :type chip: :py:class:`spinn_machine.chip.Chip`
        :param board_address: the board address to allocate to
        :type board_address: str or None
        :param tag_id: the tag id to allocate on this board address
        :type tag_id: int or None
        :return: a tuple of (board_address and tag)
        :rtype: (str, int)
        """

        # First try to find a tag on the board closest to the chip
        if board_address is None:
            eth_chip = self._machine.get_chip_at(
                chip.nearest_ethernet_x, chip.nearest_ethernet_y)

            # verify if the ethernet chip has the available tag id
            if self._is_tag_available_on_ethernet_chip(eth_chip, tag_id):
                board_address = eth_chip.ip_address

        if board_address is None and tag_id is not None:
            for b_address in self._boards_with_ip_tags:
                if (b_address not in self._tags_by_board or
                        tag_id in self._tags_by_board[b_address]):
                    board_address = b_address
                    break
        elif board_address is None and tag_id is None:
            board_address = iter(self._boards_with_ip_tags).next()

        if board_address not in self._tags_by_board:
            (e_chip_x, e_chip_y) = self._ethernet_chips[board_address]
            e_chip = self._machine.get_chip_at(e_chip_x, e_chip_y)
            self._tags_by_board[board_address] = set(e_chip.tag_ids)

        if tag_id is None:
            tag_id = self._tags_by_board[board_address].pop()
        else:
            self._tags_by_board[board_address].remove(tag_id)

        if len(self._tags_by_board[board_address]) == 0:
            self._boards_with_ip_tags.remove(board_address)
        return board_address, tag_id

    def _allocate_ip_tags(self, chip, board_address, ip_tags):
        """ Allocate the given set of ip tag resources

        :param chip: The chip to allocate the tags for
        :type chip: :py:class:`spinn_machine.chip.Chip`
        :param board_address: The board address to allocate on
        :type board_address: str or None
        :param ip_tags: The ip tag resources to allocate
        :type ip_tags: iterable of\
                    :py:class:`pacman.model.resources.iptag_resource.IptagResource`
        :return: iterable of tuples of (board address, tag) assigned
        :rtype: iterable of (str, int)
        """
        if ip_tags is None or len(ip_tags) == 0:
            return None

        allocations = list()
        for ip_tag in ip_tags:

            # Find a tag that matches the one required
            (b_address, a_tag, a_port) = self._get_matching_ip_tag(
                chip, board_address, ip_tag.tag, ip_tag.ip_address,
                ip_tag.port, ip_tag.strip_sdp, ip_tag.traffic_identifier)

            if b_address is not None:

                # Get the chip with the Ethernet
                (e_chip_x, e_chip_y) = self._ethernet_chips[b_address]

                # If there is already an allocation that matches the current
                # tag, return this as the allocated tag
                allocations.append((b_address, a_tag, e_chip_x, e_chip_y))

                # Add to the number of things allocated to the tag
                self._n_ip_tag_allocations[(b_address, a_tag)] += 1

                # If the port is None and the requested port is not None,
                # update the port number
                if a_port is None and ip_tag.port is not None:
                    self._ip_tags_strip_sdp_and_port[(b_address, a_tag)] =\
                        (ip_tag.strip_sdp, a_port)
            else:

                # Allocate an ip tag
                (board_address, tag) = self._allocate_tag(
                    chip, board_address, ip_tag.tag)
                tag_key = (board_address, tag)
                existing_tags = self._ip_tags_address_traffic[
                    (ip_tag.ip_address, ip_tag.traffic_identifier)]
                existing_tags.add(tag_key)
                self._ip_tags_strip_sdp_and_port[tag_key] = \
                    (ip_tag.strip_sdp, ip_tag.port)
                self._address_and_traffic_ip_tag[tag_key] = \
                    (ip_tag.ip_address, ip_tag.traffic_identifier)

                # Remember how many allocations are sharing this tag
                # in case an de-allocation is requested
                self._n_ip_tag_allocations[tag_key] = 1

                # Get the chip with the Ethernet
                (e_chip_x, e_chip_y) = self._ethernet_chips[board_address]

                allocations.append((board_address, tag, e_chip_x, e_chip_y))
        if len(allocations) == 0:
            return None
        return allocations

    def _allocate_reverse_ip_tags(self, chip, board_address, reverse_ip_tags):
        """ Allocate reverse ip tags with the given constraints

        :param chip: The chip to allocate the tags for
        :type chip: :py:class:`spinn_machine.chip.Chip`
        :param board_address: the board address to allocate on
        :type board_address: str or None
        :param reverse_ip_tags: The reverse ip tag resources
        :type reverse_ip_tags: iterable of\
                    :py:class:`pacman.model.resources.reverse_iptag_resource.ReverseIptagResource`
        :return: iterable of tuples of (board address, tag) assigned
        :rtype: iterable of (str, int)
        """
        if reverse_ip_tags is None or len(reverse_ip_tags) == 0:
            return None

        allocations = list()
        for reverse_ip_tag in reverse_ip_tags:

            (board_address, tag) = self._allocate_tag(
                chip, board_address, reverse_ip_tag.tag)
            allocations.append((board_address, tag))
            if reverse_ip_tag.port is not None:
                self._reverse_ip_tag_listen_port.add(
                    (board_address, reverse_ip_tag.port))
                self._listen_port_reverse_ip_tag[
                    (board_address, reverse_ip_tag.tag)] = reverse_ip_tag.port

        if len(allocations) == 0:
            return None
        return allocations

    def allocate_constrained_resources(
            self, resources, constraints, chips=None):
        """ Attempts to use the given resources of the machine, constrained\
            by the given placement constraints.

        :param resources: The resources to be allocated
        :type resources:\
            :py:class:`pacman.model.resources.resource_container.ResourceContainer`
        :param constraints: the constraints to consider
        :type constraints: \
            list of \
            :py:class:`pacman.model.constraints.abstract_constraint.AbstractConstraint`
        :param chips: \
            The optional list of (x, y) tuples of chip coordinates\
            of chips that can be used.  Note that any chips passed in\
            previously will be ignored
        :type chips: iterable of (int, int)
        :return:\
            The x and y coordinates of the used chip, the processor_id,\
            and the ip tag and reverse ip tag allocation tuples
        :rtype: (int, int, int, list((int, int)), list((int, int)))
        :raise PacmanValueError: \
            If the constraints cannot be met given the\
            current allocation of resources
        """
        (x, y, p) = self.get_chip_and_core(constraints, chips)
        (board_address, ip_tags, reverse_ip_tags) = \
            self.get_ip_tag_info(resources, constraints)
        chips = None
        if x is not None and y is not None:
            chips = [(x, y)]

        return self.allocate_resources(resources, chips, p, board_address,
                                       ip_tags, reverse_ip_tags)

    def allocate_constrained_group_resources(
            self, resource_and_constraint_list, chips=None):
        """ Allocates a group of cores on the same chip for these resources

        :param resource_and_constraint_list:\
            A list of tuples of (resources, list of constraints) to allocate
        :param chips: a list of chips that can be used
        :return: list of The x and y coordinates of the used chip,
                    the processor_id, and the ip tag and reverse ip tag
                    allocation tuples
        :rtype: iterable of (int, int, int, list((int, int)), list((int, int)))
        """

        x = None
        y = None
        processor_ids = list()
        board_address = None
        group_ip_tags = list()
        group_reverse_ip_tags = list()
        for (resources, constraints) in resource_and_constraint_list:
            this_board_address, this_ip_tags, this_reverse_ip_tags = \
                self.get_ip_tag_info(resources, constraints)
            this_x, this_y, this_p = self.get_chip_and_core(
                constraints, chips)
            if ((x is not None and this_x is not None and this_x != x) or
                    (y is not None and this_y is not None and this_y != y) or
                    (this_p is not None and this_p in processor_ids) or
                    (board_address is not None and
                        this_board_address is not None and
                        board_address != this_board_address)):
                raise exceptions.PacmanException(
                    "Cannot merge conflicting constraints")
            if this_x is not None:
                x = this_x
            if this_y is not None:
                y = this_y
            if this_board_address is not None:
                board_address = this_board_address
            processor_ids.append(this_p)
            group_ip_tags.append(this_ip_tags)
            group_reverse_ip_tags.append(this_reverse_ip_tags)

        chips = None
        if x is not None and y is not None:
            chips = [(x, y)]

        # try to allocate in one block
        group_resources = [item[0] for item in resource_and_constraint_list]

        return self.allocate_group_resources(
            group_resources, chips, processor_ids, board_address,
            group_ip_tags, group_reverse_ip_tags)

    def allocate_group_resources(
            self, group_resources, chips=None, processor_ids=None,
            board_address=None, group_ip_tags=None,
            group_reverse_ip_tags=None):
        """ Attempts to use the given group of resources on a single chip of\
            the machine.  Can be given specific place to use the resources,\
            or else it will allocate them on the first place that the\
            resources of the group fit together.

        :param group_resources: The resources to be allocated
        :type group_resources: list of\
                    :py:class:`pacman.model.resources.resource_container.ResourceContainer`
        :param chips: An iterable of (x, y) tuples of chips that are to be used
        :type chips: iterable of (int, int)
        :param processor_ids: The specific processor to use on any chip for\
                    each resource of the group
        :type processor_ids: list of (int or None)
        :param board_address: the board address to allocate resources of a chip
        :type board_address: str
        :param group_ip_tags: list of lists of ip tag resources
        :type group_ip_tags: list of lists of\
                    :py:class:`pacman.model.resource.iptag_resource.IptagResource`
        :param group_reverse_ip_tags: list of lists of reverse ip tag \
                    resources
        :type group_reverse_ip_tags: list of lists of\
                    :py:class:`pacman.model.resources.reverse_iptag_resource.ReverseIptagResource`
        :return: An iterable of tuples of the x and y coordinates of the used\
                     chip, the processor_id, and the ip tag and reverse ip tag\
                     allocation tuples
        :rtype: iterable of (int, int, int, list((int, int)), list((int, int)))
        """

        usable_chips = chips
        for ip_tags, reverse_ip_tags in zip(
                group_ip_tags, group_reverse_ip_tags):
            usable_chips = self._get_usable_chips(
                usable_chips, board_address, ip_tags, reverse_ip_tags)

        total_sdram = 0
        for resources in group_resources:
            total_sdram += resources.sdram.get_value()

        # Find the first usable chip which fits all the group resources
        for (chip_x, chip_y) in usable_chips:
            chip = self._machine.get_chip_at(chip_x, chip_y)
            key = (chip_x, chip_y)

            # No point in continuing if the chip doesn't have space for
            # everything
            if (self._n_cores_available(chip, key, None) >=
                    len(group_resources) and
                    self._sdram_available(chip, key) >= total_sdram):

                # Check that the constraints of all the resources can be met
                is_available = True
                for resources, processor_id, ip_tags, reverse_ip_tags in zip(
                        group_resources, processor_ids, group_ip_tags,
                        group_reverse_ip_tags):
                    if (not self._is_core_available(
                            chip, key, processor_id) or
                            not self._are_ip_tags_available(
                                board_address, ip_tags) or
                            not self._are_reverse_ip_tags_available(
                                board_address, reverse_ip_tags)):
                        is_available = False
                        break

                # If everything is good, do the allocation
                if is_available:
                    results = list()
                    for resources, proc_id, ip_tags, reverse_ip_tags in zip(
                            group_resources, processor_ids, group_ip_tags,
                            group_reverse_ip_tags):
                        processor_id = self._allocate_core(chip, key, proc_id)
                        self._allocate_sdram(key, resources)
                        ip_tags_allocated = self._allocate_ip_tags(
                            chip, board_address, ip_tags)
                        reverse_ip_tags_allocated = \
                            self._allocate_reverse_ip_tags(
                                chip, board_address, reverse_ip_tags)
                        results.append((
                            chip.x, chip.y, processor_id, ip_tags_allocated,
                            reverse_ip_tags_allocated))
                    return results

        # If no chip is available, raise an exception
        n_cores, n_chips, max_sdram, n_tags = self._available_resources(
            usable_chips)
        raise exceptions.PacmanValueError(
            "No resources available to allocate the given group resources"
            " within the given constraints:\n"
            "    Request for {} cores on a single chip with SDRAM: {}\n"
            "    Resources available which meet constraints:"
            "        {} Cores and {} tags on {} chips,"
            " largest SDRAM space: {}".format(
                len(group_resources), total_sdram, n_cores, n_tags, n_chips,
                max_sdram))

    def allocate_resources(
            self, resources, chips=None, processor_id=None, board_address=None,
            ip_tags=None, reverse_ip_tags=None):
        """ Attempts to use the given resources of the machine.  Can be given\
            specific place to use the resources, or else it will allocate them\
            on the first place that the resources fit.

        :param resources: The resources to be allocated
        :type resources:\
                    :py:class:`pacman.model.resources.resource_container.ResourceContainer`
        :param chips: An iterable of (x, y) tuples of chips that are to be used
        :type chips: iterable of (int, int)
        :param processor_id: The specific processor to use on any chip.
        :type processor_id: int
        :param board_address: the board address to allocate resources of a chip
        :type board_address: str
        :param ip_tags: iterable of ip tag resources
        :type ip_tags: iterable of\
                    :py:class:`pacman.model.resources.iptag_resource.IptagResource`
        :param reverse_ip_tags: iterable of reverse ip tag resources
        :type reverse_ip_tags: iterable of\
                    :py:class:`pacman.model.resources.reverse_iptag_resource.ReverseIPtagResource`
        :return: The x and y coordinates of the used chip, the processor_id,\
                 and the ip tag and reverse ip tag allocation tuples
        :rtype: (int, int, int, list((int, int, int, int)), list((int, int)))
        """
        usable_chips = self._get_usable_chips(chips, board_address,
                                              ip_tags, reverse_ip_tags)

        # Find the first usable chip which fits the resources
        for (chip_x, chip_y) in usable_chips:
            chip = self._machine.get_chip_at(chip_x, chip_y)
            key = (chip_x, chip_y)

            if (self._is_core_available(chip, key, processor_id) and
                    self._is_sdram_available(chip, key, resources) and
                    self._are_ip_tags_available(board_address, ip_tags) and
                    self._are_reverse_ip_tags_available(board_address,
                                                        reverse_ip_tags)):
                processor_id = self._allocate_core(chip, key, processor_id)
                self._allocate_sdram(key, resources)
                ip_tags_allocated = self._allocate_ip_tags(
                    chip, board_address, ip_tags)
                reverse_ip_tags_allocated = self._allocate_reverse_ip_tags(
                    chip, board_address, reverse_ip_tags)
                return (chip.x, chip.y, processor_id, ip_tags_allocated,
                        reverse_ip_tags_allocated)

        # If no chip is available, raise an exception
        n_cores, n_chips, max_sdram, n_tags = \
            self._available_resources(usable_chips)
        all_chips = self._get_usable_chips(None, None, None, None)
        all_n_cores, all_n_chips, all_max_sdram, all_n_tags = \
            self._available_resources(all_chips)
        raise exceptions.PacmanValueError(
            "No resources available to allocate the given resources"
            " within the given constraints:\n"
            "    Request for CPU: {}, DTCM: {}, SDRAM: {}, IP TAGS: {}, {}\n"
            "    Resources available which meet constraints:\n"
            "      {} Cores and {} tags on {} chips, largest SDRAM space: {}\n"
            "    All resources available:\n"
            "      {} Cores and {} tags on {} chips, largest SDRAM space: {}\n"
            .format(
                resources.cpu_cycles.get_value(), resources.dtcm.get_value(),
                resources.sdram.get_value(), resources.iptags,
                resources.reverse_iptags, n_cores, n_tags, n_chips, max_sdram,
                all_n_cores, all_n_tags, all_n_chips, all_max_sdram))

    def _available_resources(self, usable_chips):
        """Describe how much of the various resource types are available.

        :param usable_chips: Coordinates of usable chips
        :type usable_chips: iterable of pair(int,int)
        :return: returns #cores, #chips, amount of SDRAM, #tags
        :rtype: 4-tuple of int
        """
        n_cores = 0
        max_sdram = 0
        n_chips = 0
        n_tags = 0
        for x, y in usable_chips:
            chip = self._machine.get_chip_at(x, y)
            if (x, y) in self._core_tracker:
                n_cores += len(self._core_tracker[x, y])
            else:
                for processor in chip.processors:
                    if not processor.is_monitor:
                        n_cores += 1
            sdram_available = self._sdram_available(chip, (x, y))
            if sdram_available > max_sdram:
                max_sdram = sdram_available
            n_chips += 1
        for board_address in self._boards_with_ip_tags:
            if board_address in self._tags_by_board:
                n_tags += len(self._tags_by_board)
            else:
                eth_x, eth_y = self._ethernet_chips[board_address]
                n_tags += len(self._machine.get_chip_at(eth_x, eth_y).tag_ids)
        return n_cores, n_chips, max_sdram, n_tags

    def get_maximum_constrained_resources_available(self, resources,
                                                    constraints, chips=None):
        """ Get the maximum resources available given the constraints

        :param resources: The resources of the item to check
        :type resources:\
            :py:class:`pacman.model.resources.abstract_resource.AbstractResource`
        :type constraints: \
            iterable of\
            :py:class:`pacman.model.constraints.abstract_constraint.AbstractConstraint`
        :param chips: the chips to locate the max available resources of
        :type chips: iterable of spinnmachine.chip.Chip
        """
        (x, y, p) = self.get_chip_and_core(constraints, chips)
        (board_address, ip_tags, reverse_ip_tags) = self.get_ip_tag_info(
            resources, constraints)
        chips = None
        if x is not None and y is not None:
            chips = [(x, y)]
        return self.get_maximum_resources_available(
            chips, p, board_address, ip_tags, reverse_ip_tags)

    def get_maximum_resources_available(self, chips=None, processor_id=None,
                                        board_address=None, ip_tags=None,
                                        reverse_ip_tags=None):
        """ Get the maximum resources available

        :param chips: An iterable of (x, y) tuples of chips that are to be used
        :type chips: iterable of (int, int)
        :param processor_id: the processor id
        :type processor_id: int
        :param board_address: the board address for locating max resources from
        :type board_address: str
        :param ip_tags: iterable of ip tag resources
        :type ip_tags: iterable of\
                    :py:class:`pacman.model.resources.iptag_resource.IptagResource`
        :param reverse_ip_tags: iterable of reverse ip tag resources
        :type reverse_ip_tags: iterable of\
                    :py:class:`pacman.model.resources.reverse_iptag_resource.ReverseIptagResource`
        :return: a resource which shows max resources available
        :rtype: ResourceContainer
        """
        usable_chips = self._get_usable_chips(chips, board_address,
                                              ip_tags, reverse_ip_tags)

        # If the chip is not fixed, find the maximum SDRAM
        # TODO: Also check for the best core
        max_sdram_available = 0
        max_dtcm_available = 0
        max_cpu_available = 0
        for (chip_x, chip_y) in usable_chips:
            key = (chip_x, chip_y)
            chip = self._machine.get_chip_at(chip_x, chip_y)
            sdram_available = self._sdram_available(chip, key)
            ip_tags_available = self._are_ip_tags_available(
                board_address, ip_tags)
            reverse_ip_tags_available = self._are_reverse_ip_tags_available(
                board_address, reverse_ip_tags)

            if (sdram_available > max_sdram_available and
                    ip_tags_available and reverse_ip_tags_available):
                max_sdram_available = sdram_available
                best_processor_id = self._best_core_available(chip, key,
                                                              processor_id)
                processor = chip.get_processor_with_id(best_processor_id)
                max_dtcm_available = processor.dtcm_available
                max_cpu_available = processor.cpu_cycles_available

            # If all the SDRAM on the chip is available,
            # this chip is unallocated, so the max must be the max
            # TODO: This assumes that the chips are all the same
            if sdram_available == chip.sdram.size:
                break

        # Send the maximums
        return ResourceContainer(
            DTCMResource(max_dtcm_available),
            SDRAMResource(max_sdram_available),
            CPUCyclesPerTickResource(max_cpu_available))

    def unallocate_resources(self, chip_x, chip_y, processor_id, resources,
                             ip_tags, reverse_ip_tags):
        """ Undo the allocation of resources

        :param chip_x: the x coord of the chip allocated
        :param chip_y: the y coord of the chip allocated
        :type chip_x: int
        :type chip_y: int
        :param processor_id: the processor id
        :type processor_id: int
        :param resources: The resources to be unallocated
        :type resources:\
                    :py:class:`pacman.model.resources.resource_container.ResourceContainer`
        :param ip_tags: the details of the ip tags allocated
        :type ip_tags: iterable of (str, int) or None
        :param reverse_ip_tags: the details of the reverse ip tags allocated
        :type reverse_ip_tags: iterable of (str, int) or None
        :rtype: None
        """

        self._chips_available.add((chip_x, chip_y))
        self._sdram_tracker -= resources.sdram.get_value()
        self._core_tracker[(chip_x, chip_y)].add(processor_id)

        # Deallocate the ip tags
        if ip_tags is not None:
            for (board_address, tag, _, _) in ip_tags:
                self._boards_with_ip_tags.add(board_address)
                tag_key = (board_address, tag)
                self._n_ip_tag_allocations[tag_key] -= 1
                if self._n_ip_tag_allocations[tag_key] == 0:
                    key = self._address_and_traffic_ip_tag[tag_key]
                    del self._address_and_traffic_ip_tag[tag_key]
                    self._ip_tags_address_traffic[key].remove(tag_key)
                    if len(self._ip_tags_address_traffic[key]) == 0:
                        del self._ip_tags_address_traffic[key]
                    self._tags_by_board[board_address].add(tag)
                    del self._ip_tags_strip_sdp_and_port[tag_key]

        # Deallocate the reverse ip tags
        if reverse_ip_tags is not None:
            for (board_address, tag) in reverse_ip_tags:
                self._boards_with_ip_tags.add(board_address)
                self._tags_by_board[board_address].add(tag)
                port = self._listen_port_reverse_ip_tag.get(
                    (board_address, tag), None)
                if port is not None:
                    del self._listen_port_reverse_ip_tag[(board_address, tag)]
                    self._reverse_ip_tag_listen_port.remove(
                        (board_address, port))

    def is_chip_available(self, chip_x, chip_y):
        """ Check if a given chip is available

        :param chip_x: the x coord of the chip
        :type chip_x: int
        :param chip_y: the y coord of the chip
        :type chip_y: int
        :return: True if the chip is available, False otherwise
        :rtype: bool
        """
        return (chip_x, chip_y) in self._chips_available

    @property
    def keys(self):
        """ The chip coordinates assigned
        """
        return self._sdram_tracker.keys()<|MERGE_RESOLUTION|>--- conflicted
+++ resolved
@@ -16,7 +16,7 @@
 from pacman.model.resources.cpu_cycles_per_tick_resource import \
     CPUCyclesPerTickResource
 
-from spinn_machine.utilities.ordered_set import OrderedSet
+from spinn_utilities.ordered_set import OrderedSet
 
 from collections import defaultdict
 
@@ -200,22 +200,6 @@
             this check
         """
 
-<<<<<<< HEAD
-            # add area codes for Ethernet
-            if (chip.nearest_ethernet_x is not None and
-                    chip.nearest_ethernet_y is not None):
-                ethernet_connected_chip = machine.get_chip_at(
-                    chip.nearest_ethernet_x, chip.nearest_ethernet_y)
-                if ethernet_connected_chip is not None:
-                    ethernet_area_code = ethernet_connected_chip.ip_address
-                    if ethernet_area_code not in self._ethernet_area_codes:
-                        self._ethernet_area_codes[
-                            ethernet_area_code] = OrderedSet()
-                        self._boards_with_ip_tags.add(ethernet_area_code)
-                        self._ethernet_chips[ethernet_area_code] = (
-                            chip.nearest_ethernet_x, chip.nearest_ethernet_y)
-                    self._ethernet_area_codes[ethernet_area_code].add(key)
-=======
         # These placement constraints are supported by the resource tracker
         placement_constraints = {
             PlacerChipAndCoreConstraint, PlacerBoardConstraint,
@@ -291,7 +275,6 @@
                     "{}, {} and {}".format(x, y, chips),
                     "The constraint cannot be met with the given chips")
         return x, y, p
->>>>>>> 702769d3
 
     def _get_usable_ip_tag_chips(self):
         """ Get the coordinates of any chips that have available ip tags
@@ -509,7 +492,6 @@
                 proc for proc in chip.processors if not proc.is_monitor])
         return n_cores
 
-<<<<<<< HEAD
     def total_free_processors(self):
         """
         exposed method for determining how many processors have not yet been
@@ -548,14 +530,10 @@
         else:
             return 0
 
-    def _get_matching_ip_tag(self, board_address, tag, key):
-        """ Locate a tag for a tag id on a board address for a given chip
-=======
     def _get_matching_ip_tag(
             self, chip, board_address, tag_id, ip_address, port, strip_sdp,
             traffic_identifier):
         """ Attempt to locate a matching tag for the given details
->>>>>>> 702769d3
 
         :param chip: The chip which is the source of the data for the tag
         :type chip: :py:class:`spinn_machine.chip.Chip` or None
@@ -656,14 +634,9 @@
             (tag_id is None or tag_id in self._tags_by_board[addr])
 
     def _is_ip_tag_available(self, board_address, tag, ip_address, port,
-<<<<<<< HEAD
-                             strip_sdp):
-        """ Check if an ip_tag is available given the constraints
-=======
                              strip_sdp, traffic_identifier):
         """ Check if an iptag is available given the constraints
 
->>>>>>> 702769d3
         :param board_address: the board address to locate the chip on
         :type board_address: str or None
         :param tag: the tag id to locate
@@ -671,19 +644,12 @@
         :param ip_address: the ip address of the tag to be assigned
         :type ip_address: str
         :param port: the port number of the tag to be assigned
-<<<<<<< HEAD
-        :type port: int
-        :param strip_sdp: if the ip_tag has to be able to strip the SDP header
-        :type strip_sdp: bool
-        :return: True if a matching ip_tag is available, False otherwise
-=======
         :type port: int or None
         :param strip_sdp: if the iptag has to be able to strip the SDP header
         :type strip_sdp: bool
         :param traffic_identifier: The type of traffic for the tag
         :type traffic_identifier: str
         :return: True if a matching iptag is available, False otherwise
->>>>>>> 702769d3
         :rtype: bool
         """
 
