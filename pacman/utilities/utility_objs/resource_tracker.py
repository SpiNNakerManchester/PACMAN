# Copyright (c) 2017-2019 The University of Manchester
#
# This program is free software: you can redistribute it and/or modify
# it under the terms of the GNU General Public License as published by
# the Free Software Foundation, either version 3 of the License, or
# (at your option) any later version.
#
# This program is distributed in the hope that it will be useful,
# but WITHOUT ANY WARRANTY; without even the implied warranty of
# MERCHANTABILITY or FITNESS FOR A PARTICULAR PURPOSE.  See the
# GNU General Public License for more details.
#
# You should have received a copy of the GNU General Public License
# along with this program.  If not, see <http://www.gnu.org/licenses/>.

from collections import defaultdict
from spinn_utilities.ordered_set import OrderedSet
from pacman.model.constraints.placer_constraints import (
    RadialPlacementFromChipConstraint, BoardConstraint, ChipAndCoreConstraint,
    AbstractPlacerConstraint)
from pacman.model.resources import (
    ConstantSDRAM, ResourceContainer, DTCMResource, CPUCyclesPerTickResource)
from pacman.utilities.utility_calls import (
    check_algorithm_can_support_constraints, check_constrained_value,
    is_equal_or_None)
from pacman.exceptions import (
    PacmanCanNotFindChipException, PacmanInvalidParameterException,
    PacmanValueError, PacmanException)
from sortedcollections import ValueSortedDict
from pacman.utilities import constants


class ResourceTracker(object):
    """ Tracks the usage of resources of a machine.
    """

    __slots__ = [
        # The amount of SDRAM used by each chip,
        # indexed by the (x, y) tuple of coordinates of the chip
        # Note that entries are only added when the SDRAM is first used
        "_sdram_tracker",

        # The set of processor IDs available on each chip,
        # indexed by the (x, y) tuple of coordinates of the chip
        # Note that entries are only added when a core is first used
        "_core_tracker",

        # The machine object
        "_machine",

        # the number of timesteps that should be planned for
        "_plan_n_timesteps",

        # Set of tags available indexed by board address
        # Note that entries are only added when a board is first used
        "_tags_by_board",

        # Set of boards with available IP tags
        "_boards_with_ip_tags",

        # Set of (board_address, tag) assigned to an IP tag indexed by
        # (IP address, traffic identifier) - Note not reverse IP tags
        "_ip_tags_address_traffic",

        # The (IP address, traffic identifier) assigned to an IP tag indexed by
        # (board address, tag)
        "_address_and_traffic_ip_tag",

        # The (strip_sdp, port) assigned to an IP tag indexed by
        # (board address, tag)
        "_ip_tags_strip_sdp_and_port",

        # The (board address, port) combinations already assigned to a
        # reverse IP tag - Note not IP tags
        "_reverse_ip_tag_listen_port",

        # The port assigned to a reverse IP tag, indexed by
        # (board address, tag) - Note not IP tags
        "_listen_port_reverse_ip_tag",

        # A count of how many allocations are sharing the same IP tag -
        # Note not reverse IP tags
        "_n_ip_tag_allocations",

        # (x, y) tuple of coordinates of Ethernet connected chip indexed by
        # board address
        "_ethernet_chips",

        # Set of (x, y) tuples of coordinates of chips which have available
        # processors
        "_chips_available",

        # Number of cores preallocated on each chip (by x, y coordinates)
        "_n_cores_preallocated",

        # counter of chips that have had processors allocated to them
        "_chips_used",

        # The number of chips with the n cores currently available
        "_real_chips_with_n_cores_available",

        # the number of virtual chips with the n cores currently available
        "_virtual_chips_with_n_cores_available",

        # tracker of vertex to chip location
        '_vertex_to_chip_map',

    ]

    ALLOCATION_SDRAM_ERROR = (
        "allocating of {} SDRAM on chip {}:{} has failed as there is "
        "only {} SDRAM available on the chip at this time. Please fix and "
        "try again")

    def __init__(self, machine, plan_n_timesteps, chips=None,
                 preallocated_resources=None):
        """
        :param ~spinn_machine.Machine machine:
            The machine to track the usage of
        :param int plan_n_timesteps: number of timesteps to plan for
        :param chips: If specified, this list of chips will be used instead\
            of the list from the machine. Note that the order will be\
            maintained, so this can be used either to reduce the set of chips\
            used, or to re-order the chips. Note also that on deallocation,\
            the order is no longer guaranteed.
        :type chips: iterable(tuple(int, int)) or None
        :param preallocated_resources:
        :type preallocated_resources: PreAllocatedResourceContainer or None
        """

        # The amount of SDRAM available on each chip,
        # indexed by the (x, y) tuple of coordinates of the chip
        # Items are sorted in reverse order so highest comes out first
        self._sdram_tracker = ValueSortedDict(lambda x: -x)
        for chip in machine.chips:
            self._sdram_tracker[chip.x, chip.y] = chip.sdram.size

        # The set of processor IDs available on each chip,
        # indexed by the (x, y) tuple of coordinates of the chip
        # Note that entries are only added when a core is first used
        self._core_tracker = dict()

        # map between vertex to chip it was allocated
        self._vertex_to_chip_map = dict()

        # The machine object
        self._machine = machine

        # The number of timesteps that should be planned for.
        self._plan_n_timesteps = plan_n_timesteps

        # tracker for chips used
        self._chips_used = set()

        # Set of tags available indexed by board address
        # Note that entries are only added when a board is first used
        self._tags_by_board = dict()

        # Set of boards with available IP tags
        self._boards_with_ip_tags = OrderedSet()

        # Set of (board_address, tag) assigned
        # to any IP tag, indexed by (IP address, traffic_identifier)
        # - Note not reverse IP tags
        self._ip_tags_address_traffic = defaultdict(set)

        # The (IP address, traffic identifier) assigned to an IP tag indexed by
        # (board address, tag)
        self._address_and_traffic_ip_tag = dict()

        # The (strip_sdp, port) assigned to an IP tag indexed by
        # (board address, tag)
        self._ip_tags_strip_sdp_and_port = dict()

        # The (board address, port) combinations already assigned to a
        # reverse IP tag - Note not IP tags
        self._reverse_ip_tag_listen_port = set()

        # The port assigned to a reverse IP tag, indexed by
        # (board address, tag) - Note not IP tags
        self._listen_port_reverse_ip_tag = dict()

        # A count of how many allocations are sharing the same IP tag -
        # Note not reverse IP tags
        self._n_ip_tag_allocations = dict()

        # (x, y) tuple of coordinates of Ethernet connected chip indexed by
        # board address
        self._ethernet_chips = dict()
        for chip in self._machine.ethernet_connected_chips:
            self._ethernet_chips[chip.ip_address] = (chip.x, chip.y)
            self._boards_with_ip_tags.add(chip.ip_address)

        # set of resources that have been pre allocated and therefore need to
        # be taken account of when allocating resources
        self._n_cores_preallocated = self._convert_preallocated_resources(
            preallocated_resources)

        # update tracker for n cores available per chip
        self._real_chips_with_n_cores_available = \
            [0] * (machine.max_cores_per_chip() + 1)
        self._virtual_chips_with_n_cores_available = \
            [0] * (constants.CORES_PER_VIRTUAL_CHIP + 1)

        for chip in machine.chips:
            pre_allocated = 0
            if (chip.x, chip.y) in self._n_cores_preallocated:
                pre_allocated = self._n_cores_preallocated[(chip.x, chip.y)]
            if chip.virtual:
                self._virtual_chips_with_n_cores_available[
                    chip.n_user_processors - pre_allocated] += 1
            else:
                self._real_chips_with_n_cores_available[
                    chip.n_user_processors - pre_allocated] += 1

        # Set of (x, y) tuples of coordinates of chips which have available
        # processors
        self._chips_available = OrderedSet()
        if chips is None:
            for x, y in machine.chip_coordinates:
                self._chips_available.add((x, y))
        else:
            for x, y in chips:
                self._chips_available.add((x, y))

    @property
    def plan_n_time_steps(self):
        return self._plan_n_timesteps

    def _convert_preallocated_resources(self, preallocated_resources):
        """ Allocates preallocated SDRAM and specific cores to the trackers.\
            Also builds an arbitrary core map for use throughout resource\
            tracker.

        :param PreAllocatedResourceContainer preallocated_resources:
            the preallocated resources from the tools
        :return: a mapping of chip to arbitrary core demands
        :rtype: dict(tuple(int, int), int)
        """

        # If there are no resources, return an empty dict which returns 0
        if preallocated_resources is None:
            return defaultdict(lambda: 0)

        # remove SDRAM by removing from available SDRAM
        for sdram_pre_allocated in preallocated_resources.specific_sdram_usage:
            chip = sdram_pre_allocated.chip
            sdram = sdram_pre_allocated.sdram_usage.get_total_sdram(
                self._plan_n_timesteps)
            self._sdram_tracker[chip.x, chip.y] -= sdram

        # remove specific cores from the tracker
        for specific_core in preallocated_resources.specific_core_resources:
            chip = specific_core.chip
            processor_ids = specific_core.cores
            if not (chip.x, chip.y) in self._core_tracker:
                self._fill_in_core_tracker_for_chip((chip.x, chip.y), chip)
            for processor_id in processor_ids:
                self._core_tracker[chip.x, chip.y].remove(processor_id)

        # create random_core_map
        chip_to_arbitrary_core_requirement = defaultdict(lambda: 0)
        for arbitrary_core in preallocated_resources.core_resources:
            chip = arbitrary_core.chip
            n_cores = arbitrary_core.n_cores
            if (chip.x, chip.y) in chip_to_arbitrary_core_requirement:
                chip_to_arbitrary_core_requirement[chip.x, chip.y] += n_cores
            else:
                chip_to_arbitrary_core_requirement[chip.x, chip.y] = n_cores

        # handle specific IP tags
        ordered_ip_tags = sorted(
            preallocated_resources.specific_iptag_resources,
            key=lambda iptag: iptag.tag is None)
        for ip_tag in ordered_ip_tags:
            self._setup_board_tags(ip_tag.board)
            tag = self._allocate_tag_id(ip_tag.tag, ip_tag.board)
            self._update_data_structures_for_iptag(
                ip_tag.board, tag, ip_tag.ip_address,
                ip_tag.traffic_identifier, ip_tag.strip_sdp, ip_tag.port)

        # handle specific reverse IP tags
        for rip_tag in preallocated_resources.specific_reverse_iptag_resources:
            self._setup_board_tags(rip_tag.board)
            tag = self._allocate_tag_id(rip_tag.tag, rip_tag.board)
            self._update_structures_for_reverse_ip_tag(
                rip_tag.board, tag, rip_tag.port)

        return chip_to_arbitrary_core_requirement

    @staticmethod
    def check_constraints(
            vertices, additional_placement_constraints=None):
        """ Check that the constraints on the given vertices are supported\
            by the resource tracker.

        :param list(AbstractVertex) vertices:
            The vertices to check the constraints of
        :param set(AbstractConstraint) additional_placement_constraints:
            Additional placement constraints supported by the algorithm doing\
            this check
        :raises PacmanInvalidParameterException:
            If the constraints cannot be satisfied.
        """

        # These placement constraints are supported by the resource tracker
        placement_constraints = {
            ChipAndCoreConstraint, BoardConstraint,
            RadialPlacementFromChipConstraint
        }
        if additional_placement_constraints is not None:
            placement_constraints.update(additional_placement_constraints)

        # Check the placement constraints
        check_algorithm_can_support_constraints(
            constrained_vertices=vertices,
            supported_constraints=placement_constraints,
            abstract_constraint_type=AbstractPlacerConstraint)

    @staticmethod
    def get_ip_tag_info(resources, constraints):
        """ Get the IP tag resource information

        :param ResourceContainer resources:
            The resources to get the values from
        :param list(AbstractConstraint) constraints: A list of constraints
        :return:
            A tuple of board address, iterable of IP tag resources and
            iterable of reverse IP tag resources
        :rtype: tuple(str, iterable(~IptagResource),
            iterable(~ReverseIPtagResource))
        """
        board_address = None
        ip_tags = resources.iptags
        reverse_ip_tags = resources.reverse_iptags

        for constraint in constraints:
            if isinstance(constraint, BoardConstraint):
                board_address = check_constrained_value(
                    constraint.board_address, board_address)
        return board_address, ip_tags, reverse_ip_tags

    @staticmethod
    def get_chip_and_core(constraints, chips=None):
        """ Get an assigned chip and core from a set of constraints

        :param iterable(AbstractConstraint) constraints:
            The set of constraints to get the values from.
            Note that any type of constraint can be in the list but only those
            relevant will be used
        :param chips: Optional list of tuples of (x, y) coordinates of chips,
            restricting the allowed chips
        :type chips: iterable(tuple(int, int)) or None
        :return: tuple of a chip x and y coordinates, and processor ID, any of
            which might be None
        :rtype: tuple(int or None, int or None, int or None)
        """
        x = None
        y = None
        p = None
        for constraint in constraints:
            if isinstance(constraint, ChipAndCoreConstraint):
                x = check_constrained_value(constraint.x, x)
                y = check_constrained_value(constraint.y, y)
                p = check_constrained_value(constraint.p, p)

        if chips is not None and x is not None and y is not None:
            if (x, y) not in chips:
                raise PacmanInvalidParameterException(
                    "x, y and chips",
                    "{}, {} and {}".format(x, y, chips),
                    "The constraint cannot be met with the given chips")
        return x, y, p

    def _chip_available(self, x, y):
        """
        :param int x:
        :param int y:
        :rtype: bool
        """
        if not self._machine.is_chip_at(x, y):
            return False
        if (x, y) in self._core_tracker:
            projected_id = len(self._core_tracker[x, y])
        else:
            projected_id = self._machine.get_chip_at(x, y).n_user_processors
        return projected_id > self._n_cores_preallocated[x, y]

    def _get_usable_chips(self, chips, board_address):
        """ Get all chips that are available on a board given the constraints

        :param chips: iterable of tuples of (x, y) coordinates of chips to \
            look though for usable chips, or None to use all available chips
        :type chips: iterable(tuple(int, int))
        :param board_address: the board address to check for usable chips on
        :type board_address: str or None
        :return: iterable of tuples of (x, y) coordinates of usable chips
        :rtype: iterable(tuple(int, int))
        :raise PacmanInvalidParameterException:
            * If the board address is unknown
            * When either or both chip coordinates of any chip are none
            * When a non-existent chip is specified
            * When all the chips in the specified board have been used
        """
        eth_chip = None
        if board_address is not None:
            if board_address not in self._ethernet_chips:
                raise PacmanInvalidParameterException(
                    "board_address", str(board_address),
                    "Unrecognised board address")
            eth_chip = self._machine.get_chip_at(
                *self._ethernet_chips[board_address])

        if chips is not None:
            area_code = None
            if eth_chip is not None:
                area_code = set(self._machine.get_existing_xys_on_board(
                    eth_chip))
            chip_found = False
            for (x, y) in chips:
                if ((area_code is None or (x, y) in area_code) and
                        self._chip_available(x, y)):
                    chip_found = True
                    yield (x, y)
            if not chip_found:
                self._check_chip_not_used(chips)
                raise PacmanInvalidParameterException(
                    "chips and board_address",
                    "{} and {}".format(chips, board_address),
                    "No valid chips found on the specified board")
        elif board_address is not None:
            for (x, y) in self._machine.get_existing_xys_on_board(eth_chip):
                if self._chip_available(x, y):
                    yield (x, y)
        else:
            for (x, y) in self._chips_available:
                if self._chip_available(x, y):
                    yield (x, y)

    def _check_chip_not_used(self, chips):
        """
        Check to see if any of the candidates chip have already been used.
        If not this may indicate the Chip was not there. Possibly a dead chip.

        :param chips: iterable of tuples of (x, y) coordinates of chips to \
            look though for usable chips, or None to use all available chips
        :type chips: iterable(tuple(int, int))
        :rtype: None
        :raises PacmanCanNotFindChipException:
        """
        for chip in chips:
            if chip in self._chips_used:
                # Not a case of all the Chips never existed
                return
        raise PacmanCanNotFindChipException(
            "None of the chips {} were ever in the chips list".format(chips))

    @property
    def chips_available(self):
        """ The chips currently available

        :rtype: iterable(tuple(int,int))
        """
        return self._chips_available

    def _is_sdram_available(self, chip, resources):
        """ Check if the SDRAM available on a given chip is enough for the\
            given resources.

        :param ~spinn_machine.Chip chip: The chip to check the resources of
        :param ResourceContainer resources:
            the resources containing the SDRAM required
        :return: True if there is enough SDRAM available, or False otherwise
        :rtype: bool
        """
        return (self._sdram_tracker[chip.x, chip.y] >=
                resources.sdram.get_total_sdram(self._plan_n_timesteps))

    def _sdram_available(self, chip):
        """ Return the amount of SDRAM available on a chip

        :param ~spinn_machine.Chip chip: The chip to check the resources of
        :return: the SDRAM available
        :rtype: int
        """
        return self._sdram_tracker[chip.x, chip.y]

    def sdram_avilable_on_chip(self, chip_x, chip_y):
        """ Get the available SDRAM on the chip at coordinates chip_x, chip_y

        :param int chip_x: x coord of the chip in question
        :param int chip_y: y coord of the chip in question
        :return: the SDRAM remaining
        :rtype: int
        """
        chip = self._machine.get_chip_at(chip_x, chip_y)
        return self._sdram_available(chip)

    def _best_core_available(self, chip):
        """ Locate the best core available on a chip

        :param ~spinn_machine.Chip chip: The chip to check the resources of
        :return: The processor ID selected as the best on this chip
        :rtype: int
        """

        # TODO: Check for the best core; currently assumes all are the same
        key = (chip.x, chip.y)
        if key not in self._core_tracker:
            for processor in chip.processors:
                if not processor.is_monitor:
                    return processor.processor_id
        return next(iter(self._core_tracker[key]))

    def _is_core_available(self, chip, key, processor_id):
        """ Check if there is a core available on a given chip given the\
            constraints

        :param ~spinn_machine.Chip chip: The chip to check the resources of
        :param key: The (x, y) coordinates of the chip
        :type key: tuple(int, int)
        :param processor_id: A constraining fixed processor ID
        :type processor_id: int or None
        :return: whether there is a core available given the constraints
        :rtype: bool
        """
        return self._n_cores_available(chip, key, processor_id) > 0

    def _n_cores_available(self, chip, key, processor_id):
        """ Get the number of cores available on the given chip given the\
            constraints

        :param ~spinn_machine.Chip chip: The chip to check the resources of
        :param key: The (x, y) coordinates of the chip
        :type key: tuple(int, int)
        :param processor_id: A constraining fixed processor ID
        :type processor_id: int or None
        :return: The number of cores that meet the given constraints
        :rtype: int
        """

        # If a specific processor has been requested, perform special checks
        if processor_id is not None:

            # If the chip has already had cores allocated...
            if key in self._core_tracker:

                # Check if there is enough space for preallocated cores,
                # and that the processor specified is available
                return int(
                    len(self._core_tracker[key]) -
                    self._n_cores_preallocated[key] > 0
                    and processor_id in self._core_tracker[key])

            # If here, the chip has no cores allocated, so check that there
            # are enough cores on the chip for preallocated cores
            elif chip.n_user_processors - self._n_cores_preallocated[key] > 0:

                # Check that the processor is not a monitor core
                processor = chip.get_processor_with_id(processor_id)
                return int(processor is not None and not processor.is_monitor)

            # If we get here, the core has been allocated
            return 0

        # Check how many cores are available
        # TODO: Check the resources can be met with the processor
        # Currently assumes all processors are equal
        if key in self._core_tracker:
            n_cores = len(self._core_tracker[key])
        else:
            n_cores = sum(not proc.is_monitor for proc in chip.processors)
        return n_cores - self._n_cores_preallocated[key]

    def _get_matching_ip_tag(
            self, chip, board_address, tag_id, ip_address, port, strip_sdp,
            traffic_identifier):
        """ Attempt to locate a matching tag for the given details

        :param chip: The chip which is the source of the data for the tag
        :type chip: ~spinn_machine.Chip or None
        :param board_address: the board address to locate the chip on
        :type board_address: str or None
        :param tag_id: the tag ID to locate
        :type tag_id: int or None
        :param str ip_address: The IP address of the tag
        :param port: The port of the tag or None if not assigned
        :type port: int or None
        :param bool strip_sdp: True if the tag is to strip SDP header
        :param str traffic_identifier:
            The identifier of the traffic to pass over this tag
        :return: A board address, tag ID, and port or None, None, None if none
        :rtype: tuple of (str, int, (int or None)) or (None, None, None)
        """

        # If there is no tag for the given IP address - traffic identifier
        # combination, return
        if ((ip_address, traffic_identifier) not in
                self._ip_tags_address_traffic):
            return None, None, None

        # If no board address is specified, try to allow use of the closest
        # board
        eth_chip = None
        if board_address is None and chip is not None:
            eth_chip = self._machine.get_chip_at(
                chip.nearest_ethernet_x, chip.nearest_ethernet_y)

        # Scan the existing allocated tags and see if any match the details
        found_board = None
        found_tag = None
        found_port = None
        existing_tags = self._ip_tags_address_traffic[
            ip_address, traffic_identifier]
        for (other_board_address, other_tag) in existing_tags:
            (other_strip_sdp, other_port) = self._ip_tags_strip_sdp_and_port[
                other_board_address, other_tag]
            if (is_equal_or_None(other_board_address, board_address) and
                    is_equal_or_None(other_tag, tag_id) and
                    other_strip_sdp == strip_sdp and
                    is_equal_or_None(other_port, port)):

                # If the existing tag is on the same board, return immediately
                if (eth_chip is not None and
                        other_board_address == eth_chip.ip_address):
                    return other_board_address, other_tag, other_port

                # Otherwise store the tag for possible later use
                found_board = other_board_address
                found_tag = other_tag
                found_port = other_port

        # If we got here, we didn't find an existing tag on the same board
        # so check if the tag *could* be assigned to the current board
        if self._is_tag_available_on_ethernet_chip(eth_chip, tag_id):

            # If the tag is available, allow it to be used
            return None, None, None

        # Otherwise, return any matching existing tag
        return found_board, found_tag, found_port

    def _is_tag_available(self, board_address, tag):
        """ Check if a tag is available given the constraints

        :param board_address: the board address to locate the chip on
        :type board_address: str or None
        :param tag: the tag ID to locate
        :type tag: int or None
        :return: True if the tag is available, False otherwise
        :rtype: bool
        """
        if board_address is None and tag is not None:
            for board_addr in self._boards_with_ip_tags:
                if (board_addr not in self._tags_by_board or
                        tag in self._tags_by_board[board_addr]):
                    return True
            return False
        elif board_address is not None and tag is None:
            return board_address in self._boards_with_ip_tags
        elif board_address is None and tag is None:
            return bool(self._boards_with_ip_tags)
        return board_address not in self._tags_by_board \
            or tag in self._tags_by_board[board_address]

    def _is_tag_available_on_ethernet_chip(self, ethernet_chip, tag_id):
        """
        :param ethernet_chip:
        :type ethernet_chip: ~spinn_machine.Chip or None
        :param tag_id:
        :type tag_id: int or None
        :rtype: bool
        """
        if ethernet_chip is None:
            return False

        # Having found the board address, it can only be used if a
        # tag is available
        addr = ethernet_chip.ip_address
        return (addr in self._boards_with_ip_tags and
                (tag_id is None or addr not in self._tags_by_board or
                 tag_id in self._tags_by_board[addr]))

    def _is_ip_tag_available(self, board_address, ip_tag):
        """ Check if an IP tag is available given the constraints

        :param board_address: the board address to locate the chip on
        :type board_address: str or None
        :param tag: the tag ID to locate
        :type tag: int or None
        :param str ip_address: the IP address of the tag to be assigned
        :param port: the port number of the tag to be assigned
        :type port: int or None
        :param bool strip_sdp:
            if the IP tag has to be able to strip the SDP header
        :param str traffic_identifier: The type of traffic for the tag
        :return: True if a matching IP tag is available, False otherwise
        :rtype: bool
        """

        # If equivalent traffic is being used by another IP tag, re-use it
        (b_address, _, _) = self._get_matching_ip_tag(
            None, board_address, ip_tag.tag, ip_tag.ip_address, ip_tag.port,
            ip_tag.strip_sdp, ip_tag.traffic_identifier)
        if b_address is not None:
            return True

        # Otherwise determine if another tag is available
        return self._is_tag_available(board_address, ip_tag.tag)

    def _are_ip_tags_available(self, board_address, ip_tags):
        """ Check if the set of tags are available using the given chip,\
            given the constraints

        :param board_address: the board to allocate IP tags on
        :type board_address: str or None
        :param ip_tags: The IP tag resource
        :type ip_tags: iterable(IptagResource) or None
        :return: True if the tags can be allocated, False otherwise
        :rtype: bool
        """
        # If there are no tags to assign, declare that they are available
        if ip_tags is None or not ip_tags:
            return True

        # Check if each of the tags is available
        return all(
            self._is_ip_tag_available(board_address, ip_tag)
            for ip_tag in ip_tags)

    def _is_reverse_ip_tag_available(self, board_address, tag, port):
        """ Check if the reverse IP tag is available given the constraints

        :param board_address: The board address to use
        :type board_address: str or None
        :param tag: The tag to be used
        :type tag: int or None
        :param port: The port that the tag will listen on on the board
        :type port: int or None
        :return: True if the tag is available, false otherwise
        :rtype: int
        """
        if board_address is not None:

            # If the board address is not None, and the port is already
            # assigned, the tag is not available
            if (port is not None and
                    (board_address, port) in self._reverse_ip_tag_listen_port):
                return False

            # If the port is available, return true if the tag is available
            return self._is_tag_available(board_address, tag)

        # If the board address is not None but the port is already used
        # everywhere that the tag is available, the tag is not available.
        # Note that if port is None, any tag just has to be available
        if port is None:
            return any(self._is_tag_available(addr, tag)
                       for addr in self._boards_with_ip_tags)
        return any(
            (addr, port) not in self._reverse_ip_tag_listen_port
            and self._is_tag_available(addr, tag)
            for addr in self._boards_with_ip_tags)

    def _are_reverse_ip_tags_available(
            self, board_address, reverse_ip_tags):
        """ Check if this chip can be used given the reverse IP tag resources

        :param board_address: the board to allocate IP tags on
        :type board_address: str or None
        :param reverse_ip_tags: The reverse IP tag resource to be met
        :type reverse_ip_tags: iterable(ReverseIptagResource) or None
        :return: True if the chip can be used, False otherwise
        :rtype: bool
        """
        # If there are no tags, declare they are available
        if reverse_ip_tags is None or not reverse_ip_tags:
            return True

        return all(
            self._is_reverse_ip_tag_available(board_address, rip.tag, rip.port)
            for rip in reverse_ip_tags)

    def _allocate_sdram(self, chip, resources):
        """ Allocates the SDRAM on the given chip

        :param tuple(int,int) key: The (x, y) coordinates of the chip
        :param ResourceContainer resources:
            the resources containing the SDRAM required
        """
        self._sdram_tracker[chip.x, chip.y] -= \
            resources.sdram.get_total_sdram(self._plan_n_timesteps)

    def allocate_sdram(self, chip_x, chip_y, sdram_value):
        """ Allocates SDRAM value directly to a chip

        :param int chip_x: machine chip x coord.
        :param int chip_y: machine chip y coord.
        :param int sdram_value: the number of bytes to allocate
        :raises PacmanException: when the SDRAM can't be allocated
        """
        if self._sdram_tracker[chip_x, chip_y] - sdram_value < 0:
            raise PacmanException(self.ALLOCATION_SDRAM_ERROR.format(
                sdram_value, chip_x, chip_y,
                self._sdram_tracker[chip_x, chip_y]))
        else:
            self._sdram_tracker[chip_x, chip_y] -= sdram_value

    def _allocate_core(self, chip, key, processor_id):
        """ Allocates a core on the given chip

        :param ~spinn_machine.Chip chip: The chip to allocate the resources of
        :param tuple(int,int) key: The (x, y) coordinates of the chip
        :param processor_id:
            The ID of the processor to allocate, or None to pick automatically
        :type processor_id: int or None
        :rtype: int
        """
        if key not in self._core_tracker:
            self._fill_in_core_tracker_for_chip(key, chip)
        if processor_id is not None:
            self._core_tracker[key].remove(processor_id)
        else:
            # TODO: Find a core that meets the resource requirements
            processor_id = self._core_tracker[key].pop()

        # update number tracker
        if chip.virtual:
            self._virtual_chips_with_n_cores_available[
                len(self._core_tracker[key])] -= 1
            self._virtual_chips_with_n_cores_available[
                len(self._core_tracker[key]) - 1] += 1
        else:
            self._real_chips_with_n_cores_available[
                len(self._core_tracker[key])] -= 1
            self._real_chips_with_n_cores_available[
                len(self._core_tracker[key]) - 1] += 1

        if len(self._core_tracker[key]) == self._n_cores_preallocated[key]:
            self._chips_available.remove(key)

        # update chip tracker
        self._chips_used.add(key)

        # return processor ID
        return processor_id

    def _fill_in_core_tracker_for_chip(self, key, chip):
        """
        :param tuple(int,int) key:
        :param ~spinn_machine.Chip chip:
        """
        self._core_tracker[key] = set()
        for processor in chip.processors:
            if not processor.is_monitor:
                self._core_tracker[key].add(processor.processor_id)

    def _allocate_tag(self, chip, board_address, tag_id):
        """ Allocate a tag given the constraints

        :param ~spinn_machine.Chip chip:
            The chip containing the source of data for this tag
        :param board_address: the board address to allocate to
        :type board_address: str or None
        :param tag_id: the tag ID to allocate on this board address
        :type tag_id: int or None
        :return: (board address, tag)
        :rtype: tuple(str, int)
        """

        # First try to find a tag on the board closest to the chip
        if board_address is None:
            eth_chip = self._machine.get_chip_at(
                chip.nearest_ethernet_x, chip.nearest_ethernet_y)

            # verify if the Ethernet chip has the available tag ID
            if self._is_tag_available_on_ethernet_chip(eth_chip, tag_id):
                board_address = eth_chip.ip_address

        if board_address is None and tag_id is not None:
            for b_address in self._boards_with_ip_tags:
                if (b_address not in self._tags_by_board or
                        tag_id in self._tags_by_board[b_address]):
                    board_address = b_address
                    break
        elif board_address is None and tag_id is None:
            board_address = next(iter(self._boards_with_ip_tags))

        self._setup_board_tags(board_address)
        tag_id = self._allocate_tag_id(tag_id, board_address)

        if not self._tags_by_board[board_address]:
            self._boards_with_ip_tags.remove(board_address)
        return board_address, tag_id

    def _setup_board_tags(self, board_address):
        """ Establish the state for a given Ethernet chip if needed.

        :param str board_address:
            the board address to find the Ethernet chip of
        :rtype: None
        """
        if board_address not in self._tags_by_board:
            e_chip_x, e_chip_y = self._ethernet_chips[board_address]
            e_chip = self._machine.get_chip_at(e_chip_x, e_chip_y)
            self._tags_by_board[board_address] = set(e_chip.tag_ids)

    def _allocate_tag_id(self, tag_id, board_address):
        """ Locates a tag ID for the IP tag

        :param tag_id: tag ID to get, or None
        :type tag_id: int or None
        :param str board_address: board address
        :return: tag ID allocated
        :rtype: int
        """
        if tag_id is None:
            return self._tags_by_board[board_address].pop()
        self._tags_by_board[board_address].remove(tag_id)
        return tag_id

    def _allocate_ip_tags(self, chip, board_address, ip_tags):
        """ Allocate the given set of IP tag resources

        :param ~spinn_machine.Chip chip: The chip to allocate the tags for
        :param board_address: The board address to allocate on
        :type board_address: str or None
        :param iterable(IptagResource) ip_tags:
            The IP tag resources to allocate
        :return: iterable of tuples of (board address, tag) assigned
        :rtype: iterable(tuple(str, int, int, int)) or None
        """
        if ip_tags is None or not ip_tags:
            return None

        allocations = list()
        for ip_tag in ip_tags:

            # Find a tag that matches the one required
            (b_address, a_tag, a_port) = self._get_matching_ip_tag(
                chip, board_address, ip_tag.tag, ip_tag.ip_address,
                ip_tag.port, ip_tag.strip_sdp, ip_tag.traffic_identifier)

            if b_address is not None:
                # Get the chip with the Ethernet
                (e_chip_x, e_chip_y) = self._ethernet_chips[b_address]

                # If there is already an allocation that matches the current
                # tag, return this as the allocated tag
                allocations.append((b_address, a_tag, e_chip_x, e_chip_y))

                # Add to the number of things allocated to the tag
                self._n_ip_tag_allocations[b_address, a_tag] += 1

                # If the port is None and the requested port is not None,
                # update the port number
                if a_port is None and ip_tag.port is not None:
                    self._ip_tags_strip_sdp_and_port[b_address, a_tag] =\
                        (ip_tag.strip_sdp, a_port)
            else:

                # Allocate an IP tag
                (board_address, tag) = self._allocate_tag(
                    chip, board_address, ip_tag.tag)
                self._update_data_structures_for_iptag(
                    board_address, tag, ip_tag.ip_address,
                    ip_tag.traffic_identifier, ip_tag.strip_sdp, ip_tag.port)

                # Get the chip with the Ethernet
                (e_chip_x, e_chip_y) = self._ethernet_chips[board_address]

                allocations.append((board_address, tag, e_chip_x, e_chip_y))
        return allocations

    def _update_data_structures_for_iptag(self, board_address, tag, ip_address,
                                          traffic_identifier, strip_sdp, port):
        """
        :param str board_address:
        :param int tag:
        :param str ip_address:
        :param str traffic_identifier:
        :param bool strip_sdp:
        :param int port:
        """
        tag_key = (board_address, tag)
        existing_tags = self._ip_tags_address_traffic[
            ip_address, traffic_identifier]
        existing_tags.add(tag_key)
        self._ip_tags_strip_sdp_and_port[tag_key] = (strip_sdp, port)
        self._address_and_traffic_ip_tag[tag_key] = \
            (ip_address, traffic_identifier)

        # Remember how many allocations are sharing this tag
        # in case an deallocation is requested
        self._n_ip_tag_allocations[tag_key] = 1

    def _allocate_reverse_ip_tags(self, chip, board_address, reverse_ip_tags):
        """ Allocate reverse IP tags with the given constraints

        :param ~spinn_machine.Chip chip: The chip to allocate the tags for
        :param board_address: the board address to allocate on
        :type board_address: str or None
        :param iterable(ReverseIptagResource) reverse_ip_tags:
            The reverse IP tag resources
        :return: iterable of tuples of (board address, tag) assigned
        :rtype: iterable(tuple(str, int))
        """
        if reverse_ip_tags is None or not reverse_ip_tags:
            return None

        allocations = list()
        for reverse_ip_tag in reverse_ip_tags:
            (board_address, tag) = self._allocate_tag(
                chip, board_address, reverse_ip_tag.tag)
            allocations.append((board_address, tag))
            self._update_structures_for_reverse_ip_tag(
                board_address, tag, reverse_ip_tag.port)
        return allocations

    def _update_structures_for_reverse_ip_tag(self, board_address, tag, port):
        """ Updates the structures for reverse IP tags

        :param str board_address: the board its going to be placed on
        :param int tag: the tag ID
        :param port: the port number
        :type port: int or None
        :rtype: None
        """
        if port is not None:
            self._reverse_ip_tag_listen_port.add((board_address, port))
            self._listen_port_reverse_ip_tag[board_address, tag] = port

    def allocate_constrained_resources(
            self, resources, constraints, chips=None, vertices=None):
        """ Attempts to use the given resources of the machine, constrained\
            by the given placement constraints.

        :param ResourceContainer resources: The resources to be allocated
        :param list(AbstractConstraint) constraints:
            The constraints to consider
        :param iterable(tuple(int,int)) chips:
            The optional list of (x, y) tuples of chip coordinates of chips
            that can be used. Note that any chips passed in previously will
            be ignored
        :param vertices: the vertices related to these resources.
        :return:
            The x and y coordinates of the used chip, the processor_id,
            and the IP tag and reverse IP tag allocation tuples
        :rtype: tuple(int, int, int, list(tuple(int, int, int, int)),
            list(tuple(int, int)))
        :raise PacmanValueError:
            If the constraints cannot be met given the\
            current allocation of resources
        """
        (x, y, p) = self.get_chip_and_core(constraints, chips)
        (board_address, ip_tags, reverse_ip_tags) = \
            self.get_ip_tag_info(resources, constraints)
        if x is not None and y is not None:
            chips = [(x, y)]

        return self.allocate_resources(
            resources, chips, p, board_address, ip_tags, reverse_ip_tags,
            vertices=vertices)

    def allocate_constrained_group_resources(
            self, resource_and_constraint_list, chips=None):
        """ Allocates a group of cores on the same chip for these resources

        :param resource_and_constraint_list:
            A list of tuples of (resources, list of constraints) to allocate
        :type resource_and_constraint_list:
            list(tuple(ResourceContainer,AbstractConstraint))
        :param iterable(tuple(int,int)) chips:
            A list of chips that can be used
        :return: list of The x and y coordinates of the used chip, the
            processor_id, and the IP tag and reverse IP tag allocation tuples
        :rtype: iterable(tuple(int, int, int, list(tuple(int, int, int, int)),
            list(tuple(int, int))))
        """
        x = None
        y = None
        board_address = None
        processor_ids = list()
        group_ip_tags = list()
        group_reverse_ip_tags = list()
        for (resources, constraints) in resource_and_constraint_list:
            this_board, this_ip_tags, this_reverse_ip_tags = \
                self.get_ip_tag_info(resources, constraints)
            this_x, this_y, this_p = self.get_chip_and_core(constraints, chips)

            if (self.__different(x, this_x) or self.__different(y, this_y) or
                    (this_p is not None and this_p in processor_ids) or
                    self.__different(board_address, this_board)):
                raise PacmanException("Cannot merge conflicting constraints")
            x = x if this_x is None else this_x
            y = y if this_y is None else this_y
            board_address = board_address if this_board is None else this_board

            processor_ids.append(this_p)
            group_ip_tags.append(this_ip_tags)
            group_reverse_ip_tags.append(this_reverse_ip_tags)

        chips = None
        if x is not None and y is not None:
            chips = [(x, y)]

        # try to allocate in one block
        group_resources = [item[0] for item in resource_and_constraint_list]

        return self.allocate_group_resources(
            group_resources, chips, processor_ids, board_address,
            group_ip_tags, group_reverse_ip_tags)

    @staticmethod
    def __different(a, b):
        """
        :rtype: bool
        """
        return a is not None and b is not None and a != b

    def allocate_group_resources(
            self, group_resources, chips=None, processor_ids=None,
            board_address=None, group_ip_tags=None,
            group_reverse_ip_tags=None):
        """ Attempts to use the given group of resources on a single chip of
            the machine. Can be given specific place to use the resources, or
            else it will allocate them on the first place that the resources
            of the group fit together.

        :param list(ResourceContainer) group_resources:
            The resources to be allocated
        :param iterable(tuple(int,int)) chips:
            An iterable of (x, y) tuples of chips that are to be used
        :param processor_ids: The specific processor to use on any chip for
            each resource of the group
        :type processor_ids: list(int or None)
        :param str board_address:
            the board address to allocate resources of a chip
        :param list(list(IPtagResource)) group_ip_tags:
            list of lists of IP tag resources
        :param list(list(ReverseIPtagResource)) group_reverse_ip_tags:
            list of lists of reverse IP tag resources
        :return: An iterable of tuples of the x and y coordinates of the used
            chip, the processor_id, and the IP tag and reverse IP tag
            allocation tuples
        :rtype: iterable(tuple(int, int, int, list(tuple(int, int, int, int)),
            list(tuple(int, int))))
        :raises PacmanValueError:
            If there aren't chips available that can take the allocation.
        """

        usable_chips = chips
        for ip_tags, reverse_ip_tags in zip(
                group_ip_tags, group_reverse_ip_tags):
            usable_chips = self._get_usable_chips(usable_chips, board_address)

        total_sdram = 0
        for resources in group_resources:
            total_sdram += resources.sdram.get_total_sdram(
                self._plan_n_timesteps)

        # Find the first usable chip which fits all the group resources
        tried_chips = list()
        for key in usable_chips:
            (chip_x, chip_y) = key
            tried_chips.append(key)
            chip = self._machine.get_chip_at(chip_x, chip_y)

            # No point in continuing if the chip doesn't have space for
            # everything
            if (self._n_cores_available(chip, key, None) >=
                    len(group_resources) and
                    self._sdram_available(chip) >= total_sdram):

                # Check that the constraints of all the resources can be met
                is_available = True
                for resources, processor_id, ip_tags, reverse_ip_tags in zip(
                        group_resources, processor_ids, group_ip_tags,
                        group_reverse_ip_tags):
                    if (not self._is_core_available(
                            chip, key, processor_id) or
                            not self._are_ip_tags_available(
                                board_address, ip_tags) or
                            not self._are_reverse_ip_tags_available(
                                board_address, reverse_ip_tags)):
                        is_available = False
                        break

                # If everything is good, do the allocation
                if is_available:
                    results = list()
                    for resources, proc_id, ip_tags, reverse_ip_tags in zip(
                            group_resources, processor_ids, group_ip_tags,
                            group_reverse_ip_tags):
                        processor_id = self._allocate_core(chip, key, proc_id)
                        self._allocate_sdram(chip, resources)
                        ip_tags_allocated = self._allocate_ip_tags(
                            chip, board_address, ip_tags)
                        reverse_ip_tags_allocated = \
                            self._allocate_reverse_ip_tags(
                                chip, board_address, reverse_ip_tags)
                        results.append((
                            chip.x, chip.y, processor_id, ip_tags_allocated,
                            reverse_ip_tags_allocated))
                    return results

        # If no chip is available, raise an exception
        n_cores, n_chips, max_sdram, n_tags = self._available_resources(
            tried_chips)
        raise PacmanValueError(
            "No resources available to allocate the given group resources"
            " within the given constraints:\n"
            "    Request for {} cores on a single chip with SDRAM: {}\n"
            "    Resources available which meet constraints:"
            "        {} Cores and {} tags on {} chips,"
            " largest SDRAM space: {}".format(
                len(group_resources), total_sdram, n_cores, n_tags, n_chips,
                max_sdram))

    def allocate_resources(
            self, resources, chips=None, processor_id=None,
            board_address=None, ip_tags=None, reverse_ip_tags=None,
            vertices=None):
        """ Attempts to use the given resources of the machine.  Can be given
        specific place to use the resources, or else it will allocate them on
        the first place that the resources fit.

        :param ResourceContainer resources: The resources to be allocated
        :param vertices: list of vertices for these resources
        :param iterable(tuple(int,int)) chips:
            An iterable of (x, y) tuples of chips that are to be used
        :param int processor_id: The specific processor to use on any chip.
        :param str board_address:
            The board address to allocate resources of a chip
        :param iterable(IPtagResource) ip_tags: iterable of IP tag resources
        :param iterable(ReverseIPtagResource) reverse_ip_tags:
            iterable of reverse IP tag resources
        :return: The x and y coordinates of the used chip, the processor_id,
            and the IP tag and reverse IP tag allocation tuples
        :rtype: tuple(int, int, int, list(tuple(int, int, int, int)),
            list(tuple(int, int)))
        :raises PacmanValueError:
            If there isn't a chip available that can take the allocation.
        """
        # Find the first usable chip which fits the resources
        for (chip_x, chip_y) in self._get_usable_chips(chips, board_address):
            chip = self._machine.get_chip_at(chip_x, chip_y)
            key = (chip_x, chip_y)

            if (self._is_core_available(chip, key, processor_id) and
                    self._is_sdram_available(chip, resources) and
                    self._are_ip_tags_available(board_address, ip_tags) and
                    self._are_reverse_ip_tags_available(board_address,
                                                        reverse_ip_tags)):
                processor_id = self._allocate_core(chip, key, processor_id)
                self._allocate_sdram(chip, resources)
                ip_tags_allocated = self._allocate_ip_tags(
                    chip, board_address, ip_tags)
                reverse_ip_tags_allocated = self._allocate_reverse_ip_tags(
                    chip, board_address, reverse_ip_tags)
                if vertices is not None:
                    for vertex in vertices:
                        self._vertex_to_chip_map[vertex] = (chip.x, chip.y)
                return (chip.x, chip.y, processor_id, ip_tags_allocated,
                        reverse_ip_tags_allocated)

        # If no chip is available, raise an exception
        if chips is not None and processor_id is not None:
            if len(chips) == 1:
                (x, y) = chips[0]
                raise PacmanValueError(
                    "Core {}:{}:{} is not available.".format(
                        x, y, processor_id))
            else:
                raise PacmanValueError(
                    "Processor id {} is not available on any of the chips"
                    "".format(processor_id))
        tried_chips = self._get_usable_chips(chips, board_address)
        n_cores, n_chips, max_sdram, n_tags = \
            self._available_resources(tried_chips)
        all_chips = self._get_usable_chips(None, None)
        all_n_cores, all_n_chips, all_max_sdram, all_n_tags = \
            self._available_resources(all_chips)
        raise PacmanValueError(
            "No resources available to allocate the given resources"
            " within the given constraints:\n"
            "    Request for CPU: {}, DTCM: {}, "
            "SDRAM fixed: {} per_timestep: {}, IP TAGS: {}, {}\n"
            "    Planning to run for {} timesteps.\n"
            "    Resources available which meet constraints:\n"
            "      {} Cores and {} tags on {} chips, largest SDRAM space: {}\n"
            "    All resources available:\n"
            "      {} Cores and {} tags on {} chips, largest SDRAM space: {}\n"
            .format(
                resources.cpu_cycles.get_value(), resources.dtcm.get_value(),
                resources.sdram.fixed, resources.sdram.per_timestep,
                resources.iptags, resources.reverse_iptags,
                self._plan_n_timesteps,
                n_cores, n_tags, n_chips, max_sdram,
                all_n_cores, all_n_tags, all_n_chips, all_max_sdram))

    def _available_resources(self, usable_chips):
        """ Describe how much of the various resource types are available.

        :param iterable(tuple(int,int)) usable_chips:
            Coordinates of usable chips
        :return: returns #cores, #chips, amount of SDRAM, #tags
        :rtype: tuple(int,int,int,int)
        """
        n_cores = 0
        max_sdram = 0
        n_chips = 0
        n_tags = 0
        for x, y in usable_chips:
            chip = self._machine.get_chip_at(x, y)
            if (x, y) in self._core_tracker:
                n_cores += (len(self._core_tracker[x, y]) -
                            self._n_cores_preallocated[x, y])
            else:
                n_cores += (chip.n_user_processors -
                            self._n_cores_preallocated[x, y])
            sdram_available = self._sdram_available(chip)
            if sdram_available > max_sdram:
                max_sdram = sdram_available
            n_chips += 1
        for board_address in self._boards_with_ip_tags:
            if board_address in self._tags_by_board:
                n_tags += len(self._tags_by_board)
            else:
                eth_x, eth_y = self._ethernet_chips[board_address]
                n_tags += len(self._machine.get_chip_at(eth_x, eth_y).tag_ids)
        return n_cores, n_chips, max_sdram, n_tags

    def get_maximum_cores_available_on_a_chip(self):
        """ Returns the number of available cores of a real chip with the
            maximum number of available cores

        :return: the max cores available on the best real chip
        :rtype: int
        """
        for n_cores_available, n_chips_with_n_cores in reversed(list(
                enumerate(self._real_chips_with_n_cores_available))):
            if n_chips_with_n_cores != 0:
                return n_cores_available

    def get_maximum_cores_available_on_a_virtual_chip(self):
        """ Returns the number of available cores of a virtual chip with the
            maximum number of available cores

        :return: the max cores available on the best real chip
        :rtype: int
        """
        for n_cores_available, n_chips_with_n_cores in reversed(list(
                enumerate(self._virtual_chips_with_n_cores_available))):
            if n_chips_with_n_cores != 0:
                return n_cores_available
        return 0

    def get_maximum_constrained_resources_available(
            self, resources, constraints):
        """ Get the maximum resources available given the constraints

        :param ResourceContainer resources: The resources of the item to check
        :param iterable(AbstractConstraint) constraints:
        :rtype: ResourceContainer
        """
        (board_address, ip_tags, reverse_ip_tags) = self.get_ip_tag_info(
            resources, constraints)

        if not self._are_ip_tags_available(board_address, ip_tags):
            return ResourceContainer()
        if not self._are_reverse_ip_tags_available(
                board_address, reverse_ip_tags):
            return ResourceContainer()

        area_code = None
        if board_address is not None:
            if board_address not in self._ethernet_chips:
                raise PacmanInvalidParameterException(
                    "board_address", str(board_address),
                    "Unrecognised board address")
            eth_chip = self._machine.get_chip_at(
                *self._ethernet_chips[board_address])
            area_code = set(self._machine.get_existing_xys_on_board(eth_chip))

        (x, y, p) = self.get_chip_and_core(constraints)
        if x is not None and y is not None:
            if not self._chip_available(x, y):
                return ResourceContainer()
            if area_code is not None and (x, y) not in area_code:
                return ResourceContainer()
            best_processor_id = p
            chip = self._machine.get_chip_at(x, y)
            key = (x, y)
            sdram_available = self._sdram_available(chip)
            if p is not None and not self._is_core_available(chip, key, p):
                return ResourceContainer()
            if p is None:
                best_processor_id = self._best_core_available(chip)
            processor = chip.get_processor_with_id(best_processor_id)
            max_dtcm_available = processor.dtcm_available
            max_cpu_available = processor.cpu_cycles_available
            return ResourceContainer(
                DTCMResource(max_dtcm_available),
                ConstantSDRAM(sdram_available),
                CPUCyclesPerTickResource(max_cpu_available))

        return self.get_maximum_resources_available(area_code)

    def get_maximum_resources_available(self, area_code=None):
        """ Get the maximum resources available

        :param area_code: A set of valid (x, y) coordinates to choose from
        :type area_code: iterable(tuple(int,int)) or None
        :return: a resource which shows max resources available
        :rtype: ResourceContainer
        """
        # Go through the chips in order of sdram
        for ((chip_x, chip_y), sdram_available) in self._sdram_tracker.items():
            if self._chip_available(chip_x, chip_y) and (
                    area_code is None or (chip_x, chip_y) in area_code):
                chip = self._machine.get_chip_at(chip_x, chip_y)
                best_processor_id = self._best_core_available(chip)
                processor = chip.get_processor_with_id(best_processor_id)
                max_dtcm_available = processor.dtcm_available
                max_cpu_available = processor.cpu_cycles_available
                return ResourceContainer(
                    DTCMResource(max_dtcm_available),
                    ConstantSDRAM(sdram_available),
                    CPUCyclesPerTickResource(max_cpu_available))

        # Send the maximums
        # If nothing is available, return nothing
        return ResourceContainer()

    def unallocate_resources(self, chip_x, chip_y, processor_id, resources,
                             ip_tags, reverse_ip_tags, vertices=None):
        """ Undo the allocation of resources

        :param int chip_x: the x coord of the chip allocated
        :param int chip_y: the y coord of the chip allocated
        :param int processor_id: the processor ID
        :param ResourceContainer resources: The resources to be unallocated
        :param ip_tags: the details of the IP tags allocated
        :type ip_tags: iterable(tuple(str, int)) or None
        :param reverse_ip_tags: the details of the reverse IP tags allocated
        :type reverse_ip_tags: iterable(tuple(str, int)) or None
<<<<<<< HEAD
        :param vertices: list of vertices associated with the resources.
        :type vertices: iterable of <AbstractVertex>
        :rtype: None
=======
>>>>>>> 5e36d68b
        """

        self._chips_available.add((chip_x, chip_y))
        self._sdram_tracker[chip_x, chip_y] += \
            resources.sdram.get_total_sdram(self._plan_n_timesteps)

        # clear vertex chip tracker
        if vertices is not None:
            for vertex in vertices:
                del self._vertex_to_chip_map[vertex]

        # update number tracker
        if self._machine.get_chip_at(chip_x, chip_y).virtual:
            self._virtual_chips_with_n_cores_available[
                len(self._core_tracker[chip_x, chip_y])] -= 1
            self._virtual_chips_with_n_cores_available[
                len(self._core_tracker[chip_x, chip_y]) + 1] += 1
        else:
            self._real_chips_with_n_cores_available[
                len(self._core_tracker[chip_x, chip_y])] -= 1
            self._real_chips_with_n_cores_available[
                len(self._core_tracker[chip_x, chip_y]) + 1] += 1

        self._core_tracker[chip_x, chip_y].add(processor_id)

        # check if chip used needs updating
        if (len(self._core_tracker[chip_x, chip_y]) ==
                self._machine.get_chip_at(chip_x, chip_y).n_user_processors):
            self._chips_used.remove((chip_x, chip_y))

        # Deallocate the IP tags
        if ip_tags is not None:
            for (board_address, tag, _, _) in ip_tags:
                self._boards_with_ip_tags.add(board_address)
                tag_key = (board_address, tag)
                self._n_ip_tag_allocations[tag_key] -= 1
                if self._n_ip_tag_allocations[tag_key] == 0:
                    key = self._address_and_traffic_ip_tag[tag_key]
                    del self._address_and_traffic_ip_tag[tag_key]
                    self._ip_tags_address_traffic[key].remove(tag_key)
                    if not self._ip_tags_address_traffic[key]:
                        del self._ip_tags_address_traffic[key]
                    self._tags_by_board[board_address].add(tag)
                    del self._ip_tags_strip_sdp_and_port[tag_key]

        # Deallocate the reverse IP tags
        if reverse_ip_tags is not None:
            for (board_address, tag) in reverse_ip_tags:
                self._boards_with_ip_tags.add(board_address)
                self._tags_by_board[board_address].add(tag)
                port = self._listen_port_reverse_ip_tag.get(
                    (board_address, tag), None)
                if port is not None:
                    del self._listen_port_reverse_ip_tag[board_address, tag]
                    self._reverse_ip_tag_listen_port.remove(
                        (board_address, port))

    def is_chip_available(self, chip_x, chip_y):
        """ Check if a given chip is available

        :param int chip_x: the x coord of the chip
        :param int chip_y: the y coord of the chip
        :return: True if the chip is available, False otherwise
        :rtype: bool
        """
        return (chip_x, chip_y) in self._chips_available

    @property
    def keys(self):
        """ The chip coordinates assigned

        :rtype: set(tuple(int,int))
        """
        return self._chips_used

    @property
    def chips_used(self):
        """ The number of chips used in this allocation.

        :rtype: int
        """
        return len(self._chips_used)

    def chip_of(self, vertex):
        """ returns the chip a vertex is associated with

        :param vertex: vertex to find chip of.
        :rtype: tuple of (int, int) or None.
        :return: tuple of chip x and chip y values, or None.
        """
        return self._vertex_to_chip_map.get(vertex, None)<|MERGE_RESOLUTION|>--- conflicted
+++ resolved
@@ -1445,12 +1445,9 @@
         :type ip_tags: iterable(tuple(str, int)) or None
         :param reverse_ip_tags: the details of the reverse IP tags allocated
         :type reverse_ip_tags: iterable(tuple(str, int)) or None
-<<<<<<< HEAD
         :param vertices: list of vertices associated with the resources.
         :type vertices: iterable of <AbstractVertex>
         :rtype: None
-=======
->>>>>>> 5e36d68b
         """
 
         self._chips_available.add((chip_x, chip_y))
