from pacman import exceptions
from pacman.model.constraints.placer_constraints\
    .placer_radial_placement_from_chip_constraint import \
    PlacerRadialPlacementFromChipConstraint
from pacman.model.resources.resource_container import ResourceContainer
from pacman.model.resources.dtcm_resource import DTCMResource
from pacman.model.resources.sdram_resource import SDRAMResource
from pacman.utilities import utility_calls
from pacman.model.constraints.placer_constraints\
    .placer_chip_and_core_constraint import PlacerChipAndCoreConstraint
from pacman.exceptions import PacmanInvalidParameterException
from pacman.model.constraints.placer_constraints.placer_board_constraint \
    import PlacerBoardConstraint
from pacman.model.constraints.placer_constraints.abstract_placer_constraint \
    import AbstractPlacerConstraint
from pacman.model.resources.cpu_cycles_per_tick_resource import \
    CPUCyclesPerTickResource

from spinn_machine.utilities.ordered_set import OrderedSet

from collections import defaultdict


class ResourceTracker(object):
    """ Tracks the usage of resources of a machine
    """

    __slots__ = [
        # The amount of SDRAM used by each chip,
        # indexed by the (x, y) tuple of coordinates of the chip
        # Note that entries are only added when the SDRAM is first used
        "_sdram_tracker",

        # The set of processor ids available on each chip,
        # indexed by the (x, y) tuple of coordinates of the chip
        # Note that entries are only added when a core is first used
        "_core_tracker",

        # The machine object
        "_machine",

        # Set of tags available indexed by board address
        # Note that entries are only added when a board is first used
        "_tags_by_board",

        # Set of boards with available ip tags
        "_boards_with_ip_tags",

        # Set of (board_address, tag) assigned to an ip tag indexed by
        # (ip address, traffic identifier) - Note not reverse ip tags
        "_ip_tags_address_traffic",

        # The (ip address, traffic identifier) assigned to an ip tag indexed by
        # (board address, tag)
        "_address_and_traffic_ip_tag",

        # The (strip_sdp, port) assigned to an ip tag indexed by
        # (board address, tag)
        "_ip_tags_strip_sdp_and_port",

        # The (board address, port) combinations already assigned to a
        # reverse ip tag - Note not ip tags
        "_reverse_ip_tag_listen_port",

        # The port assigned to a reverse ip tag, indexed by
        # (board address, tag) - Note not ip tags
        "_listen_port_reverse_ip_tag",

        # A count of how many allocations are sharing the same ip tag -
        # Note not reverse ip tags
        "_n_ip_tag_allocations",

        # Board address indexed by (x, y) tuple of coordinates of the chip
        "_ethernet_area_codes",

        # (x, y) tuple of coordinates of Ethernet connected chip indexed by
        # board address
        "_ethernet_chips",

        # Set of (x, y) tuples of coordinates of chips which have available
        # processors
        "_chips_available"
    ]

    def __init__(self, machine, chips=None):
        """

        :param machine: The machine to track the usage of
        :type machine: :py:class:`spinn_machine.machine.Machine`
        :param chips: If specified, this list of chips will be used\
                    instead of the list from the machine.  Note that the order\
                    will be maintained, so this can be used either to reduce\
                    the set of chips used, or to re-order the chips.  Note\
                    also that on deallocation, the order is no longer\
                    guaranteed.
        :type chips: iterable of (x, y) tuples of coordinates of chips
        """

        # The amount of SDRAM used by each chip,
        # indexed by the (x, y) tuple of coordinates of the chip
        # Note that entries are only added when the SDRAM is first used
        self._sdram_tracker = dict()

        # The set of processor ids available on each chip,
        # indexed by the (x, y) tuple of coordinates of the chip
        # Note that entries are only added when a core is first used
        self._core_tracker = dict()

        # The machine object
        self._machine = machine

        # Set of tags available indexed by board address
        # Note that entries are only added when a board is first used
        self._tags_by_board = dict()

        # Set of boards with available ip tags
        self._boards_with_ip_tags = OrderedSet()

        # Set of (board_address, tag) assigned
        # to any ip tag, indexed by (ip address, traffic_identifier)
        # - Note not reverse ip tags
        self._ip_tags_address_traffic = defaultdict(set)

        # The (ip address, traffic identifier) assigned to an ip tag indexed by
        # (board address, tag)
        self._address_and_traffic_ip_tag = dict()

        # The (strip_sdp, port) assigned to an ip tag indexed by
        # (board address, tag)
        self._ip_tags_strip_sdp_and_port = dict()

        # The (board address, port) combinations already assigned to a
        # reverse ip tag - Note not ip tags
        self._reverse_ip_tag_listen_port = set()

        # The port assigned to a reverse ip tag, indexed by
        # (board address, tag) - Note not ip tags
        self._listen_port_reverse_ip_tag = dict()

        # A count of how many allocations are sharing the same ip tag -
        # Note not reverse ip tags
        self._n_ip_tag_allocations = dict()

        # Board address indexed by (x, y) tuple of coordinates of the chip
        self._ethernet_area_codes = dict()

        # (x, y) tuple of coordinates of Ethernet connected chip indexed by
        # board address
        self._ethernet_chips = dict()

        # Set of (x, y) tuples of coordinates of chips which have available
        # processors
        self._chips_available = OrderedSet()
        if chips is None:
            for chip in machine.chips:
                n_processors = len(
                    [p for p in chip.processors if not p.is_monitor])
                if n_processors > 0:
                    key = (chip.x, chip.y)
                    self._chips_available.add(key)
        else:
            for x, y in chips:
                chip = machine.get_chip_at(x, y)
                n_processors = len(
                    [p for p in chip.processors if not p.is_monitor])
                if n_processors > 0:
                    self._chips_available.add((x, y))

        # Initialise the Ethernet area codes
        for (chip_x, chip_y) in self._chips_available:
            chip = self._machine.get_chip_at(chip_x, chip_y)
            key = (chip_x, chip_y)
            if key in self._chips_available:

                # add area codes for Ethernets
                if (chip.nearest_ethernet_x is not None and
                        chip.nearest_ethernet_y is not None):
                    ethernet_connected_chip = machine.get_chip_at(
                        chip.nearest_ethernet_x, chip.nearest_ethernet_y)
                    if ethernet_connected_chip is not None:
                        ethernet_area_code = ethernet_connected_chip.ip_address
                        if ethernet_area_code not in self._ethernet_area_codes:
                            self._ethernet_area_codes[
                                ethernet_area_code] = OrderedSet()
                            self._boards_with_ip_tags.add(ethernet_area_code)
                            self._ethernet_chips[ethernet_area_code] = (
                                chip.nearest_ethernet_x,
                                chip.nearest_ethernet_y)
                        self._ethernet_area_codes[ethernet_area_code].add(key)

    @staticmethod
    def check_constraints(
            vertices, additional_placement_constraints=None):
        """ Check that the constraints on the given vertices are supported\
            by the resource tracker

        :param vertices: The vertices to check the constraints of
        :param additional_placement_constraints:\
            Additional placement constraints supported by the algorithm doing\
            this check
        """

        # These placement constraints are supported by the resource tracker
        placement_constraints = {
            PlacerChipAndCoreConstraint, PlacerBoardConstraint,
            PlacerRadialPlacementFromChipConstraint
        }
        if additional_placement_constraints is not None:
            placement_constraints.update(additional_placement_constraints)

        # Check the placement constraints
        utility_calls.check_algorithm_can_support_constraints(
            constrained_vertices=vertices,
            supported_constraints=placement_constraints,
            abstract_constraint_type=AbstractPlacerConstraint)

    @staticmethod
    def get_ip_tag_info(resources, constraints):
        """ Get the ip tag resource information

        :param resources: The resources to get the values from
        :type resources:\
            `pacman.model.resources.resource_container.ResourceContainer`
        :param constraints: A list of constraints
        :type constraints:\
            list of\
            `pacman.model.constraints.abstract_constraint.AbstractConstraint`
        :return:\
            A tuple of board address, iterable of ip tag resources and \
            iterable of reverse ip tag resources
        :rtype: (str, iterable of\
                    :py:class:`pacman.model.resources.iptag_resource.IptagResource`,
                    iterable of\
                    :py:class:`pacman.model.resources.reverse_iptag_resource.ReverseIPtabResource`)
        """
        board_address = None
        ip_tags = resources.iptags
        reverse_ip_tags = resources.reverse_iptags

        for constraint in constraints:
            if isinstance(constraint, PlacerBoardConstraint):
                board_address = utility_calls.check_constrained_value(
                    constraint.board_address, board_address)
        return board_address, ip_tags, reverse_ip_tags

    @staticmethod
    def get_chip_and_core(constraints, chips=None):
        """ Get an assigned chip and core from a set of constraints

        :param constraints: The set of constraints to get the values from.\
            Note that any type of constraint can be in the list but only those\
            relevant will be used
        :type constraints: iterable of\
            :py:class:`pacman.model.constraints.abstract_constraint.AbstractConstraint`
        :param chips: Optional list of tuples of (x, y) coordinates of chips,\
            restricting the allowed chips
        :type chips: iterable of (int, int)
        :return: tuple of a chip x and y coordinates, and processor id, any of\
             which might be None
        :rtype: (tuple of (int, int, int)
        """
        x = None
        y = None
        p = None
        for constraint in constraints:
            if isinstance(constraint, PlacerChipAndCoreConstraint):
                x = utility_calls.check_constrained_value(constraint.x, x)
                y = utility_calls.check_constrained_value(constraint.y, y)
                p = utility_calls.check_constrained_value(constraint.p, p)

        if chips is not None and x is not None and y is not None:
            if (x, y) not in chips:
                raise PacmanInvalidParameterException(
                    "x, y and chips",
                    "{}, {} and {}".format(x, y, chips),
                    "The constraint cannot be met with the given chips")
        return x, y, p

    def _get_usable_ip_tag_chips(self):
        """ Get the coordinates of any chips that have available ip tags

        :return: Generator of tuples of (x, y) coordinates of chips
        :rtype: generator of (int, int)
        """
        for board_address in self._boards_with_ip_tags:
            for key in self._ethernet_area_codes[board_address]:
                if (key not in self._core_tracker or
                        len(self._core_tracker[key]) > 0):
                    yield key

    def _get_usable_chips(self, chips, board_address,
                          ip_tags, reverse_ip_tags):
        """ Get all chips that are available on a board given the constraints

        :param chips: iterable of tuples of (x, y) coordinates of chips to \
                    look though for usable chips, or None to use all available\
                    chips
        :type chips: iterable of (int, int)
        :param board_address: the board address to check for usable chips on
        :type board_address: str or None
        :param ip_tags: list of ip tag resources
        :type ip_tags: list of\
                    :py:class:`pacman.model.resources.iptag_resource.IptagResource`
        :param reverse_ip_tags: list of reverse ip tag resources
        :type reverse_ip_tags: list of\
                    :py:class:`pacman.model.resources.reverse_iptag_resource.ReverseIptagResource`
        :return: iterable of tuples of (x, y) coordinates of usable chips
        :rtype: iterable of tuple of (x, y)
        :raise PacmanInvalidParameterException:
                    * If the board address is unknown
                    * When either or both chip coordinates of any chip are none
                    * When a non-existent chip is specified
                    * When all the chips in the specified board have been used
        """
        if chips is not None:
            chips_to_use = list()
            area_code = None
            if board_address is not None:
                if board_address not in self._ethernet_area_codes:
                    raise exceptions.PacmanInvalidParameterException(
                        "board_address", str(board_address),
                        "Unrecognised board address")
                area_code = self._ethernet_area_codes[board_address]
            for (chip_x, chip_y) in chips:
                if ((chip_x is None and chip_y is not None) or
                        (chip_x is not None and chip_y is None)):
                    raise exceptions.PacmanInvalidParameterException(
                        "chip_x and chip_y", "{} and {}".format(
                            chip_x, chip_y),
                        "Either both or neither must be None")
                elif self._machine.get_chip_at(chip_x, chip_y) is None:
                    raise exceptions.PacmanInvalidParameterException(
                        "chip_x and chip_y", "{} and {}".format(
                            chip_x, chip_y),
                        "No such chip was found in the machine")
                elif ((chip_x, chip_y) in self._chips_available and
                        (area_code is None or (chip_x, chip_y) in area_code)):
                    chips_to_use.append((chip_x, chip_y))
            if len(chips_to_use) == 0:
                raise exceptions.PacmanInvalidParameterException(
                    "chips and board_address",
                    "{} and {}".format(chips, board_address),
                    "No valid chips found on the specified board")
            return chips_to_use
        elif board_address is not None:
            return self._ethernet_area_codes[board_address]
        elif ((ip_tags is not None and len(ip_tags) > 0) or
                (reverse_ip_tags is not None and len(reverse_ip_tags) > 0)):
            return self._get_usable_ip_tag_chips()
        return self._chips_available

    def most_avilable_cores_on_a_chip(self):
        """
        returns the number of cores on the chip which has the most cores.
        :return: int
        """
        size = 0
        for chip in self._chips_available:
            if chip not in self._core_tracker:
                processors = self._machine.get_chip_at(
                    chip[0], chip[1]).processors
                chip_size = 0
                for processor in processors:
                    if not processor.is_monitor:
                        chip_size += 1
                if chip_size > size:
                    size = chip_size
            else:
                cores = self._core_tracker[chip]
                if len(cores) > size:
                    size = len(cores)
        return size

    def _is_sdram_available(self, chip, key, resources):
        """ Check if the SDRAM available on a given chip is enough for the\
            given resources.

        :param chip: The chip to check the resources of
        :type chip: :py:class:`spinn_machine.chip.Chip`
        :param key: The (x, y) coordinates of the chip
        :type key: tuple of (int, int)
        :param resources: the resources containing the SDRAM required
        :type resources:\
                    :py:class:`pacman.model.resources.resource_container.ResourceContainer`
        :return: True if there is enough SDRAM available, or False otherwise
        :rtype: bool
        """
        if key in self._sdram_tracker:
            return ((chip.sdram.size - self._sdram_tracker[key]) >=
                    resources.sdram.get_value())
        else:
            return chip.sdram.size >= resources.sdram.get_value()

    def _sdram_available(self, chip, key):
        """ Return the amount of SDRAM available on a chip

        :param chip: The chip to check the resources of
        :type chip: :py:class:`spinn_machine.chip.Chip`
        :param key: The (x, y) coordinates of the chip
        :type key: tuple of (int, int)
        :return: the SDRAM available
        :rtype: int
        """
        if key not in self._sdram_tracker:
            return chip.sdram.size
        return chip.sdram.size - self._sdram_tracker[key]

    def sdram_avilable_on_chip(self, chip_x, chip_y):
        """ Get the available SDRAM on the chip at coordinates chip_x, chip_y

        :param chip_x: x coord of the chip in question
        :param chip_y: y coord of the chip in question
        :return: the SDRAM remaining
        """
        key = (chip_x, chip_y)
        chip = self._machine.get_chip_at(chip_x, chip_y)
        return self._sdram_available(chip, key)

    def _best_core_available(self, chip, key, processor_id):
        """ Locate the best core available on a chip

        :param chip: The chip to check the resources of
        :type chip: :py:class:`spinn_machine.chip.Chip`
        :param key: The (x, y) coordinates of the chip
        :type key: tuple of (int, int)
        :param processor_id: A fixed processor id
        :type processor_id: int
        :return: The processor id selected as the best on this chip
        """
        if processor_id is not None:
            return processor_id

        # TODO: Check for the best core; currently assumes all are the same
        if key not in self._core_tracker:
            for processor in chip.processors:
                if not processor.is_monitor:
                    return processor.processor_id
        return iter(self._core_tracker[key]).next()

    def _is_core_available(self, chip, key, processor_id):
        """ Check if there is a core available on a given chip given the\
            constraints

        :param chip: The chip to check the resources of
        :type chip: :py:class:`spinn_machine.chip.Chip`
        :param key: The (x, y) coordinates of the chip
        :type key: tuple of (int, int)
        :param processor_id: A constraining fixed processor id
        :type processor_id: int or None
        :return: True if there is a core available given the constraints, or\
                    False otherwise
        :rtype: bool
        """
        return self._n_cores_available(chip, key, processor_id) > 0

    def _n_cores_available(self, chip, key, processor_id):
        """ Get the number of cores available on the given chip given the\
            constraints

        :param chip: The chip to check the resources of
        :type chip: :py:class:`spinn_machine.chip.Chip`
        :param key: The (x, y) coordinates of the chip
        :type key: tuple of (int, int)
        :param processor_id: A constraining fixed processor id
        :type processor_id: int or None
        :return: The number of cores that meet the given constraints
        :rtype: int
        """

        # TODO: Check the resources can be met with the processor
        # Currently assumes all processors are equal and that resources
        # haven't been over allocated
        n_cores = 0
        if processor_id is not None:
            if key in self._core_tracker:
                if processor_id in self._core_tracker[key]:
                    return 1
                return 0
            elif (key in self._core_tracker and
                    processor_id in self._core_tracker[key]):
                return 1
            elif key not in self._core_tracker:
                processor = chip.get_processor_with_id(processor_id)
                if processor is not None and not processor.is_monitor:
                    return 1
                return 0
        elif key in self._core_tracker:
            n_cores = len(self._core_tracker[key])
        else:
            n_cores = len([
                proc for proc in chip.processors if not proc.is_monitor])
        return n_cores

    def _get_matching_ip_tag(
            self, chip, board_address, tag_id, ip_address, port, strip_sdp,
            traffic_identifier):
        """ Attempt to locate a matching tag for the given details

        :param chip: The chip which is the source of the data for the tag
        :type chip: :py:class:`spinn_machine.chip.Chip` or None
        :param board_address: the board address to locate the chip on
        :type board_address: str or None
        :param tag_id: the tag id to locate
        :type tag_id: int or None
        :param ip_address: The ip address of the tag
        :type ip_address: str
        :param port: The port of the tag or None if not assigned
        :type port: int or None
        :param strip_sdp: True if the tag is to strip SDP header
        :type strip_sdp: bool
        :param traffic_identifier: The identifier of the traffic to pass over\
            this tag
        :type traffic_identifier: str
        :return: A board address, tag id, and port or None, None, None if none
        :rtype: tuple of (str, int, (int or None)) or (None, None, None)
        """

        # If there is no tag for the given ip address - traffic identifier
        # combination, return
        if ((ip_address, traffic_identifier) not in
                self._ip_tags_address_traffic):
            return None, None, None

        # If no board address is specified, try to allow use of the closest
        # board
        eth_chip = None
        if board_address is None and chip is not None:
            eth_chip = self._machine.get_chip_at(
                chip.nearest_ethernet_x, chip.nearest_ethernet_y)

        # Scan the existing allocated tags and see if any match the details
        found_board = None
        found_tag = None
        found_port = None
        existing_tags = self._ip_tags_address_traffic[
            (ip_address, traffic_identifier)]
        for (other_board_address, other_tag) in existing_tags:
            (other_strip_sdp, other_port) = self._ip_tags_strip_sdp_and_port[
                (other_board_address, other_tag)]
            if (utility_calls.is_equal_or_None(
                    other_board_address, board_address) and
                    utility_calls.is_equal_or_None(other_tag, tag_id) and
                    other_strip_sdp == strip_sdp and
                    utility_calls.is_equal_or_None(other_port, port)):

                # If the existing tag is on the same board, return immediately
                if (eth_chip is not None and
                        other_board_address == eth_chip.ip_address):
                    return other_board_address, other_tag, other_port

                # Otherwise store the tag for possible later use
                found_board = other_board_address
                found_tag = other_tag
                found_port = other_port

        # If we got here, we didn't find an existing tag on the same board
        # so check if the tag *could* be assigned to the current board
        if self._is_tag_available_on_ethernet_chip(eth_chip, tag_id):
            # If the tag is available, allow it to be used
            return None, None, None

        # Otherwise, return any matching existing tag
        return found_board, found_tag, found_port

    def _is_tag_available(self, board_address, tag):
        """ Check if a tag is available given the constraints

        :param board_address: the board address to locate the chip on
        :type board_address: str or None
        :param tag: the tag id to locate
        :type tag: int or None
        :return: True if the tag is available, False otherwise
        :rtype: bool
        """
        if board_address is None and tag is not None:
            for board_address in self._boards_with_ip_tags:
                if (board_address not in self._tags_by_board or
                        tag in self._tags_by_board[board_address]):
                    return True
            return False
        elif board_address is not None and tag is None:
            return board_address in self._boards_with_ip_tags
        elif board_address is None and tag is None:
            return len(self._boards_with_ip_tags) > 0
        return board_address not in self._tags_by_board \
            or tag in self._tags_by_board[board_address]

    def _is_tag_available_on_ethernet_chip(self, ethernet_chip, tag_id):
        if ethernet_chip is None:
            return False
        addr = ethernet_chip.ip_address
<<<<<<< HEAD

        # Having found the board address, it can only be used if a
        # tag is available
        return (addr in self._boards_with_ip_tags and
                (tag_id is None or addr not in self._tags_by_board or
                 tag_id in self._tags_by_board[ethernet_chip.ip_address]))

    def _is_ip_tag_available(
            self, board_address, tag, ip_address, port, strip_sdp,
            traffic_identifier):
=======
        # Having found the board address, it can only be used if a
        # tag is available
        return addr in self._boards_with_ip_tags and \
            (tag_id is None or tag_id in self._tags_by_board[addr])

    def _is_ip_tag_available(self, board_address, tag, ip_address, port,
                             strip_sdp, traffic_identifier):
>>>>>>> 2230e30e
        """ Check if an iptag is available given the constraints

        :param board_address: the board address to locate the chip on
        :type board_address: str or None
        :param tag: the tag id to locate
        :type tag: int or None
        :param ip_address: the ip address of the tag to be assigned
        :type ip_address: str
        :param port: the port number of the tag to be assigned
        :type port: int or None
        :param strip_sdp: if the iptag has to be able to strip the SDP header
        :type strip_sdp: bool
        :param traffic_identifier: The type of traffic for the tag
        :type traffic_identifier: str
        :return: True if a matching iptag is available, False otherwise
        :rtype: bool
        """

        # If equivalent traffic is being used by another ip tag, re-use it
        (b_address, _, _) = self._get_matching_ip_tag(
            None, board_address, tag, ip_address, port, strip_sdp,
            traffic_identifier)
        if b_address is not None:
            return True

        # Otherwise determine if another tag is available
        return self._is_tag_available(board_address, tag)

    def _are_ip_tags_available(self, board_address, ip_tags):
        """ Check if the set of tags are available using the given chip,\
            given the constraints

        :param board_address: the board to allocate ip tags on
        :type board_address: str or None
        :param ip_tags: The ip tag resource
        :type ip_tags: iterable of\
                    :py:class:`pacman.model.resource.iptag_resource.IptagResource`
        :return: True if the tags can be allocated, False otherwise
        :rtype: bool
        """
        # If there are no tags to assign, declare that they are available
        if ip_tags is None or len(ip_tags) == 0:
            return True

        # Check if each of the tags is available
        for ip_tag in ip_tags:
            if not self._is_ip_tag_available(
                    board_address, ip_tag.tag, ip_tag.ip_address, ip_tag.port,
                    ip_tag.strip_sdp, ip_tag.traffic_identifier):
                return False
        return True

    def _is_reverse_ip_tag_available(self, board_address, tag, port):
        """ Check if the reverse ip tag is available given the constraints

        :param board_address: The board address to use
        :type board_address: str or None
        :param tag: The tag to be used
        :type tag: int or None
        :param port: The port that the tag will listen on on the board
        :type port: int or None
        :return: True if the tag is available, false otherwise
        :rtype: int
        """
        if board_address is not None:

            # If the board address is not None, and the port is already
            # assigned, the tag is not available
            if (port is not None and
                    (board_address, port) in self._reverse_ip_tag_listen_port):
                return False

            # If the port is available, return true if the tag is available
            return self._is_tag_available(board_address, tag)

        # If the board address is not None but the port is already used
        # everywhere that the tag is available, the tag is not available.
        # Note that if port is None, any tag just has to be available
        port_available = False
        for b_address in self._boards_with_ip_tags:
            if ((port is None or
                 (b_address, port) not in self._reverse_ip_tag_listen_port) and
                    self._is_tag_available(b_address, tag)):
                port_available = True
                break
        return port_available

    def _are_reverse_ip_tags_available(
            self, board_address, reverse_ip_tags):
        """ Check if this chip can be used given the reverse ip tag resources

        :param board_address: the board to allocate ip tags on
        :type board_address: str or None
        :param reverse_ip_tags: The reverse ip tag resource to be met
        :type reverse_ip_tags: iterable of \
                    :py:class:`pacman.model.resources.reverse_iptag_resource.ReverseIptagResource`
        :return: True if the chip can be used, False otherwise
        :rtype: bool
        """
        # If there are no tags, declare they are available
        if reverse_ip_tags is None or len(reverse_ip_tags) == 0:
            return True

        for ip_tag in reverse_ip_tags:
            if not self._is_reverse_ip_tag_available(
                    board_address, ip_tag.tag, ip_tag.port):
                return False
        return True

    def _allocate_sdram(self, key, resources):
        """ Allocates the SDRAM on the given chip
        :param key: The (x, y) coordinates of the chip
        :type key: tuple of (int, int)
        :param resources: the resources containing the SDRAM required
        :type resources:\
                    :py:class:`pacman.model.resources.resource_container.ResourceContainer`
        """
        if key not in self._sdram_tracker:
            self._sdram_tracker[key] = resources.sdram.get_value()
        else:
            self._sdram_tracker[key] += resources.sdram.get_value()

    def _allocate_core(self, chip, key, processor_id):
        """ Allocates a core on the given chip

        :param chip: The chip to allocate the resources of
        :type chip: :py:class:`spinn_machine.chip.Chip`
        :param key: The (x, y) coordinates of the chip
        :type key: tuple of (int, int)
        :param processor_id: The id of the processor to allocate
        :type processor_id: int
        """
        if key not in self._core_tracker:
            self._core_tracker[key] = set()
            for processor in chip.processors:
                if not processor.is_monitor:
                    self._core_tracker[key].add(processor.processor_id)
        if processor_id is not None:
            self._core_tracker[key].remove(processor_id)
        else:

            # TODO: Find a core that meets the resource requirements
            processor_id = self._core_tracker[key].pop()

        if len(self._core_tracker[key]) == 0:
            self._chips_available.remove(key)
        return processor_id

    def _allocate_tag(self, chip, board_address, tag_id):
        """ Allocate a tag given the constraints

        :param chip: The chip containing the source of data for this tag
        :type chip: :py:class:`spinn_machine.chip.Chip`
        :param board_address: the board address to allocate to
        :type board_address: str or None
        :param tag_id: the tag id to allocate on this board address
        :type tag_id: int or None
        :return: a tuple of (board_address and tag)
        :rtype: (str, int)
        """

        # First try to find a tag on the board closest to the chip
        if board_address is None:
            eth_chip = self._machine.get_chip_at(
                chip.nearest_ethernet_x, chip.nearest_ethernet_y)

            # verify if the Ethernet chip has the available tag id
            if self._is_tag_available_on_ethernet_chip(eth_chip, tag_id):
                board_address = eth_chip.ip_address

        if board_address is None and tag_id is not None:
            for b_address in self._boards_with_ip_tags:
                if (b_address not in self._tags_by_board or
                        tag_id in self._tags_by_board[b_address]):
                    board_address = b_address
                    break
        elif board_address is None and tag_id is None:
            board_address = iter(self._boards_with_ip_tags).next()

        if board_address not in self._tags_by_board:
            (e_chip_x, e_chip_y) = self._ethernet_chips[board_address]
            e_chip = self._machine.get_chip_at(e_chip_x, e_chip_y)
            self._tags_by_board[board_address] = set(e_chip.tag_ids)

        if tag_id is None:
            tag_id = self._tags_by_board[board_address].pop()
        else:
            self._tags_by_board[board_address].remove(tag_id)

        if len(self._tags_by_board[board_address]) == 0:
            self._boards_with_ip_tags.remove(board_address)
        return board_address, tag_id

    def _allocate_ip_tags(self, chip, board_address, ip_tags):
        """ Allocate the given set of ip tag resources

        :param chip: The chip to allocate the tags for
        :type chip: :py:class:`spinn_machine.chip.Chip`
        :param board_address: The board address to allocate on
        :type board_address: str or None
        :param ip_tags: The ip tag resources to allocate
        :type ip_tags: iterable of\
                    :py:class:`pacman.model.resources.iptag_resource.IptagResource`
        :return: iterable of tuples of (board address, tag) assigned
        :rtype: iterable of (str, int)
        """
        if ip_tags is None or len(ip_tags) == 0:
            return None

        allocations = list()
        for ip_tag in ip_tags:

            # Find a tag that matches the one required
            (b_address, a_tag, a_port) = self._get_matching_ip_tag(
                chip, board_address, ip_tag.tag, ip_tag.ip_address,
                ip_tag.port, ip_tag.strip_sdp, ip_tag.traffic_identifier)

            if b_address is not None:

                # Get the chip with the Ethernet
                (e_chip_x, e_chip_y) = self._ethernet_chips[b_address]

                # If there is already an allocation that matches the current
                # tag, return this as the allocated tag
                allocations.append((b_address, a_tag, e_chip_x, e_chip_y))

                # Add to the number of things allocated to the tag
                self._n_ip_tag_allocations[(b_address, a_tag)] += 1

                # If the port is None and the requested port is not None,
                # update the port number
                if a_port is None and ip_tag.port is not None:
                    self._ip_tags_strip_sdp_and_port[(b_address, a_tag)] =\
                        (ip_tag.strip_sdp, a_port)
            else:

                # Allocate an ip tag
                (board_address, tag) = self._allocate_tag(
                    chip, board_address, ip_tag.tag)
                tag_key = (board_address, tag)
                existing_tags = self._ip_tags_address_traffic[
                    (ip_tag.ip_address, ip_tag.traffic_identifier)]
                existing_tags.add(tag_key)
                self._ip_tags_strip_sdp_and_port[tag_key] = \
                    (ip_tag.strip_sdp, ip_tag.port)
                self._address_and_traffic_ip_tag[tag_key] = \
                    (ip_tag.ip_address, ip_tag.traffic_identifier)

                # Remember how many allocations are sharing this tag
                # in case an deallocation is requested
                self._n_ip_tag_allocations[tag_key] = 1

                # Get the chip with the Ethernet
                (e_chip_x, e_chip_y) = self._ethernet_chips[board_address]

                allocations.append((board_address, tag, e_chip_x, e_chip_y))
        if len(allocations) == 0:
            return None
        return allocations

    def _allocate_reverse_ip_tags(self, chip, board_address, reverse_ip_tags):
        """ Allocate reverse ip tags with the given constraints

        :param chip: The chip to allocate the tags for
        :type chip: :py:class:`spinn_machine.chip.Chip`
        :param board_address: the board address to allocate on
        :type board_address: str or None
        :param reverse_ip_tags: The reverse ip tag resources
        :type reverse_ip_tags: iterable of\
                    :py:class:`pacman.model.resources.reverse_iptag_resource.ReverseIptagResource`
        :return: iterable of tuples of (board address, tag) assigned
        :rtype: iterable of (str, int)
        """
        if reverse_ip_tags is None or len(reverse_ip_tags) == 0:
            return None

        allocations = list()
        for reverse_ip_tag in reverse_ip_tags:

            (board_address, tag) = self._allocate_tag(
                chip, board_address, reverse_ip_tag.tag)
            allocations.append((board_address, tag))
            if reverse_ip_tag.port is not None:
                self._reverse_ip_tag_listen_port.add(
                    (board_address, reverse_ip_tag.port))
                self._listen_port_reverse_ip_tag[
                    (board_address, reverse_ip_tag.tag)] = reverse_ip_tag.port

        if len(allocations) == 0:
            return None
        return allocations

    def allocate_constrained_resources(
            self, resources, constraints, chips=None):
        """ Attempts to use the given resources of the machine, constrained\
            by the given placement constraints.

        :param resources: The resources to be allocated
        :type resources:\
            :py:class:`pacman.model.resources.resource_container.ResourceContainer`
        :param constraints: the constraints to consider
        :type constraints: \
            list of \
            :py:class:`pacman.model.constraints.abstract_constraint.AbstractConstraint`
        :param chips: \
            The optional list of (x, y) tuples of chip coordinates\
            of chips that can be used.  Note that any chips passed in\
            previously will be ignored
        :type chips: iterable of (int, int)
        :return:\
            The x and y coordinates of the used chip, the processor_id,\
            and the ip tag and reverse ip tag allocation tuples
        :rtype: (int, int, int, list((int, int)), list((int, int)))
        :raise PacmanValueError: \
            If the constraints cannot be met given the\
            current allocation of resources
        """
        (x, y, p) = self.get_chip_and_core(constraints, chips)
        (board_address, ip_tags, reverse_ip_tags) = \
            self.get_ip_tag_info(resources, constraints)
        chips = None
        if x is not None and y is not None:
            chips = [(x, y)]

        return self.allocate_resources(resources, chips, p, board_address,
                                       ip_tags, reverse_ip_tags)

    def allocate_constrained_group_resources(
            self, resource_and_constraint_list, chips=None):
        """ Allocates a group of cores on the same chip for these resources

        :param resource_and_constraint_list:\
            A list of tuples of (resources, list of constraints) to allocate
        :param chips: a list of chips that can be used
        :return: list of The x and y coordinates of the used chip,
                    the processor_id, and the ip tag and reverse ip tag
                    allocation tuples
        :rtype: iterable of (int, int, int, list((int, int)), list((int, int)))
        """

        x = None
        y = None
        processor_ids = list()
        board_address = None
        group_ip_tags = list()
        group_reverse_ip_tags = list()
        for (resources, constraints) in resource_and_constraint_list:
            this_board_address, this_ip_tags, this_reverse_ip_tags = \
                self.get_ip_tag_info(resources, constraints)
            this_x, this_y, this_p = self.get_chip_and_core(
                constraints, chips)
            if ((x is not None and this_x is not None and this_x != x) or
                    (y is not None and this_y is not None and this_y != y) or
                    (this_p is not None and this_p in processor_ids) or
                    (board_address is not None and
                        this_board_address is not None and
                        board_address != this_board_address)):
                raise exceptions.PacmanException(
                    "Cannot merge conflicting constraints")
            if this_x is not None:
                x = this_x
            if this_y is not None:
                y = this_y
            if this_board_address is not None:
                board_address = this_board_address
            processor_ids.append(this_p)
            group_ip_tags.append(this_ip_tags)
            group_reverse_ip_tags.append(this_reverse_ip_tags)

        chips = None
        if x is not None and y is not None:
            chips = [(x, y)]

        # try to allocate in one block
        group_resources = [item[0] for item in resource_and_constraint_list]

        return self.allocate_group_resources(
            group_resources, chips, processor_ids, board_address,
            group_ip_tags, group_reverse_ip_tags)

    def allocate_group_resources(
            self, group_resources, chips=None, processor_ids=None,
            board_address=None, group_ip_tags=None,
            group_reverse_ip_tags=None):
        """ Attempts to use the given group of resources on a single chip of\
            the machine.  Can be given specific place to use the resources,\
            or else it will allocate them on the first place that the\
            resources of the group fit together.

        :param group_resources: The resources to be allocated
        :type group_resources: list of\
                    :py:class:`pacman.model.resources.resource_container.ResourceContainer`
        :param chips: An iterable of (x, y) tuples of chips that are to be used
        :type chips: iterable of (int, int)
        :param processor_ids: The specific processor to use on any chip for\
                    each resource of the group
        :type processor_ids: list of (int or None)
        :param board_address: the board address to allocate resources of a chip
        :type board_address: str
        :param group_ip_tags: list of lists of ip tag resources
        :type group_ip_tags: list of lists of\
                    :py:class:`pacman.model.resource.iptag_resource.IptagResource`
        :param group_reverse_ip_tags: list of lists of reverse ip tag \
                    resources
        :type group_reverse_ip_tags: list of lists of\
                    :py:class:`pacman.model.resources.reverse_iptag_resource.ReverseIptagResource`
        :return: An iterable of tuples of the x and y coordinates of the used\
                     chip, the processor_id, and the ip tag and reverse ip tag\
                     allocation tuples
        :rtype: iterable of (int, int, int, list((int, int)), list((int, int)))
        """

        usable_chips = chips
        for ip_tags, reverse_ip_tags in zip(
                group_ip_tags, group_reverse_ip_tags):
            usable_chips = self._get_usable_chips(
                usable_chips, board_address, ip_tags, reverse_ip_tags)

        total_sdram = 0
        for resources in group_resources:
            total_sdram += resources.sdram.get_value()

        # Find the first usable chip which fits all the group resources
        for (chip_x, chip_y) in usable_chips:
            chip = self._machine.get_chip_at(chip_x, chip_y)
            key = (chip_x, chip_y)

            # No point in continuing if the chip doesn't have space for
            # everything
            if (self._n_cores_available(chip, key, None) >=
                    len(group_resources) and
                    self._sdram_available(chip, key) >= total_sdram):

                # Check that the constraints of all the resources can be met
                is_available = True
                for resources, processor_id, ip_tags, reverse_ip_tags in zip(
                        group_resources, processor_ids, group_ip_tags,
                        group_reverse_ip_tags):
                    if (not self._is_core_available(
                            chip, key, processor_id) or
                            not self._are_ip_tags_available(
                                board_address, ip_tags) or
                            not self._are_reverse_ip_tags_available(
                                board_address, reverse_ip_tags)):
                        is_available = False
                        break

                # If everything is good, do the allocation
                if is_available:
                    results = list()
                    for resources, proc_id, ip_tags, reverse_ip_tags in zip(
                            group_resources, processor_ids, group_ip_tags,
                            group_reverse_ip_tags):
                        processor_id = self._allocate_core(chip, key, proc_id)
                        self._allocate_sdram(key, resources)
                        ip_tags_allocated = self._allocate_ip_tags(
                            chip, board_address, ip_tags)
                        reverse_ip_tags_allocated = \
                            self._allocate_reverse_ip_tags(
                                chip, board_address, reverse_ip_tags)
                        results.append((
                            chip.x, chip.y, processor_id, ip_tags_allocated,
                            reverse_ip_tags_allocated))
                    return results

        # If no chip is available, raise an exception
        n_cores, n_chips, max_sdram, n_tags = self._available_resources(
            usable_chips)
        raise exceptions.PacmanValueError(
            "No resources available to allocate the given group resources"
            " within the given constraints:\n"
            "    Request for {} cores on a single chip with SDRAM: {}\n"
            "    Resources available which meet constraints:"
            "        {} Cores and {} tags on {} chips,"
            " largest SDRAM space: {}".format(
                len(group_resources), total_sdram, n_cores, n_tags, n_chips,
                max_sdram))

    def allocate_resources(self, resources, chips=None,
                           processor_id=None, board_address=None,
                           ip_tags=None, reverse_ip_tags=None):
        """ Attempts to use the given resources of the machine.  Can be given\
            specific place to use the resources, or else it will allocate them\
            on the first place that the resources fit.

        :param resources: The resources to be allocated
        :type resources:\
                    :py:class:`pacman.model.resources.resource_container.ResourceContainer`
        :param chips: An iterable of (x, y) tuples of chips that are to be used
        :type chips: iterable of (int, int)
        :param processor_id: The specific processor to use on any chip.
        :type processor_id: int
        :param board_address: the board address to allocate resources of a chip
        :type board_address: str
        :param ip_tags: iterable of ip tag resources
        :type ip_tags: iterable of\
                    :py:class:`pacman.model.resources.iptag_resource.IptagResource`
        :param reverse_ip_tags: iterable of reverse ip tag resources
        :type reverse_ip_tags: iterable of\
                    :py:class:`pacman.model.resources.reverse_iptag_resource.ReverseIPtagResource`
        :return: The x and y coordinates of the used chip, the processor_id,\
                 and the ip tag and reverse ip tag allocation tuples
        :rtype: (int, int, int, list((int, int, int, int)), list((int, int)))
        """
        usable_chips = self._get_usable_chips(chips, board_address,
                                              ip_tags, reverse_ip_tags)

        # Find the first usable chip which fits the resources
        for (chip_x, chip_y) in usable_chips:
            chip = self._machine.get_chip_at(chip_x, chip_y)
            key = (chip_x, chip_y)

            if (self._is_core_available(chip, key, processor_id) and
                    self._is_sdram_available(chip, key, resources) and
                    self._are_ip_tags_available(board_address, ip_tags) and
                    self._are_reverse_ip_tags_available(board_address,
                                                        reverse_ip_tags)):
                processor_id = self._allocate_core(chip, key, processor_id)
                self._allocate_sdram(key, resources)
                ip_tags_allocated = self._allocate_ip_tags(
                    chip, board_address, ip_tags)
                reverse_ip_tags_allocated = self._allocate_reverse_ip_tags(
                    chip, board_address, reverse_ip_tags)
                return (chip.x, chip.y, processor_id, ip_tags_allocated,
                        reverse_ip_tags_allocated)

        # If no chip is available, raise an exception
        n_cores, n_chips, max_sdram, n_tags = \
            self._available_resources(usable_chips)
        all_chips = self._get_usable_chips(None, None, None, None)
        all_n_cores, all_n_chips, all_max_sdram, all_n_tags = \
            self._available_resources(all_chips)
        raise exceptions.PacmanValueError(
            "No resources available to allocate the given resources"
            " within the given constraints:\n"
            "    Request for CPU: {}, DTCM: {}, SDRAM: {}, IP TAGS: {}, {}\n"
            "    Resources available which meet constraints:\n"
            "      {} Cores and {} tags on {} chips, largest SDRAM space: {}\n"
            "    All resources available:\n"
            "      {} Cores and {} tags on {} chips, largest SDRAM space: {}\n"
            .format(
                resources.cpu_cycles.get_value(), resources.dtcm.get_value(),
                resources.sdram.get_value(), resources.iptags,
                resources.reverse_iptags, n_cores, n_tags, n_chips, max_sdram,
                all_n_cores, all_n_tags, all_n_chips, all_max_sdram))

    def _available_resources(self, usable_chips):
        """Describe how much of the various resource types are available.

        :param usable_chips: Coordinates of usable chips
        :type usable_chips: iterable of pair(int,int)
        :return: #cores, #chips, amount of SDRAM, #tags
        :rtype: 4-tuple of int
        """
        n_cores = 0
        max_sdram = 0
        n_chips = 0
        n_tags = 0
        for x, y in usable_chips:
            chip = self._machine.get_chip_at(x, y)
            if (x, y) in self._core_tracker:
                n_cores += len(self._core_tracker[x, y])
            else:
                n_cores += len(list(chip.processors))
            sdram_available = self._sdram_available(chip, (x, y))
            if sdram_available > max_sdram:
                max_sdram = sdram_available
            n_chips += 1
        for board_address in self._boards_with_ip_tags:
            if board_address in self._tags_by_board:
                n_tags += len(self._tags_by_board)
            else:
                eth_x, eth_y = self._ethernet_chips[board_address]
                n_tags += len(self._machine.get_chip_at(eth_x, eth_y).tag_ids)
        return n_cores, n_chips, max_sdram, n_tags

    def get_maximum_constrained_resources_available(self, resources,
                                                    constraints, chips=None):
        """ Get the maximum resources available given the constraints

        :param resources: The resources of the item to check
        :type resources:\
            :py:class:`pacman.model.resources.abstract_resource.AbstractResource`
        :type constraints: \
            iterable of\
            :py:class:`pacman.model.constraints.abstract_constraint.AbstractConstraint`
        :param chips: the chips to locate the max available resources of
        :type chips: iterable of spinnmachine.chip.Chip
        """
        (x, y, p) = self.get_chip_and_core(constraints, chips)
        (board_address, ip_tags, reverse_ip_tags) = self.get_ip_tag_info(
            resources, constraints)
        chips = None
        if x is not None and y is not None:
            chips = [(x, y)]
        return self.get_maximum_resources_available(
            chips, p, board_address, ip_tags, reverse_ip_tags)

    def get_maximum_resources_available(self, chips=None, processor_id=None,
                                        board_address=None, ip_tags=None,
                                        reverse_ip_tags=None):
        """ Get the maximum resources available

        :param chips: An iterable of (x, y) tuples of chips that are to be used
        :type chips: iterable of (int, int)
        :param processor_id: the processor id
        :type processor_id: int
        :param board_address: the board address for locating max resources from
        :type board_address: str
        :param ip_tags: iterable of ip tag resources
        :type ip_tags: iterable of\
                    :py:class:`pacman.model.resources.iptag_resource.IptagResource`
        :param reverse_ip_tags: iterable of reverse ip tag resources
        :type reverse_ip_tags: iterable of\
                    :py:class:`pacman.model.resources.reverse_iptag_resource.ReverseIptagResource`
        :return: a resource which shows max resources available
        :rtype: ResourceContainer
        """
        usable_chips = self._get_usable_chips(chips, board_address,
                                              ip_tags, reverse_ip_tags)

        # If the chip is not fixed, find the maximum SDRAM
        # TODO: Also check for the best core
        max_sdram_available = 0
        max_dtcm_available = 0
        max_cpu_available = 0
        for (chip_x, chip_y) in usable_chips:
            key = (chip_x, chip_y)
            chip = self._machine.get_chip_at(chip_x, chip_y)
            sdram_available = self._sdram_available(chip, key)
            ip_tags_available = self._are_ip_tags_available(
                board_address, ip_tags)
            reverse_ip_tags_available = self._are_reverse_ip_tags_available(
                board_address, reverse_ip_tags)

            if (sdram_available > max_sdram_available and
                    ip_tags_available and reverse_ip_tags_available):
                max_sdram_available = sdram_available
                best_processor_id = self._best_core_available(chip, key,
                                                              processor_id)
                processor = chip.get_processor_with_id(best_processor_id)
                max_dtcm_available = processor.dtcm_available
                max_cpu_available = processor.cpu_cycles_available

            # If all the SDRAM on the chip is available,
            # this chip is unallocated, so the max must be the max
            # TODO: This assumes that the chips are all the same
            if sdram_available == chip.sdram.size:
                break

        # Send the maximums
        return ResourceContainer(
            DTCMResource(max_dtcm_available),
            SDRAMResource(max_sdram_available),
            CPUCyclesPerTickResource(max_cpu_available))

    def unallocate_resources(self, chip_x, chip_y, processor_id, resources,
                             ip_tags, reverse_ip_tags):
        """ Undo the allocation of resources

        :param chip_x: the x coord of the chip allocated
        :param chip_y: the y coord of the chip allocated
        :type chip_x: int
        :type chip_y: int
        :param processor_id: the processor id
        :type processor_id: int
        :param resources: The resources to be unallocated
        :type resources:\
                    :py:class:`pacman.model.resources.resource_container.ResourceContainer`
        :param ip_tags: the details of the ip tags allocated
        :type ip_tags: iterable of (str, int) or None
        :param reverse_ip_tags: the details of the reverse ip tags allocated
        :type reverse_ip_tags: iterable of (str, int) or None
        :return: None
        """

        self._chips_available.add((chip_x, chip_y))
        self._sdram_tracker -= resources.sdram.get_value()
        self._core_tracker[(chip_x, chip_y)].add(processor_id)

        # Deallocate the ip tags
        if ip_tags is not None:
            for (board_address, tag, _, _) in ip_tags:
                self._boards_with_ip_tags.add(board_address)
                tag_key = (board_address, tag)
                self._n_ip_tag_allocations[tag_key] -= 1
                if self._n_ip_tag_allocations[tag_key] == 0:
                    key = self._address_and_traffic_ip_tag[tag_key]
                    del self._address_and_traffic_ip_tag[tag_key]
                    self._ip_tags_address_traffic[key].remove(tag_key)
                    if len(self._ip_tags_address_traffic[key]) == 0:
                        del self._ip_tags_address_traffic[key]
                    self._tags_by_board[board_address].add(tag)
                    del self._ip_tags_strip_sdp_and_port[tag_key]

        # Deallocate the reverse ip tags
        if reverse_ip_tags is not None:
            for (board_address, tag) in reverse_ip_tags:
                self._boards_with_ip_tags.add(board_address)
                self._tags_by_board[board_address].add(tag)
                port = self._listen_port_reverse_ip_tag.get(
                    (board_address, tag), None)
                if port is not None:
                    del self._listen_port_reverse_ip_tag[(board_address, tag)]
                    self._reverse_ip_tag_listen_port.remove(
                        (board_address, port))

    def is_chip_available(self, chip_x, chip_y):
        """ Check if a given chip is available

        :param chip_x: the x coord of the chip
        :type chip_x: int
        :param chip_y:the y coord of the chip
        :type chip_y: int
        :return: True if the chip is available, False otherwise
        :rtype: bool
        """
        return (chip_x, chip_y) in self._chips_available

    @property
    def keys(self):
        """ The chip coordinates assigned
        """
        return self._sdram_tracker.keys()<|MERGE_RESOLUTION|>--- conflicted
+++ resolved
@@ -588,27 +588,16 @@
     def _is_tag_available_on_ethernet_chip(self, ethernet_chip, tag_id):
         if ethernet_chip is None:
             return False
-        addr = ethernet_chip.ip_address
-<<<<<<< HEAD
 
         # Having found the board address, it can only be used if a
         # tag is available
+        addr = ethernet_chip.ip_address
         return (addr in self._boards_with_ip_tags and
                 (tag_id is None or addr not in self._tags_by_board or
-                 tag_id in self._tags_by_board[ethernet_chip.ip_address]))
-
-    def _is_ip_tag_available(
-            self, board_address, tag, ip_address, port, strip_sdp,
-            traffic_identifier):
-=======
-        # Having found the board address, it can only be used if a
-        # tag is available
-        return addr in self._boards_with_ip_tags and \
-            (tag_id is None or tag_id in self._tags_by_board[addr])
+                 tag_id in self._tags_by_board[addr]))
 
     def _is_ip_tag_available(self, board_address, tag, ip_address, port,
                              strip_sdp, traffic_identifier):
->>>>>>> 2230e30e
         """ Check if an iptag is available given the constraints
 
         :param board_address: the board address to locate the chip on
