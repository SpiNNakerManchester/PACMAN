from pacman import exceptions
from pacman.model.resources.resource_container import ResourceContainer
from pacman.model.resources.dtcm_resource import DTCMResource
from pacman.model.resources.sdram_resource import SDRAMResource
from pacman.utilities.utility_objs.ordered_set import OrderedSet
from pacman.utilities import utility_calls
from pacman.model.resources.cpu_cycles_per_tick_resource \
    import CPUCyclesPerTickResource


class ResourceTracker(object):
    """ Tracks the usage of resources of a machine
    """

    def __init__(self, machine, chips=None):
        """

        :param machine: The machine to track the usage of
        :type machine: :py:class:`spinn_machine.machine.Machine`
        :param chips: If specified, this list of chips will be used\
                    instead of the list from the machine.  Note that the order\
                    will be maintained, so this can be used either to reduce\
                    the set of chips used, or to re-order the chips.  Note\
                    also that on deallocation, the order is no longer\
                    guaranteed.
        :type chips: iterable of (x, y) tuples of coordinates of chips
        """

        # The amount of SDRAM used by each chip,
        # indexed by the (x, y) tuple of coordinates of the chip
        # Note that entries are only added when the SDRAM is first used
        self._sdram_tracker = dict()

        # The set of processor ids available on each chip,
        # indexed by the (x, y) tuple of coordinates of the chip
        # Note that entries are only added when a core is first used
        self._core_tracker = dict()

        # The machine object
        self._machine = machine

        # Set of tags available indexed by board address
        # Note that entries are only added when a board is first used
        self._tags_by_board = dict()

        # Set of boards with available ip tags
        self._boards_with_ip_tags = OrderedSet()

        # Set of (board_address, tag) assigned to an ip tag indexed by
        # (ip address, port, strip_sdp) - Note not reverse ip tags
        self._ip_tags_address_and_port = dict()

        # The (ip address, port) assigned to an ip tag indexed by
        # (board address, tag)
        self._address_and_port_ip_tag = dict()

        # The (board address, port) combinations already assigned to a
        # reverse ip tag - Note not ip tags
        self._reverse_ip_tag_listen_port = set()

        # The port assigned to a reverse ip tag, indexed by
        # (board address, tag) - Note not ip tags
        self._listen_port_reverse_ip_tag = dict()

        # A count of how many allocations are sharing the same ip tag -
        # Note not reverse ip tags
        self._n_ip_tag_allocations = dict()

        # Board address indexed by (x, y) tuple of coordinates of the chip
        self._ethernet_area_codes = dict()

        # (x, y) tuple of coordinates of Ethernet connected chip indexed by
        # board address
        self._ethernet_chips = dict()

        # Set of (x, y) tuples of coordinates of chips which have available
        # processors
        self._chips_available = OrderedSet(chips)
        if chips is None:
            for chip in machine.chips:
                key = (chip.x, chip.y)
                self._chips_available.add(key)

        # Initialise the Ethernet area codes
        for (chip_x, chip_y) in self._chips_available:
            chip = self._machine.get_chip_at(chip_x, chip_y)
            key = (chip_x, chip_y)

            # add area codes for Ethernet
            if (chip.nearest_ethernet_x is not None and
                    chip.nearest_ethernet_y is not None):
                ethernet_connected_chip = machine.get_chip_at(
                    chip.nearest_ethernet_x, chip.nearest_ethernet_y)
                if ethernet_connected_chip is not None:
                    ethernet_area_code = ethernet_connected_chip.ip_address
                    if ethernet_area_code not in self._ethernet_area_codes:
                        self._ethernet_area_codes[
                            ethernet_area_code] = OrderedSet()
                        self._boards_with_ip_tags.add(ethernet_area_code)
                        self._ethernet_chips[ethernet_area_code] = (
                            chip.nearest_ethernet_x, chip.nearest_ethernet_y)
                    self._ethernet_area_codes[ethernet_area_code].add(key)

    def _get_usable_ip_tag_chips(self):
        """ Get the coordinates of any chips that have available ip tags

        :return: Generator of tuples of (x, y) coordinates of chips
        :rtype: generator of (int, int)
        """
        for board_address in self._boards_with_ip_tags:
            for key in self._ethernet_area_codes[board_address]:
                if (key not in self._core_tracker or
                        len(self._core_tracker[key]) > 0):
                    yield key

    def _get_usable_chips(self, chips, board_address,
                          ip_tags, reverse_ip_tags):
        """ Get all chips that are available on a board given the constraints

        :param chips: iterable of tuples of (x, y) coordinates of chips to \
                    look though for usable chips, or None to use all available\
                    chips
        :type chips: iterable of (int, int)
        :param board_address: the board address to check for usable chips on
        :type board_address: str or None
        :param ip_tags: list of ip tag constraints
        :type ip_tags: list of\
                    :py:class:`pacman.model.constraints.tag_allocator_constraints.tag_allocator_require_iptag_constraint.TagAllocatorRequireIptagConstraint`
        :param reverse_ip_tags: list of reverse ip tag constraints
        :type reverse_ip_tags: list of\
                    :py:class:`pacman.model.constraints.tag_allocator_constraints.tag_allocator_require_reverse_iptag_constraint.TagAllocatorRequireReverseIptagConstraint`
        :return: iterable of tuples of (x, y) coordinates of usable chips
        :rtype: iterable of tuple of (x, y)
        :raise PacmanInvalidParameterException:
                    * If the board address is unknown
                    * When either or both chip coordinates of any chip are none
                    * When a non-existent chip is specified
                    * When all the chips in the specified board have been used
        """
        if chips is not None:
            chips_to_use = list()
            area_code = None
            if board_address is not None:
                if board_address not in self._ethernet_area_codes:
                    raise exceptions.PacmanInvalidParameterException(
                        "board_address", str(board_address),
                        "Unrecognised board address")
                area_code = self._ethernet_area_codes[board_address]
            for (chip_x, chip_y) in chips:
                if ((chip_x is None and chip_y is not None) or
                        (chip_x is not None and chip_y is None)):
                    raise exceptions.PacmanInvalidParameterException(
                        "chip_x and chip_y", "{} and {}".format(
                            chip_x, chip_y),
                        "Either both or neither must be None")
                elif self._machine.get_chip_at(chip_x, chip_y) is None:
                    raise exceptions.PacmanInvalidParameterException(
                        "chip_x and chip_y", "{} and {}".format(
                            chip_x, chip_y),
                        "No such chip was found in the machine")
                elif ((chip_x, chip_y) in self._chips_available and
                        (area_code is None or (chip_x, chip_y) in area_code)):
                    chips_to_use.append((chip_x, chip_y))
            if len(chips_to_use) == 0:
                raise exceptions.PacmanInvalidParameterException(
                    "chips and board_address",
                    "{} and {}".format(chips, board_address),
                    "No valid chips found on the specified board")
            return chips_to_use
        elif board_address is not None:
            return self._ethernet_area_codes[board_address]
        elif ((ip_tags is not None and len(ip_tags) > 0) or
                (reverse_ip_tags is not None and len(reverse_ip_tags) > 0)):
            return self._get_usable_ip_tag_chips()
        return self._chips_available

    def max_available_cores_on_chips_that_satisfy(
            self, placement_constraint, ip_tag_constraints,
            reverse_ip_tag_constraints):
        """ Get the max number of cores on a chip that satisfy these\
            constraints

        :param placement_constraint: placement constraint
        :param ip_tag_constraints: ip_tag constraint
        :param reverse_ip_tag_constraints: reverse ip_tag constraints
        :return: the max number of cores
        :rtype: int
        """
        if placement_constraint is None:
            chips = self._get_usable_chips(
                ip_tags=ip_tag_constraints, chips=None, board_address=None,
                reverse_ip_tags=reverse_ip_tag_constraints)
            max_cores = 0
            for chip in chips:
                if chip not in self._core_tracker:
                    cores = len(list(self._machine.get_chip_at(
                        chip[0], chip[1]).processors))
                else:
                    cores = len(self._core_tracker[chip])
                if cores > max_cores:
                    max_cores = cores
            return max_cores
        else:
            cores = self._core_tracker[(placement_constraint.x,
                                        placement_constraint.y)]
            return len(cores)

    def _is_sdram_available(self, chip, key, resources):
        """ Check if the SDRAM available on a given chip is enough for the\
            given resources.

        :param chip: The chip to check the resources of
        :type chip: :py:class:`spinn_machine.chip.Chip`
        :param key: The (x, y) coordinates of the chip
        :type key: tuple of (int, int)
        :param resources: the resources containing the SDRAM required
        :type resources:\
                    :py:class:`pacman.model.resources.resource_container.ResourceContainer`
        :return: True if there is enough SDRAM available, or False otherwise
        :rtype: bool
        """
        if key in self._sdram_tracker:
            return ((chip.sdram.size - self._sdram_tracker[key]) >=
                    resources.sdram.get_value())
        else:
            return chip.sdram >= resources.sdram.get_value()

    def _sdram_available(self, chip, key):
        """ Return the amount of SDRAM available on a chip

        :param chip: The chip to check the resources of
        :type chip: :py:class:`spinn_machine.chip.Chip`
        :param key: The (x, y) coordinates of the chip
        :type key: tuple of (int, int)
        :return: the SDRAM available
        :rtype: int
        """
        if key not in self._sdram_tracker:
            return chip.sdram.size
        return chip.sdram.size - self._sdram_tracker[key]

    def sdram_avilable_on_chip(self, chip_x, chip_y):
        """ Get the available SDRAM on the chip at coordinates chip_x, chip_y

        :param chip_x: x coord of the chip in question
        :param chip_y: y coord of the chip in question
        :return: the SDRAM remaining
        """
        key = (chip_x, chip_y)
        chip = self._machine.get_chip_at(chip_x, chip_y)
        return self._sdram_available(chip, key)

    def _best_core_available(self, chip, key, processor_id):
        """ Locate the best core available on a chip

        :param chip: The chip to check the resources of
        :type chip: :py:class:`spinn_machine.chip.Chip`
        :param key: The (x, y) coordinates of the chip
        :type key: tuple of (int, int)
        :param processor_id: A fixed processor id
        :type processor_id: int
        :return: The processor id selected as the best on this chip
        """
        if processor_id is not None:
            return processor_id

        # TODO: Check for the best core; currently assumes all are the same
        if key not in self._core_tracker:
            for processor in chip.processors:
                if not processor.is_monitor:
                    return processor.processor_id
        return iter(self._core_tracker[key]).next()

    def _is_core_available(self, chip, key, processor_id, resources):
        """ Check if there is a core available on a given chip given the\
            constraints

        :param chip: The chip to check the resources of
        :type chip: :py:class:`spinn_machine.chip.Chip`
        :param key: The (x, y) coordinates of the chip
        :type key: tuple of (int, int)
        :param processor_id: A constraining fixed processor id
        :type processor_id: int or None
        :param resources: The resources to be allocated
        :type resources:\
                    :py:class:`pacman.model.resources.resource_container.ResourceContainer`
        :return: True if there is a core available given the constraints, or\
                    False otherwise
        :rtype: bool
        """
        # TODO: Check the resources can be met with the processor
        # Currently assumes all processors are equal and that resources
        # haven't been over allocated
        if processor_id is not None:
            if (key in self._core_tracker and
                    processor_id not in self._core_tracker[key]):
                return False
            elif key not in self._core_tracker:
                processor = chip.get_processor_with_id(processor_id)
                return processor is not None and not processor.is_monitor
        elif key in self._core_tracker:
            return len(self._core_tracker[key]) != 0

        return True

    def total_free_processors(self):
        """
        exposed method for determining how many processors have not yet been
        allocated
        :return: the total number of processors allocated
        """
        total_cores = 0
        for chip_key in self._chips_available:
            if chip_key in self._core_tracker:
                total_cores += len(self._core_tracker[chip_key])
            else:
                processors = self._machine.get_chip_at(chip_key[0],
                                                       chip_key[1]).processors
                for processor in processors:
                    if not processor.is_monitor:
                        total_cores += 1
        return total_cores

    def total_free_processors_on_chip(self, x, y):
        """
        returns the number of processors on a given chip
        :param x: the x coord of the chip
        :param y: the y coord of the chip.
        :return: the number of processors on the chip
        """
        if (x, y) in self._chips_available:
            if (x, y) in self._core_tracker:
                return len(self._core_tracker[(x, y)])
            else:
                total_cores = 0
                processors = self._machine.get_chip_at(x, y).processors
                for processor in processors:
                    if not processor.is_monitor:
                        total_cores += 1
                return total_cores
        else:
            return 0

    def _get_matching_ip_tag(self, board_address, tag, key):
        """ Locate a tag for a tag id on a board address for a given chip

        :param board_address: the board address to locate the chip on
        :type board_address: str or None
        :param tag: the tag id to locate
        :type tag: int or None
        :param key: The (x, y) coordinates of the chip
        :type key: tuple of (int int)
        :return: A board address and tag id, or None, None if none
        :rtype: tuple of (str, int) or (None, None)
        """
        if key not in self._ip_tags_address_and_port:
            return None, None
        existing_tags = self._ip_tags_address_and_port[key]
        if board_address is None and tag is not None:
            for (b_address, a_tag) in existing_tags:
                if a_tag == tag:
                    return b_address, a_tag
        elif board_address is not None and tag is None:
            for (b_address, a_tag) in existing_tags:
                if b_address == board_address:
                    return b_address, a_tag
        elif board_address is None and tag is None:
            return iter(existing_tags).next()
        elif (board_address, tag) in existing_tags:
            return board_address, tag
        return None, None

    def _is_tag_available(self, board_address, tag):
        """ Check if a tag is available given the constraints

        :param board_address: the board address to locate the chip on
        :type board_address: str or None
        :param tag: the tag id to locate
        :type tag: int or None
        :return: True if the tag is available, False otherwise
        :rtype: bool
        """
        if board_address is None and tag is not None:
            for board_address in self._boards_with_ip_tags:
                if (board_address not in self._tags_by_board or
                        tag in self._tags_by_board[board_address]):
                    return True
            return False
        elif board_address is not None and tag is None:
            return board_address in self._boards_with_ip_tags
        elif board_address is None and tag is None:
            return len(self._boards_with_ip_tags) > 0
        return (board_address not in self._tags_by_board or
                tag in self._tags_by_board[board_address])

    def _is_ip_tag_available(self, board_address, tag, ip_address, port,
                             strip_sdp):
        """ Check if an ip_tag is available given the constraints
        :param board_address: the board address to locate the chip on
        :type board_address: str or None
        :param tag: the tag id to locate
        :type tag: int or None
        :param ip_address: the ip address of the tag to be assigned
        :type ip_address: str
        :param port: the port number of the tag to be assigned
        :type port: int
        :param strip_sdp: if the ip_tag has to be able to strip the SDP header
        :type strip_sdp: bool
        :return: True if a matching ip_tag is available, False otherwise
        :rtype: bool
        """
        # If something is already sending to the same ip address and port but
        # is performing the opposite operation for strip SDP, then no tag can
        # be allocated
        reverse_strip_key = (ip_address, port, not strip_sdp)
        if reverse_strip_key in self._ip_tags_address_and_port:
            return False

        # If the same key is being used for another ip tag, re-use it
        key = (ip_address, port, strip_sdp)
        (b_address, _) = self._get_matching_ip_tag(board_address, tag, key)
        if b_address is not None:
            return True

        # Otherwise determine if another tag is available
        return self._is_tag_available(board_address, tag)

    def _are_ip_tags_available(self, chip, board_address, ip_tags):
        """ Check if the set of tags are available using the given chip,\
            given the constraints

        :param chip: the (x, y) coordinates of the chip to check
        :type chip: (int, int)
        :param board_address: the board to allocate ip tags on
        :type board_address: str or None
        :param ip_tags: The ip tag constraints
        :type ip_tags: iterable of\
                    :py:class:`pacman.model.constraints.tag_allocator_constraints.tag_allocator_require_iptag_constraint.TagAllocatorRequireIptagConstraint`
        :return: True if the tags can be allocated, False otherwise
        :rtype: bool
        """
        # If there are no tags to assign, declare that they are available
        if ip_tags is None or len(ip_tags) == 0:
            return True

        # If there is a fixed board address and the chip is not on the board
        # the tags are not available
        if (board_address is not None and (chip.x, chip.y)
                not in self._ethernet_area_codes[board_address]):
            return False

        # Check if each of the tags is available
        for ip_tag in ip_tags:
            if not self._is_ip_tag_available(board_address, ip_tag.tag,
                                             ip_tag.ip_address, ip_tag.port,
                                             ip_tag.strip_sdp):
                return False
        return True

    def _is_reverse_ip_tag_available(self, board_address, tag, port):
        """ Check if the reverse ip tag is available given the constraints

        :param board_address: The board address to use
        :type board_address: str or None
        :param tag: The tag to be used
        :type tag: int or None
        :param port: The port that the tag will listen on on the board
        :type port: int
        :return: True if the tag is available, false otherwise
        :rtype: int
        """
        if board_address is not None:

            # If the board address is not None, and the port is already
            # assigned, the tag is not available
            if (board_address, port) in self._reverse_ip_tag_listen_port:
                return False

            # If the port is available, return true if the tag is available
            return self._is_tag_available(board_address, tag)

        # If the board address is not None but the port is already used
        # everywhere that the tag is available, the tag is not available
        port_available = False
        for b_address in self._boards_with_ip_tags:
            if ((b_address, port) not in self._reverse_ip_tag_listen_port and
                    self._is_tag_available(b_address, tag)):
                port_available = True
                break
        return port_available

    def _are_reverse_ip_tags_available(self, chip, board_address,
                                       reverse_ip_tags):
        """ Check if this chip can be used given the reverse ip tag constraints

        :param chip: The coordinates of the chip to check
        :type chip: (int, int)
        :param board_address: the board to allocate ip tags on
        :type board_address: str or None
        :param reverse_ip_tags: The reverse ip tag constraints to be met
        :type reverse_ip_tags: iterable of \
                    :py:class:`pacman.model.constraints.tag_allocator_constraints.tag_allocator_require_reverse_iptag_constraint.TagAllocatorRequireReverseIptagConstraint`
        :return: True if the chip can be used, False otherwise
        :rtype: bool
        """
        # If there are no tags, declare they are available
        if reverse_ip_tags is None or len(reverse_ip_tags) == 0:
            return True

        # If there is a fixed board address and the chip is not on the board
        # the tags are not available
        if (board_address is not None and not (chip.x, chip.y)
                in self._ethernet_area_codes[board_address]):
            return False

        for ip_tag in reverse_ip_tags:
            if not self._is_reverse_ip_tag_available(board_address,
                                                     ip_tag.tag, ip_tag.port):
                return False
        return True

    def _allocate_sdram(self, chip, key, resources):
        """ Allocates the SDRAM on the given chip

        :param chip: The chip to allocate the resources of
        :type chip: :py:class:`spinn_machine.chip.Chip`
        :param key: The (x, y) coordinates of the chip
        :type key: tuple of (int, int)
        :param resources: the resources containing the SDRAM required
        :type resources:\
                    :py:class:`pacman.model.resources.resource_container.ResourceContainer`
        """
        if key not in self._sdram_tracker:
            self._sdram_tracker[key] = resources.sdram.get_value()
        else:
            self._sdram_tracker[key] += resources.sdram.get_value()

    def _allocate_core(self, chip, key, processor_id, resources):
        """ Allocates a core on the given chip

        :param chip: The chip to allocate the resources of
        :type chip: :py:class:`spinn_machine.chip.Chip`
        :param key: The (x, y) coordinates of the chip
        :type key: tuple of (int, int)
        :param processor_id: The id of the processor to allocate
        :type processor_id: int
        :param resources: the resources containing the SDRAM required
        :type resources:\
                    :py:class:`pacman.model.resources.resource_container.ResourceContainer`
        """
        if key not in self._core_tracker:
            self._core_tracker[key] = set()
            for processor in chip.processors:
                if not processor.is_monitor:
                    self._core_tracker[key].add(processor.processor_id)
        if processor_id is not None:
            self._core_tracker[key].remove(processor_id)
        else:

            # TODO: Find a core that meets the resource requirements
            processor_id = self._core_tracker[key].pop()

        if len(self._core_tracker[key]) == 0:
            self._chips_available.remove(key)
        return processor_id

    def _allocate_tag(self, board_address, tag):
        """ Allocate a tag given the constraints

        :param board_address: the board address to allocate to
        :type board_address: str or None
        :param tag: the tag id to allocate on this board address
        :type tag: int or None
        :return: a tuple of (board_address and tag)
        :rtype: (str, int)
        """
        if board_address is None and tag is not None:
            for b_address in self._boards_with_ip_tags:
                if (b_address not in self._tags_by_board or
                        tag in self._tags_by_board[b_address]):
                    board_address = b_address
                    break
        elif board_address is None and tag is None:
            board_address = iter(self._boards_with_ip_tags).next()

        if board_address not in self._tags_by_board:
            (e_chip_x, e_chip_y) = self._ethernet_chips[board_address]
            e_chip = self._machine.get_chip_at(e_chip_x, e_chip_y)
            self._tags_by_board[board_address] = set(e_chip.tag_ids)

        if tag is None:
            tag = self._tags_by_board[board_address].pop()
        else:
            self._tags_by_board[board_address].remove(tag)

        if len(self._tags_by_board[board_address]) == 0:
            self._boards_with_ip_tags.remove(board_address)
        return board_address, tag

    def _allocate_ip_tags(self, board_address, ip_tags):
        """ Allocate the given set of ip tag constraints

        :param board_address: The board address to allocate on
        :type board_address: str or None
        :param ip_tags: The ip tag constraints to allocate
        :type ip_tags: iterable of\
                    :py:class:`pacman.model.constraints.tag_allocator_constraints.tag_allocator_require_iptag_constraint.TagAllocatorRequireIptagConstraint`
        :return: iterable of tuples of (board address, tag) assigned
        :rtype: iterable of (str, int)
        """
        if ip_tags is None or len(ip_tags) == 0:
            return None
        allocations = list()
        for ip_tag in ip_tags:
            key = (ip_tag.ip_address, ip_tag.port, ip_tag.strip_sdp)
            (b_address, a_tag) = self._get_matching_ip_tag(board_address,
                                                           ip_tag.tag, key)

            if b_address is not None:

                # If there is already an allocation that matches the current
                # tag, return this as the allocated tag
                allocations.append((b_address, a_tag))
            else:

                # Allocate an ip tag
                tag_key = self._allocate_tag(board_address, ip_tag.tag)

                # Remember that this tag is used for this ip address and port
                if key not in self._ip_tags_address_and_port:
                    self._ip_tags_address_and_port[key] = set()
                self._ip_tags_address_and_port[key].add(tag_key)
                self._address_and_port_ip_tag[tag_key] = key

                # Remember how many allocations are sharing this tag
                # in case an de-allocation is requested
                if tag_key not in self._n_ip_tag_allocations:
                    self._n_ip_tag_allocations[tag_key] = 1
                else:
                    self._n_ip_tag_allocations[tag_key] += 1
                allocations.append(tag_key)
        if len(allocations) == 0:
            return None
        return allocations

    def _allocate_reverse_ip_tags(self, board_address, reverse_ip_tags):
        """ Allocate reverse ip tags with the given constraints
        :param board_address: the board address to allocate on
        :type board_address: str or None
        :param reverse_ip_tags: The reverse ip tag constraints
        :type reverse_ip_tags: iterable of\
                    :py:class:`pacman.constraint.tag_allocator_constraints.tag_allocator_require_reverse_iptag_constraint.TagAllocatorRequireReverseIptagConstraint`
        :return: iterable of tuples of (board address, tag) assigned
        :rtype: iterable of (str, int)
        """
        if reverse_ip_tags is None or len(reverse_ip_tags) == 0:
            return None
        allocations = list()
        for reverse_ip_tag in reverse_ip_tags:

            if board_address is not None:

                # If there is a board address, allocate the tag on the board
                (_, tag) = self._allocate_tag(board_address,
                                              reverse_ip_tag.tag)
                allocations.append((board_address, tag))
                self._reverse_ip_tag_listen_port.add(
                    (board_address, reverse_ip_tag.port))
                self._listen_port_reverse_ip_tag[
                    (board_address, reverse_ip_tag.tag)] = reverse_ip_tag.port

            else:

                # Otherwise, find the board with the port and tag available
                for b_address in self._boards_with_ip_tags:
                    if (((b_address, reverse_ip_tag.port)
                        not in self._reverse_ip_tag_listen_port) and
                            self._is_tag_available(board_address,
                                                   reverse_ip_tag.tag)):
                        (_, a_tag) = self._allocate_tag(board_address,
                                                        reverse_ip_tag.tag)
                        allocations.append((b_address, a_tag))
                        self._reverse_ip_tag_listen_port.add(
                            (b_address, reverse_ip_tag.port))
                        self._listen_port_reverse_ip_tag[(board_address,
                                                          reverse_ip_tag.tag)]\
                            = reverse_ip_tag.port
        if len(allocations) == 0:
            return None
        return allocations

    def allocate_constrained_resources(
            self, resources, constraints, chips=None):
        """ Attempts to use the given resources of the machine, constrained\
            by the given placement constraints.

        :param resources: The resources to be allocated
        :type resources:\
                    :py:class:`pacman.model.resources.resource_container.ResourceContainer`
        :param constraints: An iterable of constraints containing the\
                    :py:class:`pacman.model.constraints.placer_constraints.placer_chip_and_core_constraint.PlacerChipAndCoreConstraint`;\
                    note that other types are ignored and no exception will be\
                    thrown
        :type constraints: iterable of \
                    :py:class:`pacman.model.constraints.abstract_constraints.abstract_constraint.AbstractConstraint`
        :param chips: The optional list of (x, y) tuples of chip coordinates\
                    of chips that can be used.  Note that any chips passed in\
                    previously will be ignored
        :type chips: iterable of (int, int)
        :return: The x and y coordinates of the used chip, the processor_id,\
                 and the ip tag and reverse ip tag allocation tuples
        :rtype: (int, int, int, list((int, int)), list((int, int)))
        :raise PacmanValueError: If the constraints cannot be met given the\
                    current allocation of resources
        """
        (x, y, p) = utility_calls.get_chip_and_core(constraints, chips)
        (board_address, ip_tags, reverse_ip_tags) = \
            utility_calls.get_ip_tag_info(constraints)
        chips = None
        if x is not None and y is not None:
            chips = [(x, y)]

        return self.allocate_resources(resources, chips, p, board_address,
                                       ip_tags, reverse_ip_tags)

<<<<<<< HEAD
    def allocate_resources(
            self, resources, chips=None, processor_id=None, board_address=None,
            ip_tags=None, reverse_ip_tags=None):
=======
    def allocate_group(
            self, group_resources, placement_constraint, ip_tag_constraint,
            reverse_ip_tag_constraint):
        """
        allocates a group of cores for these resources
        :param group_resources: the groups resources
        :param placement_constraint: placement constraint
        :param ip_tag_constraint: ipt_tag constraint
        :param reverse_ip_tag_constraint: reverse_ip_tag_constraint
        :return: list of The x and y coordinates of the used chip,
                    the processor_id, and the ip tag and reverse ip tag
                    allocation tuples
        :rtype: iterable of (int, int, int, list((int, int)), list((int, int)))
        """
        elements = list()
        if placement_constraint is not None:
            x = placement_constraint.x
            y = placement_constraint.y
            p = placement_constraint.p
        else:
            x = None
            y = None
            p = None

        tag_constraints = ip_tag_constraint + reverse_ip_tag_constraint
        (board_address, ip_tags, reverse_ip_tags) = \
            utility_calls.get_ip_tag_info(tag_constraints)
        chips = None
        if x is not None and y is not None:
            chips = [(x, y)]

        for resources in group_resources:
            element = self.allocate_resources(
                resources, chips, p, board_address, ip_tags, reverse_ip_tags)
            elements.append(element)
        return elements

    def allocate_resources(self, resources, chips=None,
                           processor_id=None, board_address=None,
                           ip_tags=None, reverse_ip_tags=None):
>>>>>>> 4f614f93
        """ Attempts to use the given resources of the machine.  Can be given\
            specific place to use the resources, or else it will allocate them\
            on the first place that the resources fit.

        :param resources: The resources to be allocated
        :type resources:\
                    :py:class:`pacman.model.resources.resource_container.ResourceContainer`
        :param chips: An iterable of (x, y) tuples of chips that are to be used
        :type chips: iterable of (int, int)
        :param processor_id: The specific processor to use on any chip.
        :type processor_id: int
        :param board_address: the board address to allocate resources of a chip
        :type board_address: str
        :param ip_tags: iterable of ip tag constraints
        :type ip_tags: iterable of\
                    :py:class:`pacman.model.constraints.tag_allocator_constraints.tag_allocator_require_iptag_constraint.TagAllocatorRequireIptagConstraint`
        :param reverse_ip_tags: iterable of reverse ip tag constraints
        :type reverse_ip_tags: iterable of\
                    :py:class:`pacman.model.constraints.tag_allocator_constraints.tag_allocator_require_reverse_iptag_constraint.TagAllocatorRequireReverseIptagConstraint`
        :return: The x and y coordinates of the used chip, the processor_id,\
                 and the ip tag and reverse ip tag allocation tuples
        :rtype: (int, int, int, list((int, int)), list((int, int)))
        """
        usable_chips = self._get_usable_chips(chips, board_address,
                                              ip_tags, reverse_ip_tags)

        # Find the first usable chip which fits the resources
        for (chip_x, chip_y) in usable_chips:
            chip = self._machine.get_chip_at(chip_x, chip_y)
            key = (chip_x, chip_y)

            if (self._is_core_available(chip, key, processor_id, resources) and
                    self._is_sdram_available(chip, key, resources) and
                    self._are_ip_tags_available(chip, board_address,
                                                ip_tags) and
                    self._are_reverse_ip_tags_available(chip, board_address,
                                                        reverse_ip_tags)):
                processor_id = self._allocate_core(
                    chip, key, processor_id, resources)
                self._allocate_sdram(chip, key, resources)
                ip_tags_allocated = self._allocate_ip_tags(
                    board_address, ip_tags)
                reverse_ip_tags_allocated = self._allocate_reverse_ip_tags(
                    board_address, reverse_ip_tags)
                return (chip.x, chip.y, processor_id, ip_tags_allocated,
                        reverse_ip_tags_allocated)

        # If no chip is available, raise an exception
        n_cores, n_chips, max_sdram = self._available_resources(usable_chips)
        raise exceptions.PacmanValueError(
            "No resources available to allocate the given resources"
            " within the given constraints:\n"
            "    Request for CPU: {}, DTCM: {}, SDRAM: {}\n"
            "    Resources available which meet constraints:"
            " {} Cores on {} chips, largest SDRAM space: {}".format(
                resources.cpu.get_value(), resources.dtcm.get_value(),
                resources.sdram.get_value(), n_cores, n_chips, max_sdram))

    def _available_resources(self, usable_chips):
        n_cores = 0
        max_sdram = 0
        n_chips = 0
        for x, y in usable_chips:
            chip = self._machine.get_chip_at(x, y)
            if (x, y) in self._core_tracker:
                n_cores += len(self._core_tracker[x, y])
            else:
                for processor in chip.processors:
                    if not processor.is_monitor:
                        n_cores += 1
            sdram_available = self._sdram_available(chip, (x, y))
            if sdram_available > max_sdram:
                max_sdram = sdram_available
            n_chips += 1
        return n_cores, n_chips, max_sdram

    def get_maximum_constrained_resources_available(self, constraints,
                                                    chips=None):
        """ Get the maximum resources available given the constraints

        :param constraints: the constraints to match
        :type: iterable of\
                    :py:class:`pacman.model.constraints.abstract_constraint.AbstractConstraint`
        :param chips: the chips to locate the max available resources of
        :type chips: iterable of spinnmachine.chip.Chip
        """
        (x, y, p) = utility_calls.get_chip_and_core(constraints, chips)
        (board_address, ip_tags, reverse_ip_tags) = \
            utility_calls.get_ip_tag_info(constraints)
        chips = None
        if x is not None and y is not None:
            chips = [(x, y)]
        return self.get_maximum_resources_available(chips, p, board_address,
                                                    ip_tags, reverse_ip_tags)

    def get_maximum_resources_available(self, chips=None, processor_id=None,
                                        board_address=None, ip_tags=None,
                                        reverse_ip_tags=None):
        """ Get the maximum resources available

        :param chips: An iterable of (x, y) tuples of chips that are to be used
        :type chips: iterable of (int, int)
        :param processor_id: the processor id
        :type processor_id: int
        :param board_address: the board address for locating max resources from
        :type board_address: str
        :param ip_tags: iterable of ip tag constraints
        :type ip_tags: iterable of\
                    :py:class:`pacman.model.constraints.tag_allocator_constraints.tag_allocator_require_iptag_constraint.TagAllocatorRequireIptagConstraint`
        :param reverse_ip_tags: iterable of reverse ip tag constraints
        :type reverse_ip_tags: iterable of\
                    :py:class:`pacman.model.constraints.tag_allocator_constraints.tag_allocator_require_reverse_iptag_constraint.TagAllocatorRequireReverseIptagConstraint`
        :return: a resource which shows max resources available
        :rtype: ResourceContainer
        """
        usable_chips = self._get_usable_chips(chips, board_address,
                                              ip_tags, reverse_ip_tags)

        # If the chip is not fixed, find the maximum SDRAM
        # TODO: Also check for the best core
        max_sdram_available = 0
        max_dtcm_available = 0
        max_cpu_available = 0
        for (chip_x, chip_y) in usable_chips:
            key = (chip_x, chip_y)
            chip = self._machine.get_chip_at(chip_x, chip_y)
            sdram_available = self._sdram_available(chip, key)
            ip_tags_available = self._are_ip_tags_available(
                chip, board_address, ip_tags)
            reverse_ip_tags_available = self._are_reverse_ip_tags_available(
                chip, board_address, reverse_ip_tags)

            if (sdram_available > max_sdram_available and
                    ip_tags_available and reverse_ip_tags_available):
                max_sdram_available = sdram_available
                best_processor_id = self._best_core_available(chip, key,
                                                              processor_id)
                processor = chip.get_processor_with_id(best_processor_id)
                max_dtcm_available = processor.dtcm_available
                max_cpu_available = processor.cpu_cycles_available

            # If all the SDRAM on the chip is available,
            # this chip is unallocated, so the max must be the max
            # TODO: This assumes that the chips are all the same
            if sdram_available == chip.sdram.size:
                break

        # Send the maximums
        return ResourceContainer(
            DTCMResource(max_dtcm_available),
            SDRAMResource(max_sdram_available),
            CPUCyclesPerTickResource(max_cpu_available))

    def unallocate_resources(self, chip_x, chip_y, processor_id, resources,
                             ip_tags, reverse_ip_tags):
        """ Undo the allocation of resources

        :param chip_x: the x coord of the chip allocated
        :param chip_y: the y coord of the chip allocated
        :type chip_x: int
        :type chip_y: int
        :param processor_id: the processor id
        :type processor_id: int
        :param resources: The resources to be unallocated
        :type resources:\
                    :py:class:`pacman.model.resources.resource_container.ResourceContainer`
        :param ip_tags: the details of the ip tags allocated
        :type ip_tags: iterable of (str, int) or None
        :param reverse_ip_tags: the details of the reverse ip tags allocated
        :type reverse_ip_tags: iterable of (str, int) or None
        :return: None
        """

        self._chips_available.add((chip_x, chip_y))
        self._sdram_tracker -= resources.sdram.get_value()
        self._core_tracker[(chip_x, chip_y)].add(processor_id)

        # Deallocate the ip tags
        if ip_tags is not None:
            for (board_address, tag) in ip_tags:
                self._boards_with_ip_tags.add(board_address)
                self._n_ip_tag_allocations[board_address] -= 1
                if self._n_ip_tag_allocations[board_address] == 0:
                    tag_key = (board_address, tag)
                    key = self._address_and_port_ip_tag[tag_key]
                    del self._address_and_port_ip_tag[tag_key]
                    self._ip_tags_address_and_port[key].remove(tag_key)
                    self._tags_by_board[board_address].add(tag)

        # Deallocate the reverse ip tags
        if reverse_ip_tags is not None:
            for (board_address, tag) in reverse_ip_tags:
                self._boards_with_ip_tags.add(board_address)
                self._tags_by_board[board_address].add(tag)
                port = self._listen_port_reverse_ip_tag[(board_address, tag)]
                del self._listen_port_reverse_ip_tag[(board_address, tag)]
                self._reverse_ip_tag_listen_port.remove((board_address, port))

    def is_chip_available(self, chip_x, chip_y):
        """ Check if a given chip is available

        :param chip_x: the x coord of the chip
        :type chip_x: int
        :param chip_y:the y coord of the chip
        :type chip_y: int
        :return: True if the chip is available, False otherwise
        :rtype: bool
        """
        return (chip_x, chip_y) in self._chips_available

    @property
    def keys(self):
        """ The chip coordinates assigned
        """
        return self._sdram_tracker.keys()<|MERGE_RESOLUTION|>--- conflicted
+++ resolved
@@ -723,11 +723,6 @@
         return self.allocate_resources(resources, chips, p, board_address,
                                        ip_tags, reverse_ip_tags)
 
-<<<<<<< HEAD
-    def allocate_resources(
-            self, resources, chips=None, processor_id=None, board_address=None,
-            ip_tags=None, reverse_ip_tags=None):
-=======
     def allocate_group(
             self, group_resources, placement_constraint, ip_tag_constraint,
             reverse_ip_tag_constraint):
@@ -765,10 +760,9 @@
             elements.append(element)
         return elements
 
-    def allocate_resources(self, resources, chips=None,
-                           processor_id=None, board_address=None,
-                           ip_tags=None, reverse_ip_tags=None):
->>>>>>> 4f614f93
+    def allocate_resources(
+            self, resources, chips=None, processor_id=None, board_address=None,
+            ip_tags=None, reverse_ip_tags=None):
         """ Attempts to use the given resources of the machine.  Can be given\
             specific place to use the resources, or else it will allocate them\
             on the first place that the resources fit.
