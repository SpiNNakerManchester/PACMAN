
from enum import Enum
from pacman.model.abstract_classes.abstract_constrained_object import \
    AbstractConstrainedObject
from pacman.model.abstract_classes.abstract_labeled import AbstractLabeled
from pacman.model.partitionable_graph.fixed_route_partitionable_edge import \
    FixedRoutePartitionableEdge
from pacman.model.partitionable_graph.multi_cast_partitionable_edge import \
    MultiCastPartitionableEdge
from pacman.model.partitioned_graph.fixed_route_partitioned_edge import \
    FixedRoutePartitionedEdge
from pacman.model.partitioned_graph.multi_cast_partitioned_edge import \
    MultiCastPartitionedEdge
from pacman import exceptions

EDGE_TYPES = Enum(
    value="EDGE_TYPES",
    names=[("MULTI_CAST", 0),
           ("NEAREST_NEIGHBOUR", 1),
           ("PEER_TO_PEER", 2),
           ("FIXED_ROUTE", 3)])


class OutgoingEdgePartition(AbstractConstrainedObject, AbstractLabeled):
    """
    A collection of edges from a single vertex which have the same\
        semantics and so can share a single key
    """

    def __init__(self, identifier, constraints=None, label=None):
        AbstractConstrainedObject.__init__(self, constraints)
        AbstractLabeled.__init__(self, label)
        self._identifier = identifier
        self._type = None
        self._edges = list()

    def add_edge(self, edge):
        """ Add an edge into this outgoing edge partition
        :param edge: the instance of abstract edge to add to the list
        :return:
        """
        self._edges.append(edge)
        if self._type is None:
            self._type = self._deduce_type(edge)
        elif self._type != self._deduce_type(edge):
            raise exceptions.PacmanConfigurationException(
                "The edge {} was trying to be added to a partition {} which "
                "contains edges of type {}, yet the edge was of type {}. This"
                " is deemed an error. Please rectify this and try again.")

    @staticmethod
    def _deduce_type(edge):
        """ Deduce the enum from the edge type

        :param edge: the edge to deduce the type of
        :return: a enum type of edge_types
        """
        if isinstance(edge, MultiCastPartitionedEdge):
            return EDGE_TYPES.MULTI_CAST
        elif isinstance(edge, FixedRoutePartitionedEdge):
            return EDGE_TYPES.FIXED_ROUTE
        elif isinstance(edge, MultiCastPartitionableEdge):
            return EDGE_TYPES.MULTI_CAST
        elif isinstance(edge, FixedRoutePartitionableEdge):
            return EDGE_TYPES.FIXED_ROUTE
        else:
            raise exceptions.PacmanConfigurationException(
                "I don't recognise this type of edge, please rectify this and "
                "try again.")

    @property
    def identifier(self):
        """ The identifier for this outgoing edge partition
        :return:
        """
        return self._identifier

    @property
    def edges(self):
        """ The edges that are associated with this outgoing edge partition
        :return:
        """
        return self._edges

    @property
    def type(self):
        """ The type of the partition
        :return:
        """
        return self._type

<<<<<<< HEAD
=======
    def __repr__(self):
        """
        returns a string representation of the partition
        :return:
        """
        return "{}:{}:{}".format(self._identifier, self._edges, self._type)

>>>>>>> bcf4b65b
    def __contains__(self, edge):
        """
        checks if the edge is contained within this partition
        :param edge: the edge to search for.
        :return: boolean of true of false otherwise
        """
        return edge in self._edges<|MERGE_RESOLUTION|>--- conflicted
+++ resolved
@@ -89,8 +89,6 @@
         """
         return self._type
 
-<<<<<<< HEAD
-=======
     def __repr__(self):
         """
         returns a string representation of the partition
@@ -98,7 +96,6 @@
         """
         return "{}:{}:{}".format(self._identifier, self._edges, self._type)
 
->>>>>>> bcf4b65b
     def __contains__(self, edge):
         """
         checks if the edge is contained within this partition
