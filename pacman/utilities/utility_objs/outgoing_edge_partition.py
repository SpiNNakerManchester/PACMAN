from enum import Enum
from pacman.model.abstract_classes.abstract_constrained_object import \
    AbstractConstrainedObject
from pacman.model.partitionable_graph.fixed_route_partitionable_edge import \
    FixedRoutePartitionableEdge
from pacman.model.partitionable_graph.multi_cast_partitionable_edge import \
    MultiCastPartitionableEdge
from pacman.model.partitioned_graph.fixed_route_partitioned_edge import \
    FixedRoutePartitionedEdge
from pacman.model.partitioned_graph.multi_cast_partitioned_edge import \
    MultiCastPartitionedEdge
from pacman import exceptions

EDGE_TYPES = Enum(
    value="EDGE_TYPES",
    names=[("MULTI_CAST", 0),
           ("NEAREST_NEIGBOUR", 1),
           ("PEER_TO_PEER", 2),
           ("FIXED_ROUTE", 3)])


<<<<<<< HEAD
class OutgoingEdgePartition(AbstractConstrainedObject):
    """
    A collection of egdes which have the same semantics
=======
class OutgoingEdgePartition(object):
    """ A collection of edges from a single vertex which have the same\
        semantics and so can share a single key
>>>>>>> cdabe2ea
    """

    def __init__(self, identifier, constraints=None, label=None):
        AbstractConstrainedObject.__init__(self, label, constraints)
        self._identifier = identifier
        self._type = None
        self._edges = list()

    def add_edge(self, edge):
        """ Add an edge into this outgoing edge partition
        :param edge: the instance of abstract edge to add to the list
        :return:
        """
        self._edges.append(edge)
        if self._type is None:
            self._type = self._deduce_type(edge)
        elif self._type != self._deduce_type(edge):
            raise exceptions.PacmanConfigurationException(
                "The edge {} was trying to be added to a partition {} which "
                "contains edges of type {}, yet the edge was of type {}. This"
                " is deemed an error. Please rectify this and try again.")

    @staticmethod
    def _deduce_type(edge):
        """ Deduce the enum from the edge type

        :param edge: the edge to deduce the type of
        :return: a enum type of edge_types
        """
        if isinstance(edge, MultiCastPartitionedEdge):
            return EDGE_TYPES.MULTI_CAST
        elif isinstance(edge, FixedRoutePartitionedEdge):
            return EDGE_TYPES.FIXED_ROUTE
        elif isinstance(edge, MultiCastPartitionableEdge):
            return EDGE_TYPES.MULTI_CAST
        elif isinstance(edge, FixedRoutePartitionableEdge):
            return EDGE_TYPES.FIXED_ROUTE
        else:
            raise exceptions.PacmanConfigurationException(
                "I don't recognise this type of edge, please rectify this and "
                "try again.")

    @property
    def identifier(self):
        """ The identifier for this outgoing edge partition
        :return:
        """
        return self._identifier

    @property
    def edges(self):
        """ The edges that are associated with this outgoing edge partition
        :return:
        """
        return self._edges

    @property
    def type(self):
        """ The type of the partition
        :return:
        """
        return self._type<|MERGE_RESOLUTION|>--- conflicted
+++ resolved
@@ -19,15 +19,10 @@
            ("FIXED_ROUTE", 3)])
 
 
-<<<<<<< HEAD
 class OutgoingEdgePartition(AbstractConstrainedObject):
     """
-    A collection of egdes which have the same semantics
-=======
-class OutgoingEdgePartition(object):
-    """ A collection of edges from a single vertex which have the same\
+    A collection of edges from a single vertex which have the same\
         semantics and so can share a single key
->>>>>>> cdabe2ea
     """
 
     def __init__(self, identifier, constraints=None, label=None):
