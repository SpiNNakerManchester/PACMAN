# Copyright (c) 2017-2019 The University of Manchester
#
# This program is free software: you can redistribute it and/or modify
# it under the terms of the GNU General Public License as published by
# the Free Software Foundation, either version 3 of the License, or
# (at your option) any later version.
#
# This program is distributed in the hope that it will be useful,
# but WITHOUT ANY WARRANTY; without even the implied warranty of
# MERCHANTABILITY or FITNESS FOR A PARTICULAR PURPOSE.  See the
# GNU General Public License for more details.
#
# You should have received a copy of the GNU General Public License
# along with this program.  If not, see <http://www.gnu.org/licenses/>.

import sys
from six import itervalues
from spinn_utilities.default_ordered_dict import DefaultOrderedDict


class ConstraintOrder(object):
    """ A constraint order definition for sorting.
    """

    __slots__ = [
        # The class of the constraint
        "_constraint_class",

        # The order of the constraint relative to other constraints to be
        #  sorted
        "_relative_order",

        # Properties of the constraint instances that must not be None for
        # the constraint to match this ordering
        "_required_optional_properties"
    ]

    def __init__(
            self, constraint_class, relative_order,
            required_optional_properties=None):
        """
        :param type constraint_class: The class of the constraint
        :param int relative_order:
            The order of the constraint relative to other constraints to be\
            sorted
        :param required_optional_properties:
            Properties of the constraint instances that must not be None for\
            the constraint to match this ordering
        :type required_optional_properties: list(str) or None
        """
        self._constraint_class = constraint_class
        self._relative_order = relative_order
        self._required_optional_properties = required_optional_properties

    @property
    def constraint_class(self):
        """ the constraint class

        :rtype: type
        """
        return self._constraint_class

    @property
    def relative_order(self):
        """ the relative order

        :rtype: int
        """
        return self._relative_order

    @property
    def required_optional_properties(self):
        """ the required optional properties

        :rtype: list(str) or None
        """
        return self._required_optional_properties


class VertexSorter(object):
    """ Sorts vertices based on constraints with given criteria.
    """

    __slots__ = [
        # Group constraints based on the class
        "_constraints"
    ]

    def __init__(self, constraint_order):
        """
<<<<<<< HEAD
        :param list(~pacman.utilities.ConstraintOrder) constraint_order:
=======
        :param list(ConstraintOrder) constraint_order:
>>>>>>> 2c604f0a
            The order in which the constraints are to be sorted
        """
        # Group constraints based on the class
        self._constraints = DefaultOrderedDict(list)
        for c in constraint_order:
            self._constraints[c.constraint_class].append(
                (c.relative_order, c.required_optional_properties))

        # Sort each list of constraint by the number of optional properties,
        # largest first
        for constraints in itervalues(self._constraints):
            constraints.sort(key=len, reverse=True)

    def sort(self, vertices):
        """ Sort the given set of vertices by the constraint ordering

        :param list(AbstractVertex) vertices: The vertices to sort
        :return: The sorted list of vertices
        :rtype: list(AbstractVertex)
        """
        vertices_with_rank = list()
        for vertex in vertices:

            # Get all the ranks of the constraints
            ranks = [sys.maxsize]
            for c in vertex.constraints:

                # If the constraint is one to sort by
                if c.__class__ in self._constraints:
                    current_ranks = self._constraints[c.__class__]
                    for (rank, required_param) in current_ranks:
                        if self._matches(c, required_param):
                            ranks.append(rank)

            # Sort and store the ranks for overall ordering
            ranks.sort()
            vertices_with_rank.append((vertex, ranks))

        # Sort the vertices - because ranks is a list, things with the same
        # min rank will be sorted by the next highest rank and so on
        vertices_with_rank.sort(key=lambda thing: thing[1])
        # Strip the ranks from the sorted list
        return [vertex for vertex, _ in vertices_with_rank]

    @staticmethod
    def _matches(constraint, opts):
        """ Determines if the constraint matches the given optional required\
            parameters

        :param AbstractConstraint constraint:
        :param opts:
        :type opts: list(str) or None
        :rtype: bool
        """
        if opts is None:
            return True
        return all(getattr(constraint, opt) is not None
                   for opt in opts)<|MERGE_RESOLUTION|>--- conflicted
+++ resolved
@@ -88,11 +88,7 @@
 
     def __init__(self, constraint_order):
         """
-<<<<<<< HEAD
-        :param list(~pacman.utilities.ConstraintOrder) constraint_order:
-=======
         :param list(ConstraintOrder) constraint_order:
->>>>>>> 2c604f0a
             The order in which the constraints are to be sorted
         """
         # Group constraints based on the class
