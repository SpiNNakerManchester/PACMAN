--- conflicted
+++ resolved
@@ -1,20 +1,12 @@
-from collections import defaultdict
-import os
-import json
-import hashlib
-
-import jsonschema
-
 from pacman.model.abstract_classes.abstract_virtual_vertex import \
     AbstractVirtualVertex
 from pacman.model.constraints.abstract_constraints.\
     abstract_tag_allocator_constraint import \
     AbstractTagAllocatorConstraint
 from pacman.utilities import utility_calls
-<<<<<<< HEAD
 from pacman.utilities import file_format_schemas
 
-from spinn_machine.progress_bar import ProgressBar
+from spinn_machine.utilities.progress_bar import ProgressBar
 
 from collections import defaultdict
 
@@ -23,11 +15,6 @@
 import jsonschema
 import hashlib
 
-=======
-from spinn_machine.utilities.progress_bar import ProgressBar
-from pacman.utilities import file_format_schemas
-
->>>>>>> 637c88ac
 DEFAULT_NOUMBER_OF_CORES_USED_PER_PARTITIONED_VERTEX = 1
 
 
