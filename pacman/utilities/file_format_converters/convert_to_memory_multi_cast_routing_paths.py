"""
ConvertToMemoryMultiCastRoutingPaths
"""
from pacman.model.routing_paths.multicast_routing_path_entry import \
    MulticastRoutingPathEntry
from pacman.model.routing_paths.multicast_routing_paths import \
    MulticastRoutingPaths
from pacman.utilities.utility_objs.progress_bar import ProgressBar

import json


class ConvertToMemoryMultiCastRoutingPaths(object):
    """ Converts between file routing paths and the pacman representation of\
        the routing paths
    """

    def __init__(self):
        self._multi_cast_routing_paths = MulticastRoutingPaths()
        self._direction_translation = {
            "CORE_0": (True, 0),
            "CORE_1": (True, 1),
            "CORE_2": (True, 2),
            "CORE_3": (True, 3),
            "CORE_4": (True, 4),
            "CORE_5": (True, 5),
            "CORE_6": (True, 6),
            "CORE_7": (True, 7),
            "CORE_8": (True, 8),
            "CORE_9": (True, 9),
            "CORE_10": (True, 10),
            "CORE_11": (True, 11),
            "CORE_12": (True, 12),
            "CORE_13": (True, 13),
            "CORE_14": (True, 14),
            "CORE_15": (True, 15),
            "CORE_16": (True, 16),
            "CORE_17": (True, 17),
            "EAST": (False, 0),
            "NORTH_EAST": (False, 1),
            "NORTH": (False, 2),
            "WEST": (False, 3),
            "SOUTH_WEST": (False, 4),
            "SOUTH": (False, 5)
        }

    def __call__(self, file_routing_paths, partitioned_graph, placements,
                 machine):

        # load the json files
        file_routing_paths = self._handle_json_files(file_routing_paths)
        progress_bar = ProgressBar(len(file_routing_paths),
                                   "Converting to PACMAN routing paths")

        # iterate though the path for each edge and create entries
        for edge_id in file_routing_paths:
            edge = partitioned_graph.get_subedge_with_label(edge_id)

            # if the vertex is none, its a vertex with the special skills of
            # needing no cores. therefore ignore
            if edge is not None:
                placement = placements.get_placement_of_subvertex(
                    edge.pre_subvertex)
                self._create_entries_for_path(
                    edge_id, file_routing_paths[edge_id], None, placement.p,
                    partitioned_graph, machine, placements)
            progress_bar.update()
        progress_bar.end()

        return {'routing_paths': self._multi_cast_routing_paths}

    def _create_entries_for_path(
            self, edge_id, edge_path, source_link_id, source_p,
            partitioned_graph, machine, placements):
        """

        :param edge_id:
        :param edge_path:
        :param partitioned_graph:
        :param source_x:
        :param source_y:
        :param placements:
        :return:
        """
        chip_coords = edge_path['chip']
        memory_edges = []
        for child in edge_path['children']:
            direction_data = self._direction_translation[
                child['route'].upper()]
            next_hop = child['next_hop']
            if source_p is None:
                self._handle_none_core_level_entries(
                    direction_data, edge_id, next_hop, partitioned_graph,
                    machine, placements, chip_coords, source_link_id,
                    memory_edges)
            else:
                memory_edges += self._handle_core_level_entry(
                    placements, chip_coords, source_p, source_link_id,
                    partitioned_graph, edge_id, direction_data, next_hop,
                    machine)
        return memory_edges

    def _handle_none_core_level_entries(
            self, direction_data, edge_id, next_hop, partitioned_graph,
            machine, placements, chip_coords, source_link_id, memory_edges):
        if direction_data[0]:

            # has a core level here. focus on core level entries
            local_memory_edges = self._handle_core_level_entry(
                placements, chip_coords, None, source_link_id,
                partitioned_graph, edge_id, direction_data, next_hop, machine)
            memory_edges += local_memory_edges
<<<<<<< HEAD

=======
>>>>>>> 53bcf088
        else:

            # none core level. keep searching
            local_memory_edges = self._create_entries_for_path(
                edge_id, next_hop, direction_data[1], None,
                partitioned_graph, machine, placements)
            memory_edges += local_memory_edges
            for memory_edge in local_memory_edges:
                entry = MulticastRoutingPathEntry(
                    router_x=chip_coords[0], router_y=chip_coords[1],
                    edge=memory_edge,
                    out_going_links=direction_data[1],
                    outgoing_processors=None, incoming_processor=None,
                    incoming_link=source_link_id)

                # add entry to system
                self._multi_cast_routing_paths.add_path_entry(entry)
        return memory_edges

    def _handle_core_level_entry(
            self, placements, chip_coords, source_p, source_link,
            partitioned_graph, edge_id, direction_data, next_hop, machine):
        """

        :param placements:
        :param chip_coords:
        :param source_p:
        :param partitioned_graph:
        :param edge_id:
        :param direction_data:
        :return:
        """

        # create list holder
        memory_edges = []

        # create correct entries
        if direction_data[0]:

            # locate edge this core is associated with
            subvertex = placements.get_subvertex_on_processor(
                chip_coords[0], chip_coords[1], direction_data[1])
            memory_edge = \
                partitioned_graph.get_subedge_with_label(edge_id, subvertex)
            entry = MulticastRoutingPathEntry(
                router_x=chip_coords[0], router_y=chip_coords[1],
                edge=memory_edge, outgoing_processors=direction_data[1],
                out_going_links=None, incoming_processor=source_p,
                incoming_link=source_link)
            memory_edges.append(memory_edge)

            # add entry to system
            self._multi_cast_routing_paths.add_path_entry(entry)
        else:
            local_memory_edges = self._create_entries_for_path(
                edge_id, next_hop, direction_data[1], None,
                partitioned_graph, machine, placements)
            memory_edges += local_memory_edges
            for memory_edge in local_memory_edges:
                entry = MulticastRoutingPathEntry(
                    router_x=chip_coords[0], router_y=chip_coords[1],
                    edge=memory_edge, outgoing_processors=None,
                    out_going_links=direction_data[1],
                    incoming_processor=source_p,
                    incoming_link=source_link)

                # add entry to system
                self._multi_cast_routing_paths.add_path_entry(entry)

        # search for new hops if needed
        if isinstance(next_hop, dict):
            local_memory_edges = self._create_entries_for_path(
                edge_id, next_hop, direction_data[1], None,
                partitioned_graph, machine, placements)
            memory_edges += local_memory_edges
            return memory_edges
        else:
            return memory_edges

    @staticmethod
    def _handle_json_files(file_routing_paths):
        """

        :param file_routing_paths:
        :return:
        """
        file_routing_paths_file = open(file_routing_paths, "r")
        file_routing_paths = json.load(file_routing_paths_file)

        # TODO: Routing Path validation is currently not possible due to
        #       recursion
        # validate the json files against the schemas
        # verify that the files meet the schema.
        # locate schemas
        # file_routing_paths_schema_file_path = os.path.join(
        #     os.path.dirname(file_format_schemas.__file__), "routes.json"
        # )
        # open readers for schemas and read in schema
        # file_to_read = open(file_routing_paths_schema_file_path, "r")
        # routing_paths_schema = json.load(file_to_read)

        # validate json file from json schema
        # jsonschema.validate(
        #    file_routing_paths, routing_paths_schema)

        return file_routing_paths<|MERGE_RESOLUTION|>--- conflicted
+++ resolved
@@ -110,10 +110,6 @@
                 placements, chip_coords, None, source_link_id,
                 partitioned_graph, edge_id, direction_data, next_hop, machine)
             memory_edges += local_memory_edges
-<<<<<<< HEAD
-
-=======
->>>>>>> 53bcf088
         else:
 
             # none core level. keep searching
