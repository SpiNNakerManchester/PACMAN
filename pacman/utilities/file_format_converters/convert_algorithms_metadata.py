--- conflicted
+++ resolved
@@ -75,16 +75,6 @@
                 "try again")
 
         # get other params
-<<<<<<< HEAD
-        required_inputs = \
-            self._translate_parameters(element.find("required_inputs"))
-        required_optional_inputs = \
-            self._translate_parameters(element.find("required_optional_inputs"))
-        optional_inputs = \
-            self._translate_parameters(element.find("optional_inputs"))
-        outputs = \
-            self._translate_parameters(element.find("produces_outputs"))
-=======
         required_inputs = self._translate_parameters(
             element.find("required_inputs"))
         required_optional_inputs = self._translate_parameters(
@@ -93,7 +83,6 @@
             element.find("optional_inputs"))
         outputs = self._translate_parameters(
             element.find("produces_outputs"))
->>>>>>> bcf4b65b
         return AlgorithmData(
             algorithm_id=element.get('name'),
             command_line_args=command_line_args, inputs=required_inputs,
