--- conflicted
+++ resolved
@@ -29,10 +29,6 @@
     :return: The constraints of constraint_type that are found in the
         constraints given
     :rtype: iterable(AbstractConstraint)
-<<<<<<< HEAD
-    :raises None: no known exceptions
-=======
->>>>>>> 2c604f0a
     """
     return [c for c in constraints if isinstance(c, constraint_type)]
 
