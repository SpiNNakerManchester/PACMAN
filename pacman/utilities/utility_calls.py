from pacman.exceptions import PacmanInvalidParameterException
from pacman.exceptions import PacmanConfigurationException
<<<<<<< HEAD
import numpy
=======
from pacman.exceptions import PacmanValueError

from pacman.model.constraints.abstract_constraints.\
    abstract_placer_constraint \
    import AbstractPlacerConstraint
from pacman.model.constraints.placer_constraints\
    .placer_chip_and_core_constraint import PlacerChipAndCoreConstraint
from pacman.model.constraints.tag_allocator_constraints\
    .tag_allocator_require_iptag_constraint \
    import TagAllocatorRequireIptagConstraint
from pacman.model.constraints.tag_allocator_constraints\
    .tag_allocator_require_reverse_iptag_constraint \
    import TagAllocatorRequireReverseIptagConstraint
>>>>>>> a6eb2c59


def locate_constraints_of_type(constraints, constraint_type):
    """ Locates all constraints of a given type out of a list

    :param constraints: The constraints to filter
    :type constraints: iterable of\
                :py:class:`pacman.model.constraints.AbstractConstraint.AbstractConstraint`
    :param constraint_type: The type of constraints to return
    :type constraint_type:\
                :py:class:`pacman.model.constraint.abstract_partitioner_constraint.AbstractPartitionConstraint`
    :return: The constraints of constraint_type that are\
                found in the constraints given
    :rtype: iterable of\
                :py:class:`pacman.model.constraints.AbstractConstraint.AbstractConstraint`
    :raises None: no known exceptions
    """
    passed_constraints = list()
    for constraint in constraints:
        if isinstance(constraint, constraint_type):
            passed_constraints.append(constraint)
    return passed_constraints


def check_algorithm_can_support_constraints(
        constrained_vertices, supported_constraints, abstract_constraint_type):
    """ Helper method to find out if an algorithm can support all the\
        constraints given the objects its expected to work on

    :param constrained_vertices: a list of constrained vertices which each has\
                constraints given to the algorithm
    :type constrained_vertices: iterable of\
                :py:class:`pacman.model.constraints.AbstractConstraint.AbstractConstraint`
    :param supported_constraints: The constraints supported
    :type supported_constraints: iterable of\
                :py:class:`pacman.model.constraints.AbstractConstraint.AbstractConstraint`
    :param abstract_constraint_type: The overall abstract constraint type\
                supported
    :type abstract_constraint_type:\
                :py:class:`pacman.model.constraints.AbstractConstraint.AbstractConstraint`
    :return: Nothing is returned
    :rtype: None
    :raise pacman.exceptions.PacmanInvalidParameterException: when the\
                algorithm cannot support the constraints demanded of it
    """
    for constrained_vertex in constrained_vertices:
        for constraint in constrained_vertex.constraints:
            if isinstance(constraint, abstract_constraint_type):
                found = False
                for supported_constraint in supported_constraints:
                    if isinstance(constraint, supported_constraint):
                        found = True
                        break

                if not found:
                    raise PacmanInvalidParameterException(
                        "constraints", constraint.__class__,
                        "Constraints of this class are not supported by this"
                        " algorithm")


def sort_objects_by_constraint_authority(objects):
<<<<<<< HEAD
    """ Helper method for all placers.\
        It takes the subverts of a subgraph and orders them into a list\
        with a order based off rank on the constraint\
        NOT TO BE CALLED OUTSIDE IMPLEMTATIONS OF THIS CLASS
=======
    """ Takes the subverts of a subgraph and orders them into a list\
        with a order based off rank on the constraint\
>>>>>>> a6eb2c59
    :param objects: The objects to be sorted. need to have a constraints
    :type objects: iterable of soem object with constraints
    :return: A list of ordered objects
    :rtype: list of objects
    :raise None: this method does not raise any known exceptions
    """
<<<<<<< HEAD
    rank_to_object_mapping = dict()
=======
    objects_with_rank = list()
>>>>>>> a6eb2c59
    for current_object in objects:
        if not hasattr(current_object, "constraints"):
            raise PacmanConfigurationException(
                "the object given to the "
                "sort_objects_by_constraint_authority method does not "
                "contain constraints. Every object must have at least a "
                "max atoms per core constraint")
        max_rank_so_far = 0
        for constraint in current_object.constraints:
<<<<<<< HEAD

            # only store ranks for placer constraints and ones that are better
            # than already seen
            if (isinstance(constraint, AbstractPlacerConstraint) and
                    constraint.rank >= max_rank_so_far):
                max_rank_so_far = constraint.rank
        if max_rank_so_far not in rank_to_object_mapping.keys():
            rank_to_object_mapping[max_rank_so_far] = list()
        rank_to_object_mapping[max_rank_so_far].append(current_object)

    # collected them all
    ordered_keys = sorted(rank_to_object_mapping.keys(), key=int, reverse=True)
    ordered_objects = list()
    for ordered_key in ordered_keys:
        object_list = rank_to_object_mapping[ordered_key]
        for current_object in object_list:
            ordered_objects.append(current_object)
    return ordered_objects


def expand_to_bit_array(value):
    """ Expand a 32-bit value in to an array of length 32 of uint8 values,\
        each of which is a 1 or 0

    :param value: The value to expand
    :type value: int
    :rtype: [uint8]
    """
    return numpy.unpackbits(
        numpy.asarray([value], dtype=">u4").view(dtype="uint8"))


def compress_from_bit_array(bit_array):
    """ Compress a bit array of 32 uint8 values, where each is a 1 or 0,\
        into a 32-bit value

    :param bit_array: The array to compress
    :type bit_array: [uint8]
    :rtype: int
    """
    return numpy.packbits(bit_array).view(dtype=">u4")[0]


def compress_bits_from_bit_array(bit_array, bit_positions):
    """ Compress specific positions from a bit array of 32 uint8 value,\
        where is a 1 or 0, into a 32-bit value.

    :param bit_array: The array to extract the value from
    :type bit_array: [uint8]
    :param bit_positions: The positions of the bits to extract, each value\
                being between 0 and 31
    :type bit_positions: [int]
    :rtype: int
    """
    expanded_value = numpy.zeros(32, dtype="uint8")
    expanded_value[-len(bit_positions):] = bit_array[bit_positions]
    return compress_from_bit_array(expanded_value)
=======
            # only store ranks for placer contraints and ones that are better
            # than already seen
            if (isinstance(constraint, AbstractPlacerConstraint) and
                    constraint.get_rank() >= max_rank_so_far):
                max_rank_so_far = constraint.get_rank()
        objects_with_rank.append((current_object, max_rank_so_far))

    ordered_objects = sorted(objects_with_rank,
                             key=lambda cur_item: cur_item[1],
                             reverse=True)
    return [item[0] for item in ordered_objects]


def _check_constrained_value(value, current_value):
    """ Checks that the current value and a new value match

    :param value: The value to check
    :param current_value: The existing value
    """
    if (current_value is not None and value is not None
            and value != current_value):
        raise PacmanValueError(
            "Multiple constraints with conflicting values")
    if value is not None:
        return value
    return current_value


def get_chip_and_core(constraints, chips=None):
    """ Get an assigned chip and core from a set of constraints

    :param constraints: The set of constraints to get the values from.  Note\
                that any type of constraint can be in the list but only those\
                relevant will be used
    :type constraints: iterable of\
                :py:class:`pacman.model.constraints.abstract_constraint.AbstractConstraint`
    :param chips: Optional list of tuples of (x, y) coordinates of chips,\
                restricting the allowed chips
    :type chips: iterable of (int, int)
    :return: tuple of a chip x and y coordinates, and processor id, any of\
                which might be None
    :rtype: (tuple of (int, int, int)
    """
    x = None
    y = None
    p = None
    for constraint in constraints:
        if isinstance(constraint, PlacerChipAndCoreConstraint):
            x = _check_constrained_value(constraint.x, x)
            y = _check_constrained_value(constraint.y, y)
            p = _check_constrained_value(constraint.p, p)

    if chips is not None and x is not None and y is not None:
        if (x, y) not in chips:
            raise PacmanInvalidParameterException(
                "x, y and chips",
                "{}, {} and {}".format(x, y, chips),
                "The constraint cannot be met with the given chips")
    return x, y, p


def get_ip_tag_info(constraints):
    """ Get the ip tag constraint information from the constraints

    :param constraints: The set of constraints to get the values from.  Note\
                that any type of constraint can be in the list but only those\
                relevant will be used
    :type constraints: iterable of\
                :py:class:`pacman.model.constraints.abstract_constraint.AbstractConstraint`
    :return: A tuple of board address, iterable of ip tag constraints and \
                iterable of reverse ip tag constraints
    :rtype: (str, iterable of\
                :py:class:`pacman.model.constraints.tag_allocator_constraints.tag_allocator_require_iptag_constraint.TagAllocatorRequireIptagConstraint`,
                iterable of\
                :py:class:`pacman.model.constraints.tag_allocator_constraints.tag_allocator_require_reverse_iptag_constraint.TagAllocatorRequireReverseIptagConstraint`)
    """
    board_address = None
    ip_tags = list()
    reverse_ip_tags = list()
    for constraint in constraints:
        if isinstance(constraint,
                      TagAllocatorRequireIptagConstraint):
            board_address = _check_constrained_value(
                constraint.board_address, board_address)
            ip_tags.append(constraint)
        if isinstance(constraint,
                      TagAllocatorRequireReverseIptagConstraint):
            board_address = _check_constrained_value(
                constraint.board_address, board_address)
            reverse_ip_tags.append(constraint)
    return board_address, ip_tags, reverse_ip_tags
>>>>>>> a6eb2c59
<|MERGE_RESOLUTION|>--- conflicted
+++ resolved
@@ -1,8 +1,5 @@
 from pacman.exceptions import PacmanInvalidParameterException
 from pacman.exceptions import PacmanConfigurationException
-<<<<<<< HEAD
-import numpy
-=======
 from pacman.exceptions import PacmanValueError
 
 from pacman.model.constraints.abstract_constraints.\
@@ -16,7 +13,8 @@
 from pacman.model.constraints.tag_allocator_constraints\
     .tag_allocator_require_reverse_iptag_constraint \
     import TagAllocatorRequireReverseIptagConstraint
->>>>>>> a6eb2c59
+
+import numpy
 
 
 def locate_constraints_of_type(constraints, constraint_type):
@@ -79,26 +77,15 @@
 
 
 def sort_objects_by_constraint_authority(objects):
-<<<<<<< HEAD
-    """ Helper method for all placers.\
-        It takes the subverts of a subgraph and orders them into a list\
-        with a order based off rank on the constraint\
-        NOT TO BE CALLED OUTSIDE IMPLEMTATIONS OF THIS CLASS
-=======
     """ Takes the subverts of a subgraph and orders them into a list\
         with a order based off rank on the constraint\
->>>>>>> a6eb2c59
     :param objects: The objects to be sorted. need to have a constraints
     :type objects: iterable of soem object with constraints
     :return: A list of ordered objects
     :rtype: list of objects
     :raise None: this method does not raise any known exceptions
     """
-<<<<<<< HEAD
-    rank_to_object_mapping = dict()
-=======
     objects_with_rank = list()
->>>>>>> a6eb2c59
     for current_object in objects:
         if not hasattr(current_object, "constraints"):
             raise PacmanConfigurationException(
@@ -108,65 +95,6 @@
                 "max atoms per core constraint")
         max_rank_so_far = 0
         for constraint in current_object.constraints:
-<<<<<<< HEAD
-
-            # only store ranks for placer constraints and ones that are better
-            # than already seen
-            if (isinstance(constraint, AbstractPlacerConstraint) and
-                    constraint.rank >= max_rank_so_far):
-                max_rank_so_far = constraint.rank
-        if max_rank_so_far not in rank_to_object_mapping.keys():
-            rank_to_object_mapping[max_rank_so_far] = list()
-        rank_to_object_mapping[max_rank_so_far].append(current_object)
-
-    # collected them all
-    ordered_keys = sorted(rank_to_object_mapping.keys(), key=int, reverse=True)
-    ordered_objects = list()
-    for ordered_key in ordered_keys:
-        object_list = rank_to_object_mapping[ordered_key]
-        for current_object in object_list:
-            ordered_objects.append(current_object)
-    return ordered_objects
-
-
-def expand_to_bit_array(value):
-    """ Expand a 32-bit value in to an array of length 32 of uint8 values,\
-        each of which is a 1 or 0
-
-    :param value: The value to expand
-    :type value: int
-    :rtype: [uint8]
-    """
-    return numpy.unpackbits(
-        numpy.asarray([value], dtype=">u4").view(dtype="uint8"))
-
-
-def compress_from_bit_array(bit_array):
-    """ Compress a bit array of 32 uint8 values, where each is a 1 or 0,\
-        into a 32-bit value
-
-    :param bit_array: The array to compress
-    :type bit_array: [uint8]
-    :rtype: int
-    """
-    return numpy.packbits(bit_array).view(dtype=">u4")[0]
-
-
-def compress_bits_from_bit_array(bit_array, bit_positions):
-    """ Compress specific positions from a bit array of 32 uint8 value,\
-        where is a 1 or 0, into a 32-bit value.
-
-    :param bit_array: The array to extract the value from
-    :type bit_array: [uint8]
-    :param bit_positions: The positions of the bits to extract, each value\
-                being between 0 and 31
-    :type bit_positions: [int]
-    :rtype: int
-    """
-    expanded_value = numpy.zeros(32, dtype="uint8")
-    expanded_value[-len(bit_positions):] = bit_array[bit_positions]
-    return compress_from_bit_array(expanded_value)
-=======
             # only store ranks for placer contraints and ones that are better
             # than already seen
             if (isinstance(constraint, AbstractPlacerConstraint) and
@@ -186,8 +114,8 @@
     :param value: The value to check
     :param current_value: The existing value
     """
-    if (current_value is not None and value is not None
-            and value != current_value):
+    if (current_value is not None and value is not None and
+            value != current_value):
         raise PacmanValueError(
             "Multiple constraints with conflicting values")
     if value is not None:
@@ -258,4 +186,42 @@
                 constraint.board_address, board_address)
             reverse_ip_tags.append(constraint)
     return board_address, ip_tags, reverse_ip_tags
->>>>>>> a6eb2c59
+
+
+def expand_to_bit_array(value):
+    """ Expand a 32-bit value in to an array of length 32 of uint8 values,\
+        each of which is a 1 or 0
+
+    :param value: The value to expand
+    :type value: int
+    :rtype: [uint8]
+    """
+    return numpy.unpackbits(
+        numpy.asarray([value], dtype=">u4").view(dtype="uint8"))
+
+
+def compress_from_bit_array(bit_array):
+    """ Compress a bit array of 32 uint8 values, where each is a 1 or 0,\
+        into a 32-bit value
+
+    :param bit_array: The array to compress
+    :type bit_array: [uint8]
+    :rtype: int
+    """
+    return numpy.packbits(bit_array).view(dtype=">u4")[0]
+
+
+def compress_bits_from_bit_array(bit_array, bit_positions):
+    """ Compress specific positions from a bit array of 32 uint8 value,\
+        where is a 1 or 0, into a 32-bit value.
+
+    :param bit_array: The array to extract the value from
+    :type bit_array: [uint8]
+    :param bit_positions: The positions of the bits to extract, each value\
+                being between 0 and 31
+    :type bit_positions: [int]
+    :rtype: int
+    """
+    expanded_value = numpy.zeros(32, dtype="uint8")
+    expanded_value[-len(bit_positions):] = bit_array[bit_positions]
+    return compress_from_bit_array(expanded_value)