--- conflicted
+++ resolved
@@ -64,23 +64,16 @@
 
 
 def sort_objects_by_constraint_authority(objects):
-<<<<<<< HEAD
         """ Helper method for all placers.\
             It takes the subverts of a subgraph and orders them into a list\
             with a order based off rank on the constraint\
             NOT TO BE CALLED OUTSIDE IMPLEMTATIONS OF THIS CLASS
-=======
-        """helper method for all placers. \
-        It takes the subverts of a partitioned_graph and orders them into a list with a\
-        order based off rank on the constraint \
-        NOT TO BE CALLED OUTSIDE IMPLEMTATIONS OF THIS CLASS
->>>>>>> fa738da6
         :param objects: The objects to be sorted. need to have a constraints
         :type objects: iterable of soem object with constraints
         :return: A list of ordered objects
         :rtype: list of objects
         :raise None: this method does not raise any known exceptions
-        """
+        """ 
         rank_to_object_mapping = dict()
         for current_object in objects:
             if not hasattr(current_object, "constraints"):
