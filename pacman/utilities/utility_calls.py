--- conflicted
+++ resolved
@@ -1,13 +1,9 @@
-from pacman.model.constraints.abstract_constraints.abstract_placer_constraint import \
+from pacman.model.constraints.abstract_constraints.\
+    abstract_placer_constraint import \
     AbstractPlacerConstraint
 from pacman.exceptions import PacmanInvalidParameterException
 from pacman.exceptions import PacmanConfigurationException
-<<<<<<< HEAD
 from pacman.utilities import constants
-=======
-
-import inspect
->>>>>>> b800b19f
 
 
 def locate_constraints_of_type(constraints, constraint_type):
@@ -70,7 +66,6 @@
 
 
 def sort_objects_by_constraint_authority(objects):
-<<<<<<< HEAD
     """ Helper method for all placers.\
         It takes the subverts of a subgraph and orders them into a list\
         with a order based off rank on the constraint\
@@ -108,43 +103,20 @@
         for current_object in object_list:
             ordered_objects.append(current_object)
     return ordered_objects
-=======
-        """ Helper method for all placers.\
-            It takes the subverts of a subgraph and orders them into a list\
-            with a order based off rank on the constraint\
-            NOT TO BE CALLED OUTSIDE IMPLEMTATIONS OF THIS CLASS
-        :param objects: The objects to be sorted. need to have a constraints
-        :type objects: iterable of soem object with constraints
-        :return: A list of ordered objects
-        :rtype: list of objects
-        :raise None: this method does not raise any known exceptions
-        """ 
-        rank_to_object_mapping = dict()
-        for current_object in objects:
-            if not hasattr(current_object, "constraints"):
-                raise PacmanConfigurationException(
-                    "the object given to the "
-                    "sort_objects_by_constraint_authority method does not "
-                    "contain constraints. Every object must have at least a "
-                    "max atoms per core constraint")
-            max_rank_so_far = 0
-            for constraint in current_object.constraints:
-                #only store ranks for placer contraints and ones that are better
-                #than already seen
-                if (isinstance(constraint, AbstractPlacerConstraint) and
-                        constraint.rank >= max_rank_so_far):
-                    max_rank_so_far = constraint.rank
-            if not max_rank_so_far in rank_to_object_mapping.keys():
-                rank_to_object_mapping[max_rank_so_far] = list()
-            rank_to_object_mapping[max_rank_so_far].append(current_object)
->>>>>>> b800b19f
 
-        #collected them all
-        ordered_keys = \
-            sorted(rank_to_object_mapping.keys(), key=int, reverse=True)
-        ordered_objects = list()
-        for ordered_key in ordered_keys:
-            object_list = rank_to_object_mapping[ordered_key]
-            for current_object in object_list:
-                ordered_objects.append(current_object)
-        return ordered_objects+
+def deduce_size_from_mask(mask):
+    """ from the mask, returns the max_number of neurons it covers
+
+    :param mask: the mask to deduce the number of neurons from
+    :return: the max_neurons deduced from the mask
+    """
+    position = 0
+    size = 0
+    while position < constants.BITS_IN_KEY:
+        temp_mask = mask >> position
+        temp_mask &= 0xF
+        if temp_mask != 0xF:
+            size += (temp_mask << position)
+        position += 4
+    return size