--- conflicted
+++ resolved
@@ -13,15 +13,10 @@
 from pacman.model.constraints.placer_constraints\
     .placer_radial_placement_from_chip_constraint \
     import PlacerRadialPlacementFromChipConstraint
-<<<<<<< HEAD
-from pacman.model.partitioned_graph.virtual_sata_partitioned_vertex import\
-    VirtualSataLinkPartitionedVertex
-from pacman.model.partitioned_graph.virtual_spinnaker_link_partitioned_vertex \
-    import VirtualSpinnakerLinkPartitionedVertex
-=======
-from pacman.model.graphs.machine.impl.machine_virtual_vertex \
-    import MachineVirtualVertex
->>>>>>> c6beba50
+from pacman.model.graphs.abstract_fpga_vertex import AbstractFPGAVertex
+from pacman.model.graphs.abstract_virtual_vertex import AbstractVirtualVertex
+from pacman.model.graphs.abstract_spinnaker_link_vertex \
+    import AbstractSpiNNakerLinkVertex
 from pacman.model.placements.placement import Placement
 from pacman.model.placements.placements import Placements
 from pacman.model.routing_table_by_partition\
@@ -117,12 +112,7 @@
     for vertex in machine_graph.vertices:
 
         # handle external devices
-<<<<<<< HEAD
-        if (isinstance(vertex, VirtualSataLinkPartitionedVertex) or
-                isinstance(vertex, VirtualSpinnakerLinkPartitionedVertex)):
-=======
-        if isinstance(vertex, MachineVirtualVertex):
->>>>>>> c6beba50
+        if isinstance(vertex, AbstractVirtualVertex):
             vertex_resources = dict()
             vertices_resources[vertex] = vertex_resources
             vertex_resources["cores"] = 0
@@ -173,21 +163,21 @@
                 constraints.append(LocationConstraint(
                     vertex, (constraint.x, constraint.y)))
 
-<<<<<<< HEAD
-        if (isinstance(vertex, VirtualSpinnakerLinkPartitionedVertex) or
-                isinstance(vertex, VirtualSataLinkPartitionedVertex)):
-=======
-        if isinstance(vertex, MachineVirtualVertex):
-            spinnaker_link = \
-                machine.get_spinnaker_link_with_id(vertex.spinnaker_link_id)
->>>>>>> c6beba50
+        if isinstance(vertex, AbstractVirtualVertex):
+            link_data = None
+            if isinstance(vertex, AbstractFPGAVertex):
+                link_data = machine.get_fpga_link_with_id(
+                    vertex.fpga_id, vertex.fpga_link_id, vertex.board_address)
+            elif isinstance(vertex, AbstractSpiNNakerLinkVertex):
+                link_data = machine.get_spinnaker_link_with_id(
+                    vertex.spinnaker_link_id, vertex.board_address)
             constraints.append(LocationConstraint(
-                vertex, (spinnaker_link.connected_chip_x,
-                         spinnaker_link.connected_chip_y)))
+                vertex,
+                (link_data.connected_chip_x, link_data.connected_chip_y)))
             constraints.append(RouteEndpointConstraint(
                 vertex,
                 LINK_LOOKUP[constants.EDGES(
-                    spinnaker_link.connected_link).name.lower()]))
+                    link_data.connected_link).name.lower()]))
     return constraints
 
 
@@ -203,39 +193,28 @@
     return constraints
 
 
-<<<<<<< HEAD
-def convert_to_rig_placements(placements):
-    rig_placements = {
-        str(id(p.subvertex)): (p.x, p.y)
-        if not (isinstance(p.subvertex,
-                           VirtualSpinnakerLinkPartitionedVertex) or
-                isinstance(p.subvertex, VirtualSataLinkPartitionedVertex))
-        else (p.subvertex.real_chip_x, p.subvertex.real_chip_y)
-        for p in placements.placements}
-=======
 def convert_to_rig_placements(placements, machine):
     rig_placements = dict()
     for placement in placements:
-        if not isinstance(placement.vertex, MachineVirtualVertex):
+        if not isinstance(placement.vertex, AbstractVirtualVertex):
             rig_placements[placement.vertex] = (placement.x, placement.y)
         else:
-            spinnaker_link = machine.get_spinnaker_link_with_id(
-                placement.vertex.spinnaker_link_id)
-            rig_placements[placement.vertex] = \
-                (spinnaker_link.connected_chip_x,
-                 spinnaker_link.connected_chip_y)
->>>>>>> c6beba50
+            link_data = None
+            vertex = placement.vertex
+            if isinstance(vertex, AbstractFPGAVertex):
+                link_data = machine.get_fpga_link_with_id(
+                    vertex.fpga_id, vertex.fpga_link_id, vertex.board_address)
+            elif isinstance(vertex, AbstractSpiNNakerLinkVertex):
+                link_data = machine.get_spinnaker_link_with_id(
+                    vertex.spinnaker_link_id, vertex.board_address)
+            rig_placements[placement.vertex] = (
+                link_data.connected_chip_x, link_data.connected_chip_y
+            )
 
     core_allocations = {
         p.vertex: {"cores": slice(p.p, p.p + 1)}
         for p in placements.placements
-<<<<<<< HEAD
-        if (not isinstance(p.subvertex,
-                           VirtualSpinnakerLinkPartitionedVertex) or
-                isinstance(p.subvertex, VirtualSataLinkPartitionedVertex))}
-=======
-        if not isinstance(p.vertex, MachineVirtualVertex)}
->>>>>>> c6beba50
+        if not isinstance(p.vertex, AbstractVirtualVertex)}
 
     return rig_placements, core_allocations
 
@@ -243,28 +222,8 @@
 def convert_from_rig_placements(
         rig_placements, rig_allocations, machine_graph):
     placements = Placements()
-<<<<<<< HEAD
-    core_ids_for_virutal_chips = dict()
-    for vertex_id in rig_placements:
-        vertex = partitioned_graph.get_subvertex_by_id(vertex_id)
-        if vertex is not None:
-            if (isinstance(vertex, VirtualSataLinkPartitionedVertex) or
-                    isinstance(vertex, VirtualSpinnakerLinkPartitionedVertex)):
-                id = (vertex.virtual_chip_x, vertex.virtual_chip_y)
-                if id not in core_ids_for_virutal_chips:
-                    core_ids_for_virutal_chips[id] = 0
-                else:
-                    core_ids_for_virutal_chips[id] += 1
-                placements.add_placement(Placement(
-                    vertex, vertex.virtual_chip_x, vertex.virtual_chip_y,
-                    core_ids_for_virutal_chips[id]))
-            else:
-                x, y = rig_placements[vertex_id]
-                p = rig_allocations[vertex_id]["cores"].start
-                placements.add_placement(Placement(vertex, x, y, p))
-=======
     for vertex in rig_placements:
-        if isinstance(vertex, MachineVirtualVertex):
+        if isinstance(vertex, AbstractVirtualVertex):
             placements.add_placement(Placement(
                 vertex, vertex.virtual_chip_x, vertex.virtual_chip_y,
                 None))
@@ -272,7 +231,6 @@
             x, y = rig_placements[vertex]
             p = rig_allocations[vertex]["cores"].start
             placements.add_placement(Placement(vertex, x, y, p))
->>>>>>> c6beba50
 
     return placements
 
