# Copyright (c) 2021 The University of Manchester
#
# Licensed under the Apache License, Version 2.0 (the "License");
# you may not use this file except in compliance with the License.
# You may obtain a copy of the License at
#
#     https://www.apache.org/licenses/LICENSE-2.0
#
# Unless required by applicable law or agreed to in writing, software
# distributed under the License is distributed on an "AS IS" BASIS,
# WITHOUT WARRANTIES OR CONDITIONS OF ANY KIND, either express or implied.
# See the License for the specific language governing permissions and
# limitations under the License.
from __future__ import annotations
import logging
from typing import Optional
from spinn_utilities.log import FormatAdapter
from spinn_utilities.overrides import overrides
from spinn_machine.data.machine_data_writer import MachineDataWriter
from pacman.model.graphs.application import ApplicationEdge, ApplicationVertex
from pacman.model.graphs.machine import MachineVertex
from pacman.model.placements import Placements
from pacman.model.routing_info import RoutingInfo
from pacman.model.routing_table_by_partition import (
    MulticastRoutingTableByPartition)
from pacman.model.routing_tables import MulticastRoutingTables
from pacman.model.tags import Tags
from pacman.exceptions import PacmanConfigurationException
from .pacman_data_view import PacmanDataView, _PacmanDataModel

logger = FormatAdapter(logging.getLogger(__name__))
__temp_dir = None

REPORTS_DIRNAME = "reports"
# pylint: disable=protected-access


class PacmanDataWriter(MachineDataWriter, PacmanDataView):
    """
    See :py:class:`spinn_utilities.data.UtilsDataWriter`.

    This class is designed to only be used directly within the PACMAN
    repository unit tests as all methods are available to subclasses.
    """
    __pacman_data: _PacmanDataModel = _PacmanDataModel()
    __slots__ = ()

    @overrides(MachineDataWriter._mock)
    def _mock(self) -> None:
        MachineDataWriter._mock(self)
        self.__pacman_data._clear()

    @overrides(MachineDataWriter._setup)
    def _setup(self) -> None:
        MachineDataWriter._setup(self)
        self.__pacman_data._clear()

    @overrides(MachineDataWriter._hard_reset)
    def _hard_reset(self) -> None:
        MachineDataWriter._hard_reset(self)
        self.__pacman_data._hard_reset()

    @overrides(MachineDataWriter._soft_reset)
    def _soft_reset(self) -> None:
        MachineDataWriter._soft_reset(self)
        self.__pacman_data._soft_reset()

    def set_placements(self, placements: Placements):
        """
        Set the placements.

        :param Placements placements:
        :raises TypeError: if the placements is not a Placements
        """
        if not isinstance(placements, Placements):
            raise TypeError("placements should be a Placements")
        self.__pacman_data._placements = placements

    def set_routing_infos(self, routing_infos: RoutingInfo):
        """
        Set the routing_infos.

        :param RoutingInfo routing_infos:
        :raises TypeError: if the routing_infos is not a RoutingInfo
        """
        if not isinstance(routing_infos, RoutingInfo):
            raise TypeError("routing_infos should be a RoutingInfo")
        self.__pacman_data._routing_infos = routing_infos

    def set_tags(self, tags: Tags):
        """
        Set the tags.

        :param Tags tags:
        :raises TypeError: if the tags is not a Tags
        """
        if not isinstance(tags, Tags):
            raise TypeError("tags should be a Tags")
        self.__pacman_data._tags = tags

    def set_uncompressed(self, router_tables: MulticastRoutingTables):
        """
        Sets the uncompressed `router_tables` value.

        :param MulticastRoutingTables router_tables: new value
        :raises TypeError:
            if the router_tables is not a MulticastRoutingTables
        """
        if not isinstance(router_tables, MulticastRoutingTables):
            raise TypeError(
                "router_tables should be a MulticastRoutingTables")
        self.__pacman_data._uncompressed = router_tables

    def set_precompressed(self, router_tables: MulticastRoutingTables):
        """
        Sets the precompressed `router_tables` value.

        :param MulticastRoutingTables router_tables: new value
        :raises TypeError:
            if the router_tables is not a MulticastRoutingTables
        """
        if not isinstance(router_tables, MulticastRoutingTables):
            raise TypeError(
                "router_tables should be a MulticastRoutingTables")
        self.__pacman_data._precompressed = router_tables

    def set_plan_n_timesteps(self, plan_n_timesteps: Optional[int]):
        """
        Sets the `plan_n_timestep`. Use `None` for run forever.

        :param plan_n_timesteps:
        :type plan_n_timesteps: int or None
        :raises TypeError: if the plan_n_timesteps are not an int or `None`
        :raises PacmanConfigurationException: On a negative plan_n_timesteps
        """
        if plan_n_timesteps is not None:
            if not isinstance(plan_n_timesteps, int):
                raise TypeError("plan_n_timesteps should be an int")
            if plan_n_timesteps < 0:
                raise PacmanConfigurationException(
                    f"plan_n_timesteps {plan_n_timesteps} "
                    f"must not be negative")
        self.__pacman_data._plan_n_timesteps = plan_n_timesteps

    def set_routing_table_by_partition(
            self, routing_table_by_partition:
            MulticastRoutingTableByPartition):
        """
        Sets the `_routing_table_by_partition`.

        :param MulticastRoutingTableByPartition routing_table_by_partition:
            raises TypeError: if routing_table_by_partition is no a
            MulticastRoutingTableByPartition
        """
        if not isinstance(
                routing_table_by_partition, MulticastRoutingTableByPartition):
            raise TypeError(
                "routing_table_by_partition should be a "
                "MulticastRoutingTableByPartition")
        self.__pacman_data._routing_table_by_partition = \
            routing_table_by_partition

    @classmethod
    def add_vertex(cls, vertex: ApplicationVertex):
        if cls.__pacman_data._graph is None:
            raise cls._exception("graph")
        if not cls.get_requires_mapping():
            raise PacmanConfigurationException(
                "This call is only expected if requires mapping is True")
        cls.__pacman_data._graph.add_vertex(vertex)

    @classmethod
    def add_edge(cls, edge: ApplicationEdge,
                 outgoing_edge_partition_name: str):
        if cls.__pacman_data._graph is None:
            raise cls._exception("graph")
        if not cls.get_requires_mapping():
            raise PacmanConfigurationException(
                "This call is only expected if requires mapping is True")
        cls.__pacman_data._graph.add_edge(edge, outgoing_edge_partition_name)

    def add_sample_monitor_vertex(
            self, vertex: MachineVertex, all_chips: bool):
        """
        Accepts a simple of the monitor cores to be added.

        Should be called once for each monitor added to all (Ethernet) chips.

        Only affect is to change the numbers reported by the
        get_all/ethernet_monitor methods.

        :param ~pacman.model.graphs.machine.MachineVertex vertex:
            One of the vertices added to each core, assumed to be typical of
            all.
        :param bool all_chips:
            If True assumes that this Vertex will be placed on all chips
            including Ethernet ones.
            If False assumes that this Vertex type will only be placed on
            Ethernet Vertices
        """
        self.add_monitor_core(all_chips)
        self.__pacman_data._ethernet_monitor_vertices.append(vertex)
<<<<<<< HEAD
        if all_cores:
            self.__pacman_data._all_monitor_cores += 1
            self.__pacman_data._all_monitor_vertices.append(vertex)

    def set_n_required(self, n_boards_required, n_chips_required):
        """
        Sets (if not `None`) the number of boards/chips requested by the user.

        :param n_boards_required:
            `None` or the number of boards requested by the user
        :type n_boards_required: int or None
        :param n_chips_required:
            `None` or the number of chips requested by the user
        :type n_chips_required: int or None
        """
        if n_boards_required is None:
            if n_chips_required is None:
                return
            elif not isinstance(n_chips_required, int):
                raise TypeError("n_chips_required must be an int (or None)")
            if n_chips_required <= 0:
                raise ValueError(
                    "n_chips_required must be positive and not "
                    f"{n_chips_required}")
        else:
            if n_chips_required is not None:
                raise ValueError(
                    "Illegal call with both both param provided as "
                    f"{n_boards_required}, {n_chips_required}")
            if not isinstance(n_boards_required, int):
                raise TypeError("n_boards_required must be an int (or None)")
            if n_boards_required <= 0:
                raise ValueError(
                    "n_boards_required must be positive and not "
                    f"{n_boards_required}")
        if self.__pacman_data._n_boards_required is not None or \
                self.__pacman_data._n_chips_required is not None:
            raise ValueError(
                "Illegal second call to set_n_required")
        self.__pacman_data._n_boards_required = n_boards_required
        self.__pacman_data._n_chips_required = n_chips_required

    def set_n_chips_in_graph(self, n_chips_in_graph):
        """
        Sets the number of chips needed by the graph.

        :param int n_chips_in_graph:
        """
        if not isinstance(n_chips_in_graph, int):
            raise TypeError("n_chips_in_graph must be an int (or None)")
        if n_chips_in_graph <= 0:
            raise ValueError(
                "n_chips_in_graph must be positive and not "
                f"{n_chips_in_graph}")
        self.__pacman_data._n_chips_in_graph = n_chips_in_graph
=======
        if all_chips:
            self.__pacman_data._all_monitor_vertices.append(vertex)
>>>>>>> 8ca8934f
<|MERGE_RESOLUTION|>--- conflicted
+++ resolved
@@ -200,9 +200,7 @@
         """
         self.add_monitor_core(all_chips)
         self.__pacman_data._ethernet_monitor_vertices.append(vertex)
-<<<<<<< HEAD
-        if all_cores:
-            self.__pacman_data._all_monitor_cores += 1
+        if all_chips:
             self.__pacman_data._all_monitor_vertices.append(vertex)
 
     def set_n_required(self, n_boards_required, n_chips_required):
@@ -255,8 +253,4 @@
             raise ValueError(
                 "n_chips_in_graph must be positive and not "
                 f"{n_chips_in_graph}")
-        self.__pacman_data._n_chips_in_graph = n_chips_in_graph
-=======
-        if all_chips:
-            self.__pacman_data._all_monitor_vertices.append(vertex)
->>>>>>> 8ca8934f
+        self.__pacman_data._n_chips_in_graph = n_chips_in_graph