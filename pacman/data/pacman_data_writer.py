# Copyright (c) 2021 The University of Manchester
#
# Licensed under the Apache License, Version 2.0 (the "License");
# you may not use this file except in compliance with the License.
# You may obtain a copy of the License at
#
#     https://www.apache.org/licenses/LICENSE-2.0
#
# Unless required by applicable law or agreed to in writing, software
# distributed under the License is distributed on an "AS IS" BASIS,
# WITHOUT WARRANTIES OR CONDITIONS OF ANY KIND, either express or implied.
# See the License for the specific language governing permissions and
# limitations under the License.
from __future__ import annotations
import logging
from typing import Optional
from spinn_utilities.log import FormatAdapter
from spinn_utilities.overrides import overrides
from spinn_machine.data.machine_data_writer import MachineDataWriter
from pacman.model.graphs.application import ApplicationEdge, ApplicationVertex
from pacman.model.graphs.machine import MachineVertex
from pacman.model.placements import Placements
from pacman.model.routing_info import RoutingInfo
from pacman.model.routing_table_by_partition import (
    MulticastRoutingTableByPartition)
from pacman.model.routing_tables import MulticastRoutingTables
from pacman.model.tags import Tags
from pacman.exceptions import PacmanConfigurationException
from .pacman_data_view import PacmanDataView, _PacmanDataModel

logger = FormatAdapter(logging.getLogger(__name__))
__temp_dir = None

REPORTS_DIRNAME = "reports"
# pylint: disable=protected-access


class PacmanDataWriter(MachineDataWriter, PacmanDataView):
    """
    See :py:class:`spinn_utilities.data.UtilsDataWriter`.

    This class is designed to only be used directly within the PACMAN
    repository unit tests as all methods are available to subclasses.
    """
    __pacman_data: _PacmanDataModel = _PacmanDataModel()
    __slots__ = ()

    @overrides(MachineDataWriter._mock)
    def _mock(self) -> None:
        MachineDataWriter._mock(self)
        self.__pacman_data._clear()

    @overrides(MachineDataWriter._setup)
    def _setup(self) -> None:
        MachineDataWriter._setup(self)
        self.__pacman_data._clear()

    @overrides(MachineDataWriter._hard_reset)
    def _hard_reset(self) -> None:
        MachineDataWriter._hard_reset(self)
        self.__pacman_data._hard_reset()

    @overrides(MachineDataWriter._soft_reset)
    def _soft_reset(self) -> None:
        MachineDataWriter._soft_reset(self)
        self.__pacman_data._soft_reset()

    def set_placements(self, placements: Placements):
        """
        Set the placements.

        :param Placements placements:
        :raises TypeError: if the placements is not a Placements
        """
        if not isinstance(placements, Placements):
            raise TypeError("placements should be a Placements")
        self.__pacman_data._placements = placements

    def set_routing_infos(self, routing_infos: RoutingInfo):
        """
        Set the routing_infos.

        :param RoutingInfo routing_infos:
        :raises TypeError: if the routing_infos is not a RoutingInfo
        """
        if not isinstance(routing_infos, RoutingInfo):
            raise TypeError("routing_infos should be a RoutingInfo")
        self.__pacman_data._routing_infos = routing_infos

    def set_tags(self, tags: Tags):
        """
        Set the tags.

        :param Tags tags:
        :raises TypeError: if the tags is not a Tags
        """
        if not isinstance(tags, Tags):
            raise TypeError("tags should be a Tags")
        self.__pacman_data._tags = tags

    def set_uncompressed(self, router_tables: MulticastRoutingTables):
        """
        Sets the uncompressed `router_tables` value.

        :param MulticastRoutingTables router_tables: new value
        :raises TypeError:
            if the router_tables is not a MulticastRoutingTables
        """
        if not isinstance(router_tables, MulticastRoutingTables):
            raise TypeError(
                "router_tables should be a MulticastRoutingTables")
        self.__pacman_data._uncompressed = router_tables

    def set_precompressed(self, router_tables: MulticastRoutingTables):
        """
        Sets the precompressed `router_tables` value.

        :param MulticastRoutingTables router_tables: new value
        :raises TypeError:
            if the router_tables is not a MulticastRoutingTables
        """
        if not isinstance(router_tables, MulticastRoutingTables):
            raise TypeError(
                "router_tables should be a MulticastRoutingTables")
        self.__pacman_data._precompressed = router_tables

    def set_plan_n_timesteps(self, plan_n_timesteps: Optional[int]):
        """
        Sets the `plan_n_timestep`. Use `None` for run forever.

        :param plan_n_timesteps:
        :type plan_n_timesteps: int or None
        :raises TypeError: if the plan_n_timesteps are not an int or `None`
        :raises PacmanConfigurationException: On a negative plan_n_timesteps
        """
        if plan_n_timesteps is not None:
            if not isinstance(plan_n_timesteps, int):
                raise TypeError("plan_n_timesteps should be an int")
            if plan_n_timesteps < 0:
                raise PacmanConfigurationException(
                    f"plan_n_timesteps {plan_n_timesteps} "
                    f"must not be negative")
        self.__pacman_data._plan_n_timesteps = plan_n_timesteps

    def set_routing_table_by_partition(
            self, routing_table_by_partition:
            MulticastRoutingTableByPartition):
        """
        Sets the `_routing_table_by_partition`.

        :param MulticastRoutingTableByPartition routing_table_by_partition:
            raises TypeError: if routing_table_by_partition is no a
            MulticastRoutingTableByPartition
        """
        if not isinstance(
                routing_table_by_partition, MulticastRoutingTableByPartition):
            raise TypeError(
                "routing_table_by_partition should be a "
                "MulticastRoutingTableByPartition")
        self.__pacman_data._routing_table_by_partition = \
            routing_table_by_partition

    @classmethod
    def add_vertex(cls, vertex: ApplicationVertex):
        if cls.__pacman_data._graph is None:
            raise cls._exception("graph")
        if not cls.get_requires_mapping():
            raise PacmanConfigurationException(
                "This call is only expected if requires mapping is True")
        cls.__pacman_data._graph.add_vertex(vertex)

    @classmethod
    def add_edge(cls, edge: ApplicationEdge,
                 outgoing_edge_partition_name: str):
        if cls.__pacman_data._graph is None:
            raise cls._exception("graph")
        if not cls.get_requires_mapping():
            raise PacmanConfigurationException(
                "This call is only expected if requires mapping is True")
        cls.__pacman_data._graph.add_edge(edge, outgoing_edge_partition_name)

    def add_sample_monitor_vertex(
            self, vertex: MachineVertex, all_cores: bool):
        """
        Accepts a simple of the monitor cores to be added.

        Should be called once for each monitor added to all (Ethernet) chips.

        Only affect is to change the numbers reported by the
        get_all/ethernet_monitor methods.

        :param ~pacman.model.graphs.machine.MachineVertex vertex:
            One of the vertices added to each core, assumed to be typical of
            all.
<<<<<<< HEAD
        """
        self.__pacman_data._monitor_cores += 1
        self.__pacman_data._monitor_sdram += \
            vertex.sdram_required.get_total_sdram(self.get_plan_n_timestep())

    def set_n_required(self, n_boards_required, n_chips_required):
        """
        Sets (if not `None`) the number of boards/chips requested by the user.

        :param n_boards_required:
            `None` or the number of boards requested by the user
        :type n_boards_required: int or None
        :param n_chips_required:
            `None` or the number of chips requested by the user
        :type n_chips_required: int or None
        """
        if n_boards_required is None:
            if n_chips_required is None:
                return
            elif not isinstance(n_chips_required, int):
                raise TypeError("n_chips_required must be an int (or None)")
            if n_chips_required <= 0:
                raise ValueError(
                    "n_chips_required must be positive and not "
                    f"{n_chips_required}")
        else:
            if n_chips_required is not None:
                raise ValueError(
                    "Illegal call with both both param provided as "
                    f"{n_boards_required}, {n_chips_required}")
            if not isinstance(n_boards_required, int):
                raise TypeError("n_boards_required must be an int (or None)")
            if n_boards_required <= 0:
                raise ValueError(
                    "n_boards_required must be positive and not "
                    f"{n_boards_required}")
        if self.__pacman_data._n_boards_required is not None or \
                self.__pacman_data._n_chips_required is not None:
            raise ValueError(
                "Illegal second call to set_n_required")
        self.__pacman_data._n_boards_required = n_boards_required
        self.__pacman_data._n_chips_required = n_chips_required

    def set_n_chips_in_graph(self, n_chips_in_graph):
        """
        Sets the number of chips needed by the graph.

        :param int n_chips_in_graph:
        """
        if not isinstance(n_chips_in_graph, int):
            raise TypeError("n_chips_in_graph must be an int (or None)")
        if n_chips_in_graph <= 0:
            raise ValueError(
                "n_chips_in_graph must be positive and not "
                f"{n_chips_in_graph}")
        self.__pacman_data._n_chips_in_graph = n_chips_in_graph
=======
        :param bool all_cores:
            If True assumes that this Vertex will be placed on all cores
            including Ethernet ones.
            If False assumes that this Vertex type will only be placed on
            Ethernet Vertices
        """
        self.__pacman_data._ethernet_monitor_cores += 1
        self.__pacman_data._ethernet_monitor_vertices.append(vertex)
        if all_cores:
            self.__pacman_data._all_monitor_cores += 1
            self.__pacman_data._all_monitor_vertices.append(vertex)
>>>>>>> 07ec7980
<|MERGE_RESOLUTION|>--- conflicted
+++ resolved
@@ -192,11 +192,17 @@
         :param ~pacman.model.graphs.machine.MachineVertex vertex:
             One of the vertices added to each core, assumed to be typical of
             all.
-<<<<<<< HEAD
-        """
-        self.__pacman_data._monitor_cores += 1
-        self.__pacman_data._monitor_sdram += \
-            vertex.sdram_required.get_total_sdram(self.get_plan_n_timestep())
+        :param bool all_cores:
+            If True assumes that this Vertex will be placed on all cores
+            including Ethernet ones.
+            If False assumes that this Vertex type will only be placed on
+            Ethernet Vertices
+        """
+        self.__pacman_data._ethernet_monitor_cores += 1
+        self.__pacman_data._ethernet_monitor_vertices.append(vertex)
+        if all_cores:
+            self.__pacman_data._all_monitor_cores += 1
+            self.__pacman_data._all_monitor_vertices.append(vertex)
 
     def set_n_required(self, n_boards_required, n_chips_required):
         """
@@ -248,17 +254,4 @@
             raise ValueError(
                 "n_chips_in_graph must be positive and not "
                 f"{n_chips_in_graph}")
-        self.__pacman_data._n_chips_in_graph = n_chips_in_graph
-=======
-        :param bool all_cores:
-            If True assumes that this Vertex will be placed on all cores
-            including Ethernet ones.
-            If False assumes that this Vertex type will only be placed on
-            Ethernet Vertices
-        """
-        self.__pacman_data._ethernet_monitor_cores += 1
-        self.__pacman_data._ethernet_monitor_vertices.append(vertex)
-        if all_cores:
-            self.__pacman_data._all_monitor_cores += 1
-            self.__pacman_data._all_monitor_vertices.append(vertex)
->>>>>>> 07ec7980
+        self.__pacman_data._n_chips_in_graph = n_chips_in_graph