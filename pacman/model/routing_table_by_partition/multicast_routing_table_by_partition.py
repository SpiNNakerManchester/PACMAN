--- conflicted
+++ resolved
@@ -13,15 +13,11 @@
 # You should have received a copy of the GNU General Public License
 # along with this program.  If not, see <http://www.gnu.org/licenses/>.
 
-<<<<<<< HEAD
-from collections import OrderedDict
 from pacman.exceptions import PacmanInvalidParameterException
 import logging
 
 log = logging.getLogger(__name__)
 
-=======
->>>>>>> 0215ce9a
 
 class MulticastRoutingTableByPartition(object):
     """ A set of multicast routing path objects
