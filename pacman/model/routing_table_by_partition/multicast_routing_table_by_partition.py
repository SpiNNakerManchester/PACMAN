--- conflicted
+++ resolved
@@ -32,22 +32,11 @@
     def add_path_entry(self, entry, router_x, router_y, partition):
         """ Adds a multicast routing path entry
 
-<<<<<<< HEAD
-        :param entry: the entry to add
-        :type entry: \
-            :py:class:`pacman.model.routing_table_by_partition.MulticastRoutingTableByPartitionEntry`
-        :param router_x: the x coord of the router
-        :param router_y: the y coord of the router
-        :param partition: the partition containing the machine edge
-        :type partition: \
-            :py:class:`pacman.model.graphs.AbstractEdgePartition`
-=======
         :param MulticastRoutingTableByPartitionEntry entry: the entry to add
         :param int router_x: the x coord of the router
         :param int router_y: the y coord of the router
         :param OutgoingEdgePartition partition:
             the partition containing the machine edge
->>>>>>> e8779869
         """
 
         # update router_to_entries_map
