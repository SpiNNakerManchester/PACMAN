--- conflicted
+++ resolved
@@ -62,46 +62,10 @@
         return self._p
 
     def __eq__(self, other):
-<<<<<<< HEAD
-        """
-
-        :param other: an other placement object
-        :return: if the other placement object is equal to this one
-        """
-=======
->>>>>>> bcf4b65b
         if not isinstance(other, Placement):
             return False
         return (self._x == other.x and self._y == other.y and
                 self._p == other.p and self._subvertex == other.subvertex)
-<<<<<<< HEAD
-
-    def __hash__(self):
-        """
-        builds a hash of this object with logic for the Nones
-        :return: hash code
-        """
-        if self._subvertex is None and self._p is None:
-            return hash((self._x, self._y))
-        elif self._subvertex is None and self._p is not None:
-            return hash((self._x, self._y, self._p))
-        elif self._subvertex is not None and self._p is None:
-            return hash((self._x, self._y, self._subvertex))
-        else:
-            return hash((self._x, self._y, self._p, self._subvertex))
-
-    def __ne__(self, other):
-        """
-        checks if a placement is not equal to another placement
-        :param other: the other placement
-        :return: bool
-        """
-        return not self.__eq__(other)
-
-    def __repr__(self):
-        """ generates a human readable description of the placement object
-=======
->>>>>>> bcf4b65b
 
     def __hash__(self):
         if self._subvertex is None and self._p is None:
