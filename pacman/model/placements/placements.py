from pacman.exceptions import (PacmanSubvertexAlreadyPlacedError,
                               PacmanSubvertexNotPlacedError,
                               PacmanProcessorAlreadyOccupiedError,
                               PacmanProcessorNotOccupiedError)


class Placements(object):
    """ Represents a list of placements
    """

    def __init__(self, placements=None):
        """

        :param placements: The initial list of placements
        :type placements: iterable of\
                    :py:class:`pacman.model.placements.placement.Placement`
        :raise PacmanSubvertexAlreadyPlacedError:
                If there is any subvertex with more than one placement.
        :raise PacmanProcessorAlreadyOccupiedError:
                If two placements are made to the same processor.
        """
        self._placements = dict()
        self._subvertices = dict()
        self._placements_by_chip = dict()
        if placements is not None:
            self.add_placements(placements)

    @property
    def n_placements(self):
        """ The number of placements
        """
        return len(self._placements)

    def add_placements(self, placements):
        """
        :param placements: The list of placements
        :type placements: iterable of\
                    :py:class:`pacman.model.placements.placement.Placement`
        :return: None
        :rtype: None
        """
        for placement in placements:
            self.add_placement(placement)

    def add_placement(self, placement):
        """ Add a placement

        :param placement: The placement to add
        :type placement:
            :py:class:`pacman.model.placements.placement.Placement`
        :return: None
        :rtype: None
        :raise PacmanSubvertexAlreadyPlacedError:
                If there is any subvertex with more than one placement.
        :raise PacmanProcessorAlreadyOccupiedError:
                If two placements are made to the same processor.
        """
        placement_id = (placement.x, placement.y, placement.p)
        if placement_id in self._placements:
            raise PacmanProcessorAlreadyOccupiedError(placement_id)
        if placement.subvertex in self._subvertices:
            raise PacmanSubvertexAlreadyPlacedError(placement.subvertex)

        self._placements[placement_id] = placement
        self._subvertices[placement.subvertex] = placement

        # store chip based placements
        chip_placement_id = (placement.x, placement.y)
        if chip_placement_id not in self._placements_by_chip:
            self._placements_by_chip[chip_placement_id] = list()
        self._placements_by_chip[chip_placement_id].append(placement)

    def get_subvertex_on_processor(self, x, y, p):
        """ Return the subvertex on a specific processor or None if the\
            processor has not been allocated

        :param x: the x coordinate of the chip
        :type x: int
        :param y: the y coordinate of the chip
        :type y: int
        :param p: the processor on the chip
        :type p: int
        :return: the subvertex placed on the given processor or None if no\
                    such placement has been made
        :rtype: :py:class:`pacman.model.subgraph.subvertex.PartitionedVertex`
        :raise None: does not raise any known exceptions
        """
        placement_id = (x, y, p)
        try:
            return self._placements[placement_id].subvertex
        except KeyError:
            raise PacmanProcessorNotOccupiedError(placement_id)

    def get_placement_of_subvertex(self, subvertex):
        """ Return the placement information for a subvertex

        :param subvertex: The subvertex to find the placement of
        :type subvertex:
                    :py:class:`pacman.model.subgraph.subvertex.PartitionedVertex`
        :return: The placement
        :rtype: :py:class:`pacman.model.placements.placement.Placement`
        :raise PacmanSubvertexNotPlacedError: If the subvertex has not been\
                    placed.
        """
        try:
            return self._subvertices[subvertex]
        except KeyError:
            raise PacmanSubvertexNotPlacedError(subvertex)

    def get_placed_processors(self):
        """Returns an iterable of processors with assigned subvertices.

        :return: Iterable of (x, y, p) tuples indicating processors with
                 assigned subvertices.
        :rtype: iterable
        """
        return self._placements.iterkeys()

    def is_subvertex_on_processor(self, x, y, p):
        """ Determine if a subvertex is assigned to a processor.

        :param int x: x coordinate of processor.
        :param int y: y coordinate of processor.
        :param int p: Index of processor.
        :return bool: Whether the processor has an assigned subvertex.
        """
        return (x, y, p) in self._placements

    @property
    def placements(self):
        """ All of the placements

        :return: iterable of placements
        :rtype: iterable of\
                    :py:class:`pacman.model.placements.placement.Placement`
        :raise None: does not raise any known exceptions
        """
        return self._placements.itervalues()

    def get_placements_on_chip(self, x, y):
        """ returns the placements placed on a specific chip

        :param x: the x coord of the chip to locate placements of
        :param y: the y coord of the chip to locate placements of
        :return: a list of placement objects that reside on the chip, or a
        empty list if none exist
        """
        placmeent_key = (x, y)
        if placmeent_key not in self._placements_by_chip:
            return []
        else:
            return self._placements_by_chip[placmeent_key]

    def __repr__(self):
        output = ""
        for placement in self._placements:
            output += placement.__repr__()
        return output

    def __iter__(self):
        """ An iterator for the placements object within

        :return:
        """
        return iter(self.placements)

    def __len__(self):
<<<<<<< HEAD
        """
        returns the number of placements in this placemnts object
        :return:
        """
=======
>>>>>>> bcf4b65b
        return len(self._placements)<|MERGE_RESOLUTION|>--- conflicted
+++ resolved
@@ -21,7 +21,6 @@
         """
         self._placements = dict()
         self._subvertices = dict()
-        self._placements_by_chip = dict()
         if placements is not None:
             self.add_placements(placements)
 
@@ -63,12 +62,6 @@
 
         self._placements[placement_id] = placement
         self._subvertices[placement.subvertex] = placement
-
-        # store chip based placements
-        chip_placement_id = (placement.x, placement.y)
-        if chip_placement_id not in self._placements_by_chip:
-            self._placements_by_chip[chip_placement_id] = list()
-        self._placements_by_chip[chip_placement_id].append(placement)
 
     def get_subvertex_on_processor(self, x, y, p):
         """ Return the subvertex on a specific processor or None if the\
@@ -137,20 +130,6 @@
         """
         return self._placements.itervalues()
 
-    def get_placements_on_chip(self, x, y):
-        """ returns the placements placed on a specific chip
-
-        :param x: the x coord of the chip to locate placements of
-        :param y: the y coord of the chip to locate placements of
-        :return: a list of placement objects that reside on the chip, or a
-        empty list if none exist
-        """
-        placmeent_key = (x, y)
-        if placmeent_key not in self._placements_by_chip:
-            return []
-        else:
-            return self._placements_by_chip[placmeent_key]
-
     def __repr__(self):
         output = ""
         for placement in self._placements:
@@ -165,11 +144,4 @@
         return iter(self.placements)
 
     def __len__(self):
-<<<<<<< HEAD
-        """
-        returns the number of placements in this placemnts object
-        :return:
-        """
-=======
->>>>>>> bcf4b65b
         return len(self._placements)