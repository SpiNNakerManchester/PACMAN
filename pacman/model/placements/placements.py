# Copyright (c) 2017-2022 The University of Manchester
#
# This program is free software: you can redistribute it and/or modify
# it under the terms of the GNU General Public License as published by
# the Free Software Foundation, either version 3 of the License, or
# (at your option) any later version.
#
# This program is distributed in the hope that it will be useful,
# but WITHOUT ANY WARRANTY; without even the implied warranty of
# MERCHANTABILITY or FITNESS FOR A PARTICULAR PURPOSE.  See the
# GNU General Public License for more details.
#
# You should have received a copy of the GNU General Public License
# along with this program.  If not, see <http://www.gnu.org/licenses/>.

from collections import defaultdict
from pacman.exceptions import (
    PacmanAlreadyPlacedError, PacmanNotPlacedError,
    PacmanProcessorAlreadyOccupiedError, PacmanProcessorNotOccupiedError)


class Placements(object):
    """ The placements of vertices on the chips of the machine.
    """

    __slots__ = [
        # dict of [(x,y)] -> dict of p->placement object. used for fast lookup
        # of a vertex given a set of coordinates
        "_placements",

        # dict of [machine_vertex] -> placement object. used for fast lookup of
        # the placement of a machine vertex.
        "_machine_vertices",
    ]

    def __init__(self, placements=None):
        """
        :param iterable(Placement) placements: Any initial placements
        :raise PacmanAlreadyPlacedError:
            If there is any vertex with more than one placement.
        :raise PacmanProcessorAlreadyOccupiedError:
            If two placements are made to the same processor.
        """
        self._placements = defaultdict(dict)
        self._machine_vertices = dict()
        if placements is not None:
            self.add_placements(placements)

    @property
    def n_placements(self):
        """ The number of placements

        :rtype: int
        """
        return len(self._machine_vertices)

    def add_placements(self, placements):
        """ Add some placements

        :param iterable(Placement) placements: The placements to add
        """
        for placement in placements:
            self.add_placement(placement)

    def add_placement(self, placement):
        """ Add a placement

        :param Placement placement: The placement to add
        :raise PacmanAlreadyPlacedError:
            If there is any vertex with more than one placement.
        :raise PacmanProcessorAlreadyOccupiedError:
            If two placements are made to the same processor.
        """
        x, y, p = placement.location
        if (x, y) in self._placements:
            if p in self._placements[(x, y)]:
                raise PacmanProcessorAlreadyOccupiedError((x, y, p))
        if placement.vertex in self._machine_vertices:
            raise PacmanAlreadyPlacedError(placement.vertex)

        self._placements[x, y][p] = placement
        self._machine_vertices[placement.vertex] = placement

    def get_vertex_on_processor(self, x, y, p):
        """ Return the vertex on a specific processor or raises an exception
            if the processor has not been allocated

        :param int x: the x coordinate of the chip
        :param int y: the y coordinate of the chip
        :param int p: the processor on the chip
        :return: the vertex placed on the given processor
        :rtype: MachineVertex
        :raise PacmanProcessorNotOccupiedError:
            If the processor is not occupied
        """
        try:
            return self._placements[x, y][p].vertex
        except KeyError as e:
            raise PacmanProcessorNotOccupiedError((x, y, p)) from e

    def get_placement_on_processor(self, x, y, p):
        """ Return the placement on a specific processor or raises an exception
            if the processor has not been allocated

        :param int x: the x coordinate of the chip
        :param int y: the y coordinate of the chip
        :param int p: the processor on the chip
        :return: the placement on the given processor
        :rtype: Placement
        :raise PacmanProcessorNotOccupiedError:
            If the processor is not occupied
        """
        try:
            return self._placements[x, y][p]
        except KeyError as e:
            raise PacmanProcessorNotOccupiedError((x, y, p)) from e

    def is_vertex_placed(self, vertex):
        """ Determine if a vertex has been placed

        :param MachineVertex vertex: The vertex to determine the status of
        :rtype: bool
        """
        return vertex in self._machine_vertices

    def get_placement_of_vertex(self, vertex):
        """ Return the placement information for a vertex

        :param MachineVertex vertex: The vertex to find the placement of
        :return: The placement
        :rtype: Placement
        :raise PacmanNotPlacedError: If the vertex has not been placed.
        """
        try:
            return self._machine_vertices[vertex]
        except KeyError as e:
            raise PacmanNotPlacedError(vertex) from e

    def is_processor_occupied(self, x, y, p):
        """ Determine if a processor has a vertex on it

        :param int x: x coordinate of processor.
        :param int y: y coordinate of processor.
        :param int p: Index of processor.
        :return bool: Whether the processor has an assigned vertex.
        """
        return (x, y) in self._placements and p in self._placements[x, y]

    def n_placements_on_chip(self, x, y):
        """ The number of placements on the given chip
        :param int x: x coordinate of chip.
        :param int y: y coordinate of chip.
        """
        if (x, y) not in self._placements:
            return 0
        return len(self._placements[x, y])

    @property
    def placements(self):
        """ All of the placements
        :return: iterable of placements
        :rtype: iterable(Placement)
        """
<<<<<<< HEAD
        return self._placements.values()
=======
        return iter(self._machine_vertices.values())

    def placements_on_chip(self, x, y):
        """ Get the placements on a specific chip

        :param int x: The x-coordinate of the chip
        :param int y: The y-coordinate of the chip
        :rtype: iterable(Placement)
        """
        return self._placements[x, y].values()

    @property
    def chips_with_placements(self):
        """ Get the chips with placements on them

        :rtype: iterable(tuple(int,int))
        """
        return self._placements.keys()
>>>>>>> 417fc1ff

    def __repr__(self):
        output = ""
        for placement in self._placements:
            output += placement.__repr__()
        return output

<<<<<<< HEAD
=======
    def __iter__(self):
        """ An iterator for the placements object within
        """
        return iter(self._machine_vertices.values())

>>>>>>> 417fc1ff
    def __len__(self):
        return len(self._machine_vertices)<|MERGE_RESOLUTION|>--- conflicted
+++ resolved
@@ -161,9 +161,6 @@
         :return: iterable of placements
         :rtype: iterable(Placement)
         """
-<<<<<<< HEAD
-        return self._placements.values()
-=======
         return iter(self._machine_vertices.values())
 
     def placements_on_chip(self, x, y):
@@ -182,7 +179,6 @@
         :rtype: iterable(tuple(int,int))
         """
         return self._placements.keys()
->>>>>>> 417fc1ff
 
     def __repr__(self):
         output = ""
@@ -190,13 +186,10 @@
             output += placement.__repr__()
         return output
 
-<<<<<<< HEAD
-=======
     def __iter__(self):
         """ An iterator for the placements object within
         """
         return iter(self._machine_vertices.values())
 
->>>>>>> 417fc1ff
     def __len__(self):
         return len(self._machine_vertices)