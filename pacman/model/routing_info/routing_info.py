# Copyright (c) 2017-2019 The University of Manchester
#
# This program is free software: you can redistribute it and/or modify
# it under the terms of the GNU General Public License as published by
# the Free Software Foundation, either version 3 of the License, or
# (at your option) any later version.
#
# This program is distributed in the hope that it will be useful,
# but WITHOUT ANY WARRANTY; without even the implied warranty of
# MERCHANTABILITY or FITNESS FOR A PARTICULAR PURPOSE.  See the
# GNU General Public License for more details.
#
# You should have received a copy of the GNU General Public License
# along with this program.  If not, see <http://www.gnu.org/licenses/>.

from pacman.exceptions import PacmanAlreadyExistsException


class RoutingInfo(object):
    """ An association of a set of edges to a non-overlapping set of keys\
        and masks.
    """

    __slots__ = [
        # Partition information indexed by partition
        "_info_by_partition",

        # Partition information indexed by edge pre vertex and partition ID\
        # name
        "_info_by_prevertex",

        # Partition information by edge
        "_info_by_edge"
    ]

    def __init__(self, partition_info_items=None):
        """
        :param partition_info_items: The partition information items to add
        :type partition_info_items: iterable(PartitionRoutingInfo) or None
        :raise PacmanAlreadyExistsException: If there are
            two partition information objects with the same partition
        """

        # Partition information indexed by partition
        self._info_by_partition = dict()

        # Partition information indexed by edge pre vertex and partition ID
        # name
        self._info_by_prevertex = dict()

        # Partition information by edge
        self._info_by_edge = dict()

        if partition_info_items is not None:
            for partition_info_item in partition_info_items:
                self.add_partition_info(partition_info_item)

    def add_partition_info(self, partition_info):
        """ Add a partition information item

        :param PartitionRoutingInfo partition_info:\
            The partition information item to add
<<<<<<< HEAD
        :raise PacmanAlreadyExistsException:
=======
        :rtype: None
        :raise PacmanAlreadyExistsException:\
>>>>>>> c896009d
            If the partition is already in the set of edges
        """
        p = partition_info.partition

        if p in self._info_by_partition:
            raise PacmanAlreadyExistsException(
                "Partition", str(partition_info))
        if (p.pre_vertex, p.identifier) in self._info_by_prevertex:
            raise PacmanAlreadyExistsException(
                "Partition", str(partition_info))

        self._info_by_partition[p] = partition_info
        self._info_by_prevertex[p.pre_vertex, p.identifier] = partition_info

        for edge in p.edges:
            self._info_by_edge[edge] = partition_info

    def get_first_key_from_partition(self, partition):
        """ Get the first key associated with a particular partition

        :param AbstractSingleSourcePartition partition:\
            The partition to get the first key of
        :return: The routing key, or None if the partition does not exist
        :rtype: int or None
        """
        if partition in self._info_by_partition:
            return self._info_by_partition[
                partition].keys_and_masks[0].key
        return None

    def get_routing_info_from_partition(self, partition):
        """ Get the routing information for a given partition.

        :param AbstractSingleSourcePartition partition:\
            The partition to obtain routing information about.
        :return: the partition_routing_info for the partition, if any exists
        :rtype: PartitionRoutingInfo or None
        """
        return self._info_by_partition.get(partition, None)

    def get_routing_info_from_pre_vertex(self, vertex, partition_id):
        """ Get routing information for edges with a given partition_id from\
            a prevertex

        :param AbstractVertex vertex: The prevertex to search for
        :param str partition_id:\
            The ID of the partition for which to get the routing information
        :rtype: PartitionRoutingInfo or None
        """
        return self._info_by_prevertex.get((vertex, partition_id), None)

    def get_first_key_from_pre_vertex(self, vertex, partition_id):
        """ Get the first key for the partition starting at a (pre)vertex

        :param AbstractVertex vertex: The vertex which the partition starts at
        :param str partition_id:\
            The ID of the partition for which to get the routing information
        :return: The routing key of the partition
        :rtype: int
        """
        if (vertex, partition_id) in self._info_by_prevertex:
            return self._info_by_prevertex[
                vertex, partition_id].keys_and_masks[0].key
        return None

    def get_routing_info_for_edge(self, edge):
        """ Get routing information for an edge

        :param AbstractEdge edge: The edge to search for
        """
        return self._info_by_edge.get(edge, None)

    def get_first_key_for_edge(self, edge):
        """ Get routing key for an edge

        :param AbstractEdge edge: The edge to search for
        """
        if edge in self._info_by_edge:
            return self._info_by_edge[edge].keys_and_masks[0].key
        return None

    def __iter__(self):
        """ Gets an iterator for the partition routing information

        :return: a iterator of partition routing information
        :rtype: iterator(PartitionRoutingInfo)
        """
        return iter(self._info_by_partition.values())<|MERGE_RESOLUTION|>--- conflicted
+++ resolved
@@ -58,14 +58,9 @@
     def add_partition_info(self, partition_info):
         """ Add a partition information item
 
-        :param PartitionRoutingInfo partition_info:\
+        :param PartitionRoutingInfo partition_info:
             The partition information item to add
-<<<<<<< HEAD
         :raise PacmanAlreadyExistsException:
-=======
-        :rtype: None
-        :raise PacmanAlreadyExistsException:\
->>>>>>> c896009d
             If the partition is already in the set of edges
         """
         p = partition_info.partition
@@ -86,7 +81,7 @@
     def get_first_key_from_partition(self, partition):
         """ Get the first key associated with a particular partition
 
-        :param AbstractSingleSourcePartition partition:\
+        :param AbstractSingleSourcePartition partition:
             The partition to get the first key of
         :return: The routing key, or None if the partition does not exist
         :rtype: int or None
@@ -99,7 +94,7 @@
     def get_routing_info_from_partition(self, partition):
         """ Get the routing information for a given partition.
 
-        :param AbstractSingleSourcePartition partition:\
+        :param AbstractSingleSourcePartition partition:
             The partition to obtain routing information about.
         :return: the partition_routing_info for the partition, if any exists
         :rtype: PartitionRoutingInfo or None
@@ -111,7 +106,7 @@
             a prevertex
 
         :param AbstractVertex vertex: The prevertex to search for
-        :param str partition_id:\
+        :param str partition_id:
             The ID of the partition for which to get the routing information
         :rtype: PartitionRoutingInfo or None
         """
@@ -121,7 +116,7 @@
         """ Get the first key for the partition starting at a (pre)vertex
 
         :param AbstractVertex vertex: The vertex which the partition starts at
-        :param str partition_id:\
+        :param str partition_id:
             The ID of the partition for which to get the routing information
         :return: The routing key of the partition
         :rtype: int
