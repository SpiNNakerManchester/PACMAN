from pacman.exceptions import PacmanAlreadyExistsException


class RoutingInfo(object):
    """ An association of a set of subedges to a non-overlapping set of keys\
        and masks
    """

    def __init__(self, subedge_info_items=None):
        """

        :param subedge_info_items: The subedge information items to add
        :type subedge_info_items: iterable of\
                    :py:class:`pacman.model.routing_info.subedge_routing_info.SubedgeRoutingInfo`
                    or none
        :raise pacman.exceptions.PacmanAlreadyExistsException: If there are \
                    two subedge information objects with the same edge
        """

        # List of subedge information indexed by routing key (int)
        self._subedge_infos_by_key = dict()

        # Subedge information indexed by subedge
        self._subedge_info_by_subedge = dict()

        # key_masks_ indexed by subvertex
        self._key_masks_by_subvertex = dict()

        if subedge_info_items is not None:
            for subedge_info_item in subedge_info_items:
                self.add_subedge_info(subedge_info_item)

    def add_subedge_info(self, subedge_info):
        """ Add a subedge information item

        :param subedge_info: The subedge information item to add
        :type subedge_info:\
                    :py:class:`pacman.model.routing_info.subedge_routing_info.SubedgeRoutingInfo`
        :return: None
        :rtype: None
        :raise pacman.exceptions.PacmanAlreadyExistsException: If the subedge\
                    is already in the set of subedges
        """

        if subedge_info.subedge in self._subedge_info_by_subedge:
            raise PacmanAlreadyExistsException("PartitionedEdge",
                                               str(subedge_info.subedge))

        self._subedge_info_by_subedge[subedge_info.subedge] = subedge_info

        for key_and_mask in subedge_info.keys_and_masks:
            if key_and_mask.key not in self._subedge_infos_by_key:
                self._subedge_infos_by_key[key_and_mask.key] = list()
            self._subedge_infos_by_key[key_and_mask.key] = subedge_info

        # add the key mask by subvertex mapping
        pre_sub = subedge_info.subedge.pre_subvertex
        if pre_sub not in self._key_masks_by_subvertex:
            self._key_masks_by_subvertex[pre_sub] = list()
        for key_and_mask in subedge_info.keys_and_masks:
            self._key_masks_by_subvertex[pre_sub].append(key_and_mask)

    @property
    def all_subedge_info(self):
        """ The subedge information for all subedges

        :return: iterable of subedge information
        :rtype: iterable of\
                    :py:class:`pacman.model.routing_info.subedge_routing_info.SubedgeRoutingInfo`
        :raise None: does not raise any known exceptions
        """
        return self._subedge_info_by_subedge.itervalues()

    def get_key_and_masks_for_partitioned_vertex(self, partitioned_vertex):
        """ Get the keys and masks which this partitioned vertex uses when
            transmitting packets

        :param partitioned_vertex: the partitioned vertex to locate its\
                    key_masks for
        :type partitioned_vertex:\
                    :py:class:`pacman.model.partitioned_graph.partitioned_vertex.PartitionedVertex`
        :return: an iterable of keys and masks for the partitioned vertex
        :rtype: iterable of \
                    :py:class:`pacman.model.routing_info.key_and_mask.KeyAndMask`
        """
        if partitioned_vertex in self._key_masks_by_subvertex:
            return self._key_masks_by_subvertex[partitioned_vertex]
        else:
            return list()

    def get_subedge_infos_by_key(self, key, mask):
        """ Get the routing information associated with a particular key, once\
            the mask has been applied

        :param key: The routing key
        :type key: int
        :param mask: The routing mask
        :type mask: int
        :return: a routing information associated with the\
                    specified routing key or None if no such key exists
        :rtype:\
                    :py:class:`pacman.model.routing_info.subedge_routing_info.SubedgeRoutingInfo`
        :raise None: does not raise any known exceptions
        """
        key_mask_combo = key & mask
        if key_mask_combo in self._subedge_infos_by_key:
            return self._subedge_infos_by_key[key_mask_combo]
        return None

    def get_keys_and_masks_from_subedge(self, subedge):
        """ Get the key associated with a particular subedge

        :param subedge: The subedge
        :type subedge:
<<<<<<< HEAD
            :py:class:`pacman.model.partitioned_graph.subedge.FixedRoutePartitionableEdge`
=======
                    :py:class:`pacman.model.partitioned_graph.subedge.PartitionedEdge`
>>>>>>> d42ee76b
        :return: The routing key or None if the subedge does not exist
        :rtype: int
        :raise None: does not raise any known exceptions
        """
        if subedge in self._subedge_info_by_subedge:
            return self._subedge_info_by_subedge[subedge].keys_and_masks
        return None

    def get_subedge_information_from_subedge(self, subedge):
        """ Get the subedge information associated with a particular subedge

        :param subedge: The subedge
        :type subedge:
<<<<<<< HEAD
            :py:class:`pacman.model.partitioned_graph.subedge.FixedRoutePartitionableEdge`
=======
                    :py:class:`pacman.model.partitioned_graph.subedge.PartitionedEdge`
>>>>>>> d42ee76b
        :return: The subedge information or None if the subedge does not exist
        :rtype:
                    :py:class:`pacman.model.routing_info.subedge_routing_info.SubedgeRoutingInfo`
        :raise None: does not raise any known exceptions
        """
        if subedge in self._subedge_info_by_subedge:
            return self._subedge_info_by_subedge[subedge]
        return None

    def __iter__(self):
        """ returns a iterator for the subedge routing infos

        :return: a iterator of subedge routing infos
        """
        return iter(self._subedge_info)<|MERGE_RESOLUTION|>--- conflicted
+++ resolved
@@ -112,11 +112,8 @@
 
         :param subedge: The subedge
         :type subedge:
-<<<<<<< HEAD
-            :py:class:`pacman.model.partitioned_graph.subedge.FixedRoutePartitionableEdge`
-=======
-                    :py:class:`pacman.model.partitioned_graph.subedge.PartitionedEdge`
->>>>>>> d42ee76b
+                    :py:class:`pacman.model.partitioned_graph.\
+                    fixed_route_partitioned_edge.FixedRoutePartitionedEdge`
         :return: The routing key or None if the subedge does not exist
         :rtype: int
         :raise None: does not raise any known exceptions
@@ -130,11 +127,8 @@
 
         :param subedge: The subedge
         :type subedge:
-<<<<<<< HEAD
-            :py:class:`pacman.model.partitioned_graph.subedge.FixedRoutePartitionableEdge`
-=======
-                    :py:class:`pacman.model.partitioned_graph.subedge.PartitionedEdge`
->>>>>>> d42ee76b
+                    :py:class:`pacman.model.partitioned_graph.\
+                    fixed_route_partitioned_edge.FixedRoutePartitionedEdge`
         :return: The subedge information or None if the subedge does not exist
         :rtype:
                     :py:class:`pacman.model.routing_info.subedge_routing_info.SubedgeRoutingInfo`
