--- conflicted
+++ resolved
@@ -14,12 +14,7 @@
                     :py:class:`pacman.model.routing_info.subedge_routing_info.SubedgeRoutingInfo`
                     or none
         :raise pacman.exceptions.PacmanAlreadyExistsException: If there are \
-<<<<<<< HEAD
                     two subedge information objects with the same edge
-=======
-                    any two items with the same key once the mask is applied\
-                    which do not have the same source subvertex
->>>>>>> a6eb2c59
         """
 
         # List of subedge information indexed by routing key (int)
@@ -137,13 +132,8 @@
                     :py:class:`pacman.model.routing_info.subedge_routing_info.SubedgeRoutingInfo`
         :raise None: does not raise any known exceptions
         """
-<<<<<<< HEAD
         if subedge in self._subedge_info_by_subedge:
             return self._subedge_info_by_subedge[subedge]
-        return None
-=======
-        if subedge in self._subedge_info_from_subedge.keys():
-            return self._subedge_info_from_subedge[subedge]
         return None
 
     def __iter__(self):
@@ -151,5 +141,4 @@
 
         :return: a iterator of subedge routing infos
         """
-        return iter(self._subedge_info)
->>>>>>> a6eb2c59
+        return iter(self._subedge_info)