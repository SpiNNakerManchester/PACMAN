from pacman import exceptions
import numpy


class BaseKeyAndMask(object):
    """ A Key and Mask to be used for routing
    """

    def __init__(self, base_key, mask):
        """
        :param base_key: The routing key
        :type base_key: int
        :param mask: The routing mask
        :type mask: int
        :raise PacmanConfigurationException: If key & mask != key i.e. the key\
                    is not valid for the given mask
        """
        self._base_key = base_key
        self._mask = mask

        if base_key & mask != base_key:
            raise exceptions.PacmanConfigurationException(
                "This routing info is invalid as the mask and key together "
                "alters the key. This is deemed to be a error from "
                "spynnaker's point of view and therefore please rectify and"
                "try again")

    @property
    def key(self):
        """ The base key

        :return: The base key
        :rtype: int
        """
        return self._base_key

    @property
    def key_combo(self):
        """ The key combined with the mask
        :return:
        """
        return self._base_key & self._mask

    @property
    def mask(self):
        """ The mask

        :return: The mask
        :rtype: int
        """
        return self._mask

    def __eq__(self, key_and_mask):
        return (self._base_key == key_and_mask.key and
                self._mask == key_and_mask.mask)

    def __repr__(self):
        return "KeyAndMask:{}:{}".format(hex(self._base_key), hex(self._mask))

    def __str__(self):
        return self.__repr__()

    def __hash__(self, key_and_mask):
        return self.__repr__().__hash__()

    @property
    def n_keys(self):
        """ The total number of keys that can be generated given the mask

        :return: The number of keys
        :rtype: int
        """
        # converts mask into array of bit representation
        unwrapped_mask = numpy.unpackbits(
            numpy.asarray([self._mask], dtype=">u4").view(dtype="uint8"))

        # how many zeros are in the bit representation array
        zeros = numpy.where(unwrapped_mask == 0)[0]

        # number of keys available from this mask size
        return 2 ** len(zeros)

    def get_keys(self, key_array=None, offset=0, n_keys=None):
        """ Get the ordered list of keys that the combination allows

        :param key_array: Optional array into which the returned keys will be\
                    placed
        :type key_array: array-like of int
        :param offset: Optional offset into the array at which to start\
                    placing keys
        :type offset: int
        :param n_keys: Optional limit on the number of keys returned.  If less\
                    than this number of keys are available, only the keys\
                    available will be added
        :type n_keys: int
        :return: A tuple of an array of keys and the number of keys added to\
                    the array
        :rtype: (array-like of int, int)
        """
        # Get the position of the zeros in the mask - assume 32-bits
        unwrapped_mask = numpy.unpackbits(
            numpy.asarray([self._mask], dtype=">u4").view(dtype="uint8"))
        zeros = numpy.where(unwrapped_mask == 0)[0]

        # We now know how many values there are - 2^len(zeros)
        max_n_keys = 2 ** len(zeros)
        if key_array is not None and len(key_array) < max_n_keys:
            max_n_keys = len(key_array)
        if n_keys is None or n_keys > max_n_keys:
            n_keys = max_n_keys
        if key_array is None:
            key_array = numpy.zeros(n_keys, dtype=">u4")

        # Create a list of 2^len(zeros) keys
        unwrapped_key = numpy.unpackbits(
            numpy.asarray([self._base_key], dtype=">u4").view(dtype="uint8"))

        # for each key, create its key with the idea of a neuron id being
<<<<<<< HEAD
        # continuous and live at a offset-able position from the bottom of
=======
        # continuous and live at a offsetable position from the bottom of
>>>>>>> 53bcf088
        # the key
        for value in range(n_keys):
            key = numpy.copy(unwrapped_key)
            unwrapped_value = numpy.unpackbits(
                numpy.asarray([value], dtype=">u4")
                     .view(dtype="uint8"))[-len(zeros):]
            key[zeros] = unwrapped_value
            key_array[value + offset] = \
                numpy.packbits(key).view(dtype=">u4")[0].item()
        return key_array, n_keys<|MERGE_RESOLUTION|>--- conflicted
+++ resolved
@@ -116,11 +116,7 @@
             numpy.asarray([self._base_key], dtype=">u4").view(dtype="uint8"))
 
         # for each key, create its key with the idea of a neuron id being
-<<<<<<< HEAD
-        # continuous and live at a offset-able position from the bottom of
-=======
         # continuous and live at a offsetable position from the bottom of
->>>>>>> 53bcf088
         # the key
         for value in range(n_keys):
             key = numpy.copy(unwrapped_key)
