--- conflicted
+++ resolved
@@ -43,13 +43,9 @@
 
     @overrides(AbstractMachinePartitionNKeysMap.n_keys_for_partition)
     def n_keys_for_partition(self, partition):
-<<<<<<< HEAD
         if partition in self._n_keys_map:
             return self._n_keys_map[partition]
-=======
-        return self._n_keys_map[partition]
 
     @overrides(AbstractMachinePartitionNKeysMap.__iter__)
     def __iter__(self):
-        return iter(self._n_keys_map)
->>>>>>> 097a5efd
+        return iter(self._n_keys_map)