--- conflicted
+++ resolved
@@ -43,17 +43,12 @@
 
     @overrides(AbstractMachinePartitionNKeysMap.n_keys_for_partition)
     def n_keys_for_partition(self, partition):
-<<<<<<< HEAD
-        if partition in self._n_keys_map:
-            return self._n_keys_map[partition]
-        else:
+        if partition not in self._n_keys_map:
             raise PacmanNotExistException(
                 "Partition {} does not exist in the mapping to n keys".format(
                     partition))
-=======
         return self._n_keys_map[partition]
 
     @overrides(AbstractMachinePartitionNKeysMap.__iter__)
     def __iter__(self):
-        return iter(self._n_keys_map)
->>>>>>> e8779869
+        return iter(self._n_keys_map)