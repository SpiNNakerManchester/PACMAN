# Copyright (c) 2017-2019 The University of Manchester
#
# This program is free software: you can redistribute it and/or modify
# it under the terms of the GNU General Public License as published by
# the Free Software Foundation, either version 3 of the License, or
# (at your option) any later version.
#
# This program is distributed in the hope that it will be useful,
# but WITHOUT ANY WARRANTY; without even the implied warranty of
# MERCHANTABILITY or FITNESS FOR A PARTICULAR PURPOSE.  See the
# GNU General Public License for more details.
#
# You should have received a copy of the GNU General Public License
# along with this program.  If not, see <http://www.gnu.org/licenses/>.

from six import add_metaclass
from spinn_utilities.abstract_base import AbstractBase, abstractmethod


@add_metaclass(AbstractBase)
class AbstractMachinePartitionNKeysMap(object):
    """ A map that provides the number of keys required by each partition.
    """

    __slots__ = []

    @abstractmethod
    def n_keys_for_partition(self, partition):
        """ The number of keys required by the given partition

        :param ~pacman.model.graphs.OutgoingEdgePartition partition:
            The partition to set the number of keys for
        :return: The number of keys required by the partition
        :rtype: int
        """

    @abstractmethod
    def __iter__(self):
<<<<<<< HEAD
        """ Get an iterator over the mapped partitions.

        :rtype: iterable(~pacman.model.graphs.OutgoingEdgePartition)
        """
        pass
=======
        """ Returns an iterator over the mapped partitions"""
>>>>>>> 2c604f0a
<|MERGE_RESOLUTION|>--- conflicted
+++ resolved
@@ -36,12 +36,7 @@
 
     @abstractmethod
     def __iter__(self):
-<<<<<<< HEAD
         """ Get an iterator over the mapped partitions.
 
         :rtype: iterable(~pacman.model.graphs.OutgoingEdgePartition)
-        """
-        pass
-=======
-        """ Returns an iterator over the mapped partitions"""
->>>>>>> 2c604f0a
+        """