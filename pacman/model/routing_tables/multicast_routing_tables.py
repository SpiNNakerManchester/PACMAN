<<<<<<< HEAD
try:
    from collections.abc import OrderedDict
except ImportError:
    from collections import OrderedDict
import json
=======
# Copyright (c) 2017-2019 The University of Manchester
#
# This program is free software: you can redistribute it and/or modify
# it under the terms of the GNU General Public License as published by
# the Free Software Foundation, either version 3 of the License, or
# (at your option) any later version.
#
# This program is distributed in the hope that it will be useful,
# but WITHOUT ANY WARRANTY; without even the implied warranty of
# MERCHANTABILITY or FITNESS FOR A PARTICULAR PURPOSE.  See the
# GNU General Public License for more details.
#
# You should have received a copy of the GNU General Public License
# along with this program.  If not, see <http://www.gnu.org/licenses/>.

>>>>>>> ec5ec1c1
from pacman.exceptions import PacmanAlreadyExistsException
from .multicast_routing_table import MulticastRoutingTable
from spinn_machine import MulticastRoutingEntry


class MulticastRoutingTables(object):
    """ Represents the multicast routing tables for a number of chips.
    """

    __slots__ = [
        # set that holds routing tables
        "_routing_tables",
        # dict of (x,y) -> routing table
        "_routing_tables_by_chip"
    ]

    def __init__(self, routing_tables=None):
        """
        :param routing_tables: The routing tables to add
        :type routing_tables: \
            iterable(:py:class:`pacman.model.routing_tables.MulticastRoutingTable`)
        :raise pacman.exceptions.PacmanAlreadyExistsException: \
            If any two routing tables are for the same chip
        """
        self._routing_tables = set()
        self._routing_tables_by_chip = dict()

        if routing_tables is not None:
            for routing_table in routing_tables:
                self.add_routing_table(routing_table)

    def add_routing_table(self, routing_table):
        """ Add a routing table

        :param routing_table: a routing table to add
        :type routing_table:\
            :py:class:`pacman.model.routing_tables.MulticastRoutingTable`
        :rtype: None
        :raise pacman.exceptions.PacmanAlreadyExistsException: \
            If a routing table already exists for the chip
        """
        if routing_table in self._routing_tables:
            raise PacmanAlreadyExistsException(
                "The Routing table {} has already been added to the collection"
                " before and therefore already exists".format(routing_table),
                str(routing_table))

        if (routing_table.x, routing_table.y) in self._routing_tables_by_chip:
            raise PacmanAlreadyExistsException(
                "The Routing table for chip {}:{} already exists in this "
                "collection and therefore is deemed an error to re-add it"
                .format(routing_table.x, routing_table.y), str(routing_table))
        self._routing_tables_by_chip[(routing_table.x, routing_table.y)] = \
            routing_table
        self._routing_tables.add(routing_table)

    @property
    def routing_tables(self):
        """ The routing tables stored within

        :return: an iterable of routing tables
        :rtype: \
            iterable(:py:class:`pacman.model.routing_tables.MulticastRoutingTable`)
        :raise None: does not raise any known exceptions
        """
        return self._routing_tables

    def get_routing_table_for_chip(self, x, y):
        """ Get a routing table for a particular chip

        :param x: The x-coordinate of the chip
        :type x: int
        :param y: The y-coordinate of the chip
        :type y: int
        :return: The routing table, or None if no such table exists
        :rtype:\
            :py:class:`pacman.model.routing_tables.MulticastRoutingTable`\
            or None
        :raise None: No known exceptions are raised
        """
        return self._routing_tables_by_chip.get((x, y), None)

    def __iter__(self):
        """ Iterator for the multicast routing tables stored within

        :return: iterator of multicast_routing_table
        """
        return iter(self._routing_tables)


def to_json(router_table):
    json_list = []
    for routing_table in router_table:
        json_routing_table = OrderedDict()
        json_routing_table["x"] = routing_table.x
        json_routing_table["y"] = routing_table.y
        entries = []
        for entry in routing_table.multicast_routing_entries:
            json_entry = OrderedDict()
            json_entry["key"] = entry.routing_entry_key
            json_entry["mask"] = entry.mask
            json_entry["defaultable"] = entry.defaultable
            json_entry["spinnaker_route"] = entry.spinnaker_route
            entries.append(json_entry)
        json_routing_table["entries"] = entries
        json_list.append(json_routing_table)
    return json_list


def from_json(j_router):
    if isinstance(j_router, str):
        with open(j_router) as j_file:
            j_router = json.load(j_file)

    tables = MulticastRoutingTables()
    for j_table in j_router:
        table = MulticastRoutingTable(j_table["x"], j_table["y"])
        tables.add_routing_table(table)
        for j_entry in j_table["entries"]:
            table.add_multicast_routing_entry(MulticastRoutingEntry(
                j_entry["key"], j_entry["mask"],
                defaultable=j_entry["defaultable"],
                spinnaker_route=j_entry["spinnaker_route"]))
    return tables<|MERGE_RESOLUTION|>--- conflicted
+++ resolved
@@ -1,10 +1,3 @@
-<<<<<<< HEAD
-try:
-    from collections.abc import OrderedDict
-except ImportError:
-    from collections import OrderedDict
-import json
-=======
 # Copyright (c) 2017-2019 The University of Manchester
 #
 # This program is free software: you can redistribute it and/or modify
@@ -20,7 +13,11 @@
 # You should have received a copy of the GNU General Public License
 # along with this program.  If not, see <http://www.gnu.org/licenses/>.
 
->>>>>>> ec5ec1c1
+try:
+    from collections.abc import OrderedDict
+except ImportError:
+    from collections import OrderedDict
+import json
 from pacman.exceptions import PacmanAlreadyExistsException
 from .multicast_routing_table import MulticastRoutingTable
 from spinn_machine import MulticastRoutingEntry
