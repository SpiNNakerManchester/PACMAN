--- conflicted
+++ resolved
@@ -62,12 +62,8 @@
                 .format(routing_table.x, routing_table.y), str(routing_table))
         self._routing_tables_by_chip[(routing_table.x, routing_table.y)] = \
             routing_table
-<<<<<<< HEAD
-=======
-        self._routing_tables.add(routing_table)
         self._max_number_of_entries = max(
             self._max_number_of_entries, routing_table.number_of_entries)
->>>>>>> a67a0f69
 
     @property
     def routing_tables(self):
