--- conflicted
+++ resolved
@@ -17,12 +17,7 @@
 from spinn_utilities.overrides import overrides
 from pacman.exceptions import (
     PacmanAlreadyExistsException, PacmanRoutingException)
-<<<<<<< HEAD
 from .abstract_multicast_routing_table import AbstractMulticastRoutingTable
-=======
-from pacman.model.routing_tables import AbstractMulticastRoutingTable
-from spinn_utilities.overrides import overrides
->>>>>>> 2c604f0a
 
 
 class UnCompressedMulticastRoutingTable(AbstractMulticastRoutingTable):
@@ -118,71 +113,34 @@
     @property
     @overrides(AbstractMulticastRoutingTable.number_of_entries)
     def number_of_entries(self):
-<<<<<<< HEAD
-=======
-        """ The number of multicast routing entries there are in the\
-            multicast routing table
-
-        :rtype: int
-        """
->>>>>>> 2c604f0a
         return len(self._multicast_routing_entries)
 
     @property
     @overrides(AbstractMulticastRoutingTable.number_of_defaultable_entries)
     def number_of_defaultable_entries(self):
-<<<<<<< HEAD
-        return self._number_of_defaulted_routing_entries
-
-    def get_entry_by_routing_entry_key(self, routing_entry_key):
-        """ Get the routing entry associated with the specified key, \
-            or `None` if the routing table does not match the key.
-
-        :param routing_entry_key: the routing key to be searched
-        :type routing_entry_key: int
-        :return: the routing entry associated with the routing key_combo or
-            `None` if no such entry exists
-        :rtype: ~spinn_machine.MulticastRoutingEntry
-=======
-        """ The number of multicast routing entries that are set to be\
-            defaultable within this multicast routing table
-
-        :rtype: int
-        """
         return self._number_of_defaulted_routing_entries
 
     def get_entry_by_routing_entry_key(self, routing_entry_key):
         """ Get the routing entry associated with the specified key \
-            or ``None`` if the routing table does not match the key
+            or ``None`` if the routing table does not match the key.
 
         :param int routing_entry_key: the routing key to be searched
         :return: the routing entry associated with the routing key_combo or
             ``None`` if no such entry exists
         :rtype: ~spinn_machine.MulticastRoutingEntry or None
->>>>>>> 2c604f0a
         """
         return self._entries_by_key.get(routing_entry_key, None)
 
     def get_multicast_routing_entry_by_routing_entry_key(
             self, routing_entry_key, mask):
-<<<<<<< HEAD
         """ Get the routing entry associated with the specified key-mask\
-            combination, or `None` if the routing table does not match the\
+            combination, or ``None`` if the routing table does not match the\
             key_combo.
-=======
-        """ Get the routing entry associated with the specified key_combo-mask\
-            combination or ``None`` if the routing table does not match the\
-            key_combo
->>>>>>> 2c604f0a
 
         :param int routing_entry_key: the routing key to be searched
         :param int mask: the routing mask to be searched
         :return: the routing entry associated with the routing key_combo or
-<<<<<<< HEAD
-            `None` if no such entry exists
-=======
             ``None`` if no such entry exists
->>>>>>> 2c604f0a
         :rtype: ~spinn_machine.MulticastRoutingEntry or None
         """
         if (routing_entry_key & mask) != routing_entry_key:
