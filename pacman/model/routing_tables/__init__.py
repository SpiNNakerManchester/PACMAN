# Copyright (c) 2017-2019 The University of Manchester
#
# This program is free software: you can redistribute it and/or modify
# it under the terms of the GNU General Public License as published by
# the Free Software Foundation, either version 3 of the License, or
# (at your option) any later version.
#
# This program is distributed in the hope that it will be useful,
# but WITHOUT ANY WARRANTY; without even the implied warranty of
# MERCHANTABILITY or FITNESS FOR A PARTICULAR PURPOSE.  See the
# GNU General Public License for more details.
#
# You should have received a copy of the GNU General Public License
# along with this program.  If not, see <http://www.gnu.org/licenses/>.
<<<<<<< HEAD

from .abstract_multicast_routing_table import AbstractMulticastRoutingTable
=======
from .abstract_multicast_routing_table import (
    AbstractMulticastRoutingTable)
>>>>>>> 2c604f0a
from .uncompressed_multicast_routing_table import (
    UnCompressedMulticastRoutingTable)
from .compressed_multicast_routing_table import (
    CompressedMulticastRoutingTable)
from .multicast_routing_tables import MulticastRoutingTables

__all__ = [
    "AbstractMulticastRoutingTable", "CompressedMulticastRoutingTable",
<<<<<<< HEAD
    "MulticastRoutingTables", "UnCompressedMulticastRoutingTable",
    ]
=======
    "MulticastRoutingTables", "UnCompressedMulticastRoutingTable"]
>>>>>>> 2c604f0a
<|MERGE_RESOLUTION|>--- conflicted
+++ resolved
@@ -12,13 +12,7 @@
 #
 # You should have received a copy of the GNU General Public License
 # along with this program.  If not, see <http://www.gnu.org/licenses/>.
-<<<<<<< HEAD
-
 from .abstract_multicast_routing_table import AbstractMulticastRoutingTable
-=======
-from .abstract_multicast_routing_table import (
-    AbstractMulticastRoutingTable)
->>>>>>> 2c604f0a
 from .uncompressed_multicast_routing_table import (
     UnCompressedMulticastRoutingTable)
 from .compressed_multicast_routing_table import (
@@ -27,9 +21,4 @@
 
 __all__ = [
     "AbstractMulticastRoutingTable", "CompressedMulticastRoutingTable",
-<<<<<<< HEAD
-    "MulticastRoutingTables", "UnCompressedMulticastRoutingTable",
-    ]
-=======
-    "MulticastRoutingTables", "UnCompressedMulticastRoutingTable"]
->>>>>>> 2c604f0a
+    "MulticastRoutingTables", "UnCompressedMulticastRoutingTable"]