from pacman.exceptions import PacmanInvalidParameterException
from pacman.exceptions import PacmanAlreadyExistsException

from pacman.utilities.ordered_set import OrderedSet


class PartitionedGraph(object):
    """ Represents a partitioning of a partitionable_graph
    """

    def __init__(self, label=None, subvertices=None, subedges=None):
        """

        :param label: an identifier for the partitioned_graph
        :type label: str
        :param subvertices: an iterable of vertices in the partitionable_graph
        :type subvertices: iterable of\
                    :py:class:`pacman.model.partitioned_graph.subvertex.PartitionedVertex`
        :param subedges: an iterable of subedges in the partitionable_graph
        :type subedges: iterable of\
                    :py:class:`pacman.model.partitioned_graph.subedge.PartitionedEdge`
        :raise pacman.exceptions.PacmanInvalidParameterException:
                    * If one of the subedges is not valid
                    * If one of the subvertices is not valid
        """
        self._label = label
        self._subvertices = OrderedSet()
        self._subedges = OrderedSet()

        self._outgoing_subedges = dict()
        self._incoming_subedges = dict()

        self.add_subvertices(subvertices)
        self.add_subedges(subedges)

    def add_subvertex(self, subvertex):
        """ Add a subvertex to this partitioned_graph

        :param subvertex: a subvertex to be added to the partitionable_graph
<<<<<<< HEAD
        :type subvertex: \
=======
        :type subvertex:\
>>>>>>> 8a07d3fc
                    :py:class:`pacman.model.subgraph.subvertex.PartitionedVertex`
        :return: None
        :rtype: None
        :raise pacman.exceptions.PacmanInvalidParameterException: If the\
                    subvertex is not valid
        """
        if subvertex not in self._subvertices:
            self._subvertices.add(subvertex)
        else:
            raise PacmanAlreadyExistsException("PartitionedVertex",
                                               str(subvertex))
        self._outgoing_subedges[subvertex] = list()
        self._incoming_subedges[subvertex] = list()

    def add_subvertices(self, subvertices):
        """ Add some subvertices to this partitioned_graph

        :param subvertices: an iterable of subvertices to add to this\
                    partitioned_graph
        :type subvertices: iterable of\
                    :py:class:`pacman.model.partitioned_graph.subvertex.PartitionedVertex`
        :return: None
        :rtype: None
        :raise pacman.exceptions.PacmanInvalidParameterException: If the\
                    subvertex is not valid
        """
        if subvertices is not None:
            for next_subvertex in subvertices:
                self.add_subvertex(next_subvertex)

    def add_subedge(self, subedge):
        """ Add a subedge to this partitioned_graph

        :param subedge: a subedge to be added to the partitioned_graph
        :type subedge:\
                    :py:class:`pacman.model.subgraph.subedge.PartitionedEdge`
        :return: None
        :rtype: None
        :raise pacman.exceptions.PacmanInvalidParameterException: If the\
                    subedge is not valid
        """
        if subedge in self._subedges:
            raise PacmanAlreadyExistsException("PartitionedEdge", str(subedge))

        self._subedges.add(subedge)

        if subedge.pre_subvertex in self._outgoing_subedges.keys():
            self._outgoing_subedges[subedge.pre_subvertex].append(subedge)
        else:
            raise PacmanInvalidParameterException(
                "PartitionedEdge pre_subvertex", str(subedge.pre_subvertex),
                " Must exist in the partitioned_graph")

        if subedge.post_subvertex in self._incoming_subedges.keys():
            self._incoming_subedges[subedge.post_subvertex].append(subedge)
        else:
            raise PacmanInvalidParameterException(
                "PartitionedEdge post_subvertex", str(subedge.post_subvertex),
                " Must exist in the partitioned_graph")

    def add_subedges(self, subedges):
        """ Add some subedges to this partitioned_graph

<<<<<<< HEAD
        :param subedges: an iterable of subedges to add to this
=======
        :param subedges: an iterable of subedges to add to this\
>>>>>>> 8a07d3fc
                    partitioned_graph
        :type subedges: iterable of\
                    :py:class:`pacman.model.partitioned_graph.subedge.PartitionedEdge`
        :return: None
        :rtype: None
        :raise pacman.exceptions.PacmanInvalidParameterException: If the\
                    subedge is not valid
        """
        if subedges is not None:
            for next_subedge in subedges:
                self.add_subedge(next_subedge)

    def outgoing_subedges_from_subvertex(self, subvertex):
        """ Locate the subedges for which subvertex is the pre_subvertex.\
            Can return an empty collection

        :param subvertex: the subvertex for which to find the outgoing subedges
        :type subvertex:\
                    :py:class:`pacman.model.subgraph.subvertex.PartitionedVertex`
        :return: an iterable of subedges which have subvertex as their\
                    pre_subvertex
<<<<<<< HEAD
        :rtype: iterable of \
=======
        :rtype: iterable of\
>>>>>>> 8a07d3fc
                    :py:class:`pacman.model.partitioned_graph.subedge.PartitionedEdge`
        :raise None: does not raise any known exceptions
        """
        if subvertex in self._outgoing_subedges.keys():
            return self._outgoing_subedges[subvertex]
        return None

    def incoming_subedges_from_subvertex(self, subvertex):
        """ Locate the subedges for which subvertex is the post_subvertex.\
            Can return an empty collection.

        :param subvertex: the subvertex for which to find the incoming subedges
        :type subvertex:\
                    :py:class:`pacman.model.subgraph.subvertex.PartitionedVertex`
        :return: an iterable of subedges which have subvertex as their\
                    post_subvertex
<<<<<<< HEAD
        :rtype: iterable of \
=======
        :rtype: iterable of\
>>>>>>> 8a07d3fc
                    :py:class:`pacman.model.partitioned_graph.subedge.PartitionedEdge`
        :raise None: does not raise any known exceptions
        """
        if subvertex in self._incoming_subedges.keys():
            return self._incoming_subedges[subvertex]
        return None

    @property
    def subvertices(self):
        """ The subvertices of the partitioned_graph

        :return: an iterable of subvertices
        :rtype: iterable of\
                    :py:class:`pacman.model.partitioned_graph.subvertex.PartitionedVertex`
        """
        return self._subvertices

    @property
    def subedges(self):
        """ The subedges of the partitioned_graph

        :return: an iterable of subedges
        :rtype: iterable of\
                    :py:class:`pacman.model.partitioned_graph.subedge.PartitionedEdge`
        """
        return self._subedges

    @property
    def label(self):
        """ The label of the partitioned_graph

        :return: The label or None if there is no lable
        :rtype: str
        :raise None: Raises no known exceptions
        """
        return self._label<|MERGE_RESOLUTION|>--- conflicted
+++ resolved
@@ -7,7 +7,6 @@
 class PartitionedGraph(object):
     """ Represents a partitioning of a partitionable_graph
     """
-
     def __init__(self, label=None, subvertices=None, subedges=None):
         """
 
@@ -37,11 +36,7 @@
         """ Add a subvertex to this partitioned_graph
 
         :param subvertex: a subvertex to be added to the partitionable_graph
-<<<<<<< HEAD
-        :type subvertex: \
-=======
         :type subvertex:\
->>>>>>> 8a07d3fc
                     :py:class:`pacman.model.subgraph.subvertex.PartitionedVertex`
         :return: None
         :rtype: None
@@ -105,11 +100,7 @@
     def add_subedges(self, subedges):
         """ Add some subedges to this partitioned_graph
 
-<<<<<<< HEAD
-        :param subedges: an iterable of subedges to add to this
-=======
         :param subedges: an iterable of subedges to add to this\
->>>>>>> 8a07d3fc
                     partitioned_graph
         :type subedges: iterable of\
                     :py:class:`pacman.model.partitioned_graph.subedge.PartitionedEdge`
@@ -131,11 +122,7 @@
                     :py:class:`pacman.model.subgraph.subvertex.PartitionedVertex`
         :return: an iterable of subedges which have subvertex as their\
                     pre_subvertex
-<<<<<<< HEAD
-        :rtype: iterable of \
-=======
         :rtype: iterable of\
->>>>>>> 8a07d3fc
                     :py:class:`pacman.model.partitioned_graph.subedge.PartitionedEdge`
         :raise None: does not raise any known exceptions
         """
@@ -152,11 +139,7 @@
                     :py:class:`pacman.model.subgraph.subvertex.PartitionedVertex`
         :return: an iterable of subedges which have subvertex as their\
                     post_subvertex
-<<<<<<< HEAD
-        :rtype: iterable of \
-=======
         :rtype: iterable of\
->>>>>>> 8a07d3fc
                     :py:class:`pacman.model.partitioned_graph.subedge.PartitionedEdge`
         :raise None: does not raise any known exceptions
         """
