--- conflicted
+++ resolved
@@ -2,13 +2,8 @@
 from pacman.exceptions import PacmanInvalidParameterException
 from pacman.exceptions import PacmanAlreadyExistsException
 from pacman.utilities.utility_objs.ordered_set import OrderedSet
-<<<<<<< HEAD
 from pacman.utilities.utility_objs.outgoing_edge_partition import \
     OutgoingEdgePartition
-=======
-from pacman.utilities.utility_objs.outgoing_edge_partition \
-    import OutgoingEdgePartition
->>>>>>> cdabe2ea
 
 # general imports
 import uuid
@@ -102,13 +97,8 @@
             # if this partition id not been seen before, add a new partition
             if (partition_id not in
                     self._outgoing_subedges[subedge.pre_subvertex]):
-<<<<<<< HEAD
-                self._outgoing_subedges[subedge.pre_subvertex][partition_id] = \
-                    OutgoingEdgePartition(partition_id, partition_constraints)
-=======
                 self._outgoing_subedges[subedge.pre_subvertex][partition_id] =\
                     OutgoingEdgePartition(partition_id)
->>>>>>> cdabe2ea
             self._outgoing_subedges[subedge.pre_subvertex][partition_id]\
                 .add_edge(subedge)
         else:
