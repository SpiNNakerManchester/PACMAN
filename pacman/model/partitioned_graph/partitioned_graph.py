# pacman imports
from pacman.exceptions import PacmanInvalidParameterException
from pacman.exceptions import PacmanAlreadyExistsException
from pacman.utilities.utility_objs.ordered_set import OrderedSet
from pacman.utilities.utility_objs.outgoing_edge_partition import \
    OutgoingEdgePartition

# general imports
import uuid


class PartitionedGraph(object):
    """ Represents a partitioning of a partitionable_graph
    """

    def __init__(self, label=None):
        """

        :param label: an identifier for the partitioned_graph
        :type label: str
        :raise pacman.exceptions.PacmanInvalidParameterException:
                    * If one of the subedges is not valid
                    * If one of the subvertices is not valid
        """
        self._label = label
        self._subvertices = OrderedSet()
        self._subedges = OrderedSet()

        self._outgoing_subedges = dict()
        self._incoming_subedges = dict()

        self._subedge_to_partition = dict()

<<<<<<< HEAD
        self._id_to_object_mapping = dict()
=======
        self._subvertex_by_id = dict()
        self._partition_by_id = dict()
>>>>>>> bcf4b65b

    def add_subvertex(self, subvertex):
        """ Add a subvertex to this partitioned_graph

        :param subvertex: a subvertex to be added to the partitioned graph
        :type subvertex:\
                    :py:class:`pacman.model.partitioned_graph.partitioned_vertex.PartitionedVertex`
        :return: None
        :rtype: None
        :raise pacman.exceptions.PacmanInvalidParameterException: If the\
                    subvertex is not valid
        """
        if subvertex not in self._subvertices:
            self._subvertices.add(subvertex)
        else:
            raise PacmanAlreadyExistsException("PartitionedVertex",
                                               str(subvertex))
        self._outgoing_subedges[subvertex] = dict()
        self._incoming_subedges[subvertex] = list()

        # update id mapping
        self._subvertex_by_id[str(id(subvertex))] = subvertex

    def add_subvertices(self, subvertices):
        """ Add some subvertices to this partitioned_graph

        :param subvertices: an iterable of subvertices to add to this\
                    partitioned_graph
        :type subvertices: iterable of\
                    :py:class:`pacman.model.partitioned_graph.partitioned_vertex.PartitionedVertex`
        :return: None
        :rtype: None
        :raise pacman.exceptions.PacmanInvalidParameterException: If the\
                    subvertex is not valid
        """
        if subvertices is not None:
            for next_subvertex in subvertices:
                self.add_subvertex(next_subvertex)

    def add_subedge(self, subedge, partition_id=None,
                    partition_constraints=None):
        """ Add a subedge to this partitioned_graph

        :param subedge: a subedge to be added to the partitioned_graph
        :type subedge:\
                    :py:class:`pacman.model.partitioned_graph.abstract_partitioned_edge.AbstractPartitionedEdge`
        :param partition_id: the id for the outgoing partition that this edge\
                    is associated with
        :type partition_id: str
<<<<<<< HEAD
        :param partition_constraints: list of constraints to put onto the
        partition
=======
        :param partition_constraints: list of constraints to put onto the\
                    partition
>>>>>>> bcf4b65b
        :type partition_constraints: iterable of
                :py:class:`pacman.model.constraints.abstract_constraints.abstract_constraint.AbstractConstraint`
        :return: None
        :rtype: None
        :raise pacman.exceptions.PacmanInvalidParameterException: If the\
                    subedge is not valid
        """
        if subedge in self._subedges:
            raise PacmanAlreadyExistsException(
                "FixedRoutePartitionableEdge", str(subedge))

        self._subedges.add(subedge)

        # if the partition id is none, make a unique one for storage
        if partition_id is None:
            partition_id = str(uuid.uuid4())

        if subedge.pre_subvertex in self._outgoing_subedges:

            # if this partition id not been seen before, add a new partition
            if (partition_id not in
                    self._outgoing_subedges[subedge.pre_subvertex]):
                partition = OutgoingEdgePartition(
                    partition_id, partition_constraints)
                self._outgoing_subedges[subedge.pre_subvertex][partition_id] =\
<<<<<<< HEAD
                    OutgoingEdgePartition(partition_id, partition_constraints)
=======
                    partition
                self._partition_by_id[str(id(partition))] = partition

>>>>>>> bcf4b65b
            self._outgoing_subedges[subedge.pre_subvertex][partition_id]\
                .add_edge(subedge)

            self._subedge_to_partition[subedge] = \
                self._outgoing_subedges[subedge.pre_subvertex][partition_id]
        else:
            raise PacmanInvalidParameterException(
                "FixedRoutePartitionableEdge pre_subvertex",
                str(subedge.pre_subvertex),
                " Must exist in the partitioned_graph")

        if subedge.post_subvertex in self._incoming_subedges:
            self._incoming_subedges[subedge.post_subvertex].append(subedge)
        else:
            raise PacmanInvalidParameterException(
                "FixedRoutePartitionableEdge post_subvertex",
                str(subedge.post_subvertex),
                " Must exist in the partitioned_graph")

    def add_subedges(self, subedges, partition_id=None):
        """ Add some subedges to this partitioned_graph

        :param subedges: an iterable of subedges to add to this\
                    partitioned_graph
        :type subedges: iterable of\
                    :py:class:`pacman.model.partitioned_graph.abstract_partitioned_edge.AbstractPartitionedEdge`
        :param partition_id: the id for the outgoing partition that this edge\
                    is associated with
        :type partition_id: str
        :return: None
        :rtype: None
        :raise pacman.exceptions.PacmanInvalidParameterException: If the\
                    subedge is not valid
        """
        if subedges is not None:
            for next_subedge in subedges:
                self.add_subedge(next_subedge, partition_id)

    def outgoing_subedges_from_subvertex(
            self, subvertex, partition_identifier=None):
        """ Locate the subedges for which subvertex is the pre_subvertex.\
            Can return an empty collection

        :param subvertex: the subvertex for which to find the outgoing subedges
        :type subvertex:\
                    :py:class:`pacman.model.partitioned_graph.partitioned_vertex.PartitionedVertex`
        :param partition_identifier: the identifier for the partition that\
                    the edges being returned should associate with. If set to\
                    None, returns all edges from all partitions
        :type partition_identifier: string or None
        :return: an iterable of subedges which have subvertex as their\
                    pre_subvertex
        :rtype: iterable of\
                    :py:class:`pacman.model.partitioned_graph.abstract_partitioned_edge.AbstractPartitionedEdge`
        :raise None: does not raise any known exceptions
        """
        if partition_identifier is None:
            edges = list()
            for partition_identifier in self._outgoing_subedges[subvertex]:
                edges.extend(
                    self._outgoing_subedges[subvertex][partition_identifier]
                    .edges)
            return edges
        elif partition_identifier not in self._outgoing_subedges[subvertex]:
            return ()
        else:
            return self._outgoing_subedges[subvertex][
                partition_identifier].edges

    def outgoing_edges_partitions_from_vertex(self, sub_vertex):
        """ Locates all the outgoing edge partitions for a given vertex

        :param sub_vertex: the vertex for which the outgoing edge partitions \
                    are to be located for.
         :type sub_vertex: \
                    :py:class:`pacman.model.partitionable_graph.abstract_partitionable_vertex.AbstractPartitionableVertex`
        :return: iterable of\
<<<<<<< HEAD
                     :py:class:`pacman.utilities.outgoing_edge_partition.OutgoingEdgePartition`
                     or a empty list if none are available
=======
                    :py:class:`pacman.utilities.outgoing_edge_partition.OutgoingEdgePartition`\
                    or an empty list if none are available
>>>>>>> bcf4b65b
        :raise None: does not raise any known exceptions
        """
        if sub_vertex in self._outgoing_subedges:
            return self._outgoing_subedges[sub_vertex]
        else:
            return ()

    def get_partition_of_subedge(self, sub_edge):
        """ Locates the partition associated with a given subedge

        :param sub_edge: the subedge to locate the partition of
        :return: the partition or None
        """
        if sub_edge in self._subedge_to_partition:
            return self._subedge_to_partition[sub_edge]
        else:
            return None

<<<<<<< HEAD
    def partition_from_vertex(self, sub_vertex, partition_id):
        """

        :param sub_vertex:
        :param partition_id:
        :return:
        """
        if partition_id is None:
            return None
        return self._outgoing_subedges[sub_vertex][partition_id]

    @property
    def partitions(self):
        """
        property method for all the partitions in the graph
        :return: iterable of\
                     :py:class:`pacman.utilities.outgoing_edge_partition.OutgoingEdgePartition`
=======
    @property
    def partitions(self):
        """ All the partitions in the graph
        :return: iterable of\
                    :py:class:`pacman.utilities.outgoing_edge_partition.OutgoingEdgePartition`
>>>>>>> bcf4b65b
        """
        partitions = list()
        for sub_vertex in self._subvertices:
            partition = self.outgoing_edges_partitions_from_vertex(sub_vertex)
            for partition_identifier in partition:
                partitions.append(partition[partition_identifier])
        return partitions

    def incoming_subedges_from_subvertex(self, subvertex):
        """ Locate the subedges for which subvertex is the post_subvertex.\
            Can return an empty collection.

        :param subvertex: the subvertex for which to find the incoming subedges
        :type subvertex:\
                    :py:class:`pacman.model.partitioned_graph.partitioned_vertex.PartitionedVertex`
        :return: an iterable of subedges which have subvertex as their\
                    post_subvertex
        :rtype: iterable of\
                    :py:class:`pacman.model.partitioned_graph.abstract_partitioned_edge.AbstractPartitionedEdge`
        :raise None: does not raise any known exceptions
        """
        if subvertex in self._incoming_subedges:
            return self._incoming_subedges[subvertex]
        return None

    def get_subvertex_by_id(self, subvertex_id):
        """ Locates the subvertex with a given id

        :param subvertex_id: the id of the subvertex to find
        :return: the partitionedVertex or None if there's no vertex with this\
                    id
        """
        if subvertex_id in self._subvertex_by_id:
            return self._subvertex_by_id[subvertex_id]
        return None

    def get_partition_by_id(self, partition_id):
        """ Locates the partition with the given id

        :param : the id of the partition to find
        :return: the OutgoingEdgePartition, or None if no such partition
        """
        if partition_id in self._partition_by_id:
            return self._partition_by_id[partition_id]
        return None

    @property
    def subvertices(self):
        """ The subvertices of the partitioned_graph

        :return: an iterable of subvertices
        :rtype: iterable of\
                    :py:class:`pacman.model.partitioned_graph.partitioned_vertex.PartitionedVertex`
        """
        return self._subvertices

    @property
    def subedges(self):
        """ The subedges of the partitioned_graph

        :return: an iterable of subedges
        :rtype: iterable of\
                    :py:class:`pacman.model.partitioned_graph.abstract_partitioned_edge.AbstractPartitionedEdge`
        """
        return self._subedges

    @property
    def label(self):
        """ The label of the partitioned_graph

        :return: The label or None if there is no label
        :rtype: str
        :raise None: Raises no known exceptions
        """
        return self._label<|MERGE_RESOLUTION|>--- conflicted
+++ resolved
@@ -31,12 +31,8 @@
 
         self._subedge_to_partition = dict()
 
-<<<<<<< HEAD
-        self._id_to_object_mapping = dict()
-=======
         self._subvertex_by_id = dict()
         self._partition_by_id = dict()
->>>>>>> bcf4b65b
 
     def add_subvertex(self, subvertex):
         """ Add a subvertex to this partitioned_graph
@@ -86,13 +82,8 @@
         :param partition_id: the id for the outgoing partition that this edge\
                     is associated with
         :type partition_id: str
-<<<<<<< HEAD
-        :param partition_constraints: list of constraints to put onto the
-        partition
-=======
         :param partition_constraints: list of constraints to put onto the\
                     partition
->>>>>>> bcf4b65b
         :type partition_constraints: iterable of
                 :py:class:`pacman.model.constraints.abstract_constraints.abstract_constraint.AbstractConstraint`
         :return: None
@@ -118,13 +109,9 @@
                 partition = OutgoingEdgePartition(
                     partition_id, partition_constraints)
                 self._outgoing_subedges[subedge.pre_subvertex][partition_id] =\
-<<<<<<< HEAD
-                    OutgoingEdgePartition(partition_id, partition_constraints)
-=======
                     partition
                 self._partition_by_id[str(id(partition))] = partition
 
->>>>>>> bcf4b65b
             self._outgoing_subedges[subedge.pre_subvertex][partition_id]\
                 .add_edge(subedge)
 
@@ -202,13 +189,8 @@
          :type sub_vertex: \
                     :py:class:`pacman.model.partitionable_graph.abstract_partitionable_vertex.AbstractPartitionableVertex`
         :return: iterable of\
-<<<<<<< HEAD
-                     :py:class:`pacman.utilities.outgoing_edge_partition.OutgoingEdgePartition`
-                     or a empty list if none are available
-=======
                     :py:class:`pacman.utilities.outgoing_edge_partition.OutgoingEdgePartition`\
                     or an empty list if none are available
->>>>>>> bcf4b65b
         :raise None: does not raise any known exceptions
         """
         if sub_vertex in self._outgoing_subedges:
@@ -227,7 +209,6 @@
         else:
             return None
 
-<<<<<<< HEAD
     def partition_from_vertex(self, sub_vertex, partition_id):
         """
 
@@ -239,19 +220,11 @@
             return None
         return self._outgoing_subedges[sub_vertex][partition_id]
 
-    @property
-    def partitions(self):
-        """
-        property method for all the partitions in the graph
-        :return: iterable of\
-                     :py:class:`pacman.utilities.outgoing_edge_partition.OutgoingEdgePartition`
-=======
     @property
     def partitions(self):
         """ All the partitions in the graph
         :return: iterable of\
                     :py:class:`pacman.utilities.outgoing_edge_partition.OutgoingEdgePartition`
->>>>>>> bcf4b65b
         """
         partitions = list()
         for sub_vertex in self._subvertices:
