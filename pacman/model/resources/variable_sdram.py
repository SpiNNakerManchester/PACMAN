# Copyright (c) 2017-2019 The University of Manchester
#
# This program is free software: you can redistribute it and/or modify
# it under the terms of the GNU General Public License as published by
# the Free Software Foundation, either version 3 of the License, or
# (at your option) any later version.
#
# This program is distributed in the hope that it will be useful,
# but WITHOUT ANY WARRANTY; without even the implied warranty of
# MERCHANTABILITY or FITNESS FOR A PARTICULAR PURPOSE.  See the
# GNU General Public License for more details.
#
# You should have received a copy of the GNU General Public License
# along with this program.  If not, see <http://www.gnu.org/licenses/>.

<<<<<<< HEAD
from __future__ import division
from .abstract_sdram import AbstractSDRAM
from spinn_utilities.overrides import overrides
from spinn_utilities.helpful_functions import lcm
=======
from six import print_
from .abstract_sdram import AbstractSDRAM
from spinn_utilities.overrides import overrides
>>>>>>> 265b4d60
from pacman.exceptions import PacmanConfigurationException


class VariableSDRAM(AbstractSDRAM):
    """ Represents an amount of SDRAM used on a chip in the machine.

    This is where the usage increase as the run time increases

    This version is based on a cost per timestep and will check and raise\
    exceptions if none timestep multuples are used.
    """

    __slots__ = [
        # The amount of SDRAM in bytes used no matter what
        "_fixed_sdram",
        # The amount of extra SDRAm used for each timestep
        "_per_timestep_sdram",
        # Timestep in us
        "_timestep_in_us"
    ]

    def __init__(
            self, fixed_sdram, per_timestep_sdram, timestep_in_us):
        """

        :param int fixed_sdram:
            The amount of SDRAM (in bytes) that represents static overhead
        :param int per_timestep_sdram:
            The amount of SDRAM (in bytes) required per timestep.
            Often represents the space to record a timestep.
        :param int timestep_in_us: the timestep used by the cost provider
        """
        self._fixed_sdram = fixed_sdram
        self._per_timestep_sdram = per_timestep_sdram
        self._timestep_in_us = timestep_in_us

<<<<<<< HEAD
    @overrides(AbstractSDRAM.get_sdram_for_simtime)
    def get_sdram_for_simtime(self, time_in_us):
        if time_in_us is None:
            if self._per_timestep_sdram != 0:
                raise PacmanConfigurationException(
                    "Unable to run forever with a variable SDRAM cost")
        n_timesteps = time_in_us // self._timestep_in_us
        check = n_timesteps * self._timestep_in_us
        if check != time_in_us:
            raise ValueError(
                "The requested time {} is not a multiple of the timestep {}"
                "".format(time_in_us, self._timestep_in_us))
        return self._fixed_sdram + (self._per_timestep_sdram * n_timesteps)
=======
    @overrides(AbstractSDRAM.get_total_sdram)
    def get_total_sdram(self, n_timesteps):
        if n_timesteps is not None:
            return (self._fixed_sdram +
                    self._per_timestep_sdram * n_timesteps)
        if self._per_timestep_sdram == 0:
            return self._fixed_sdram
        raise PacmanConfigurationException(
            "Unable to run forever with a variable SDRAM cost")
>>>>>>> 265b4d60

    @property
    @overrides(AbstractSDRAM.fixed)
    def fixed(self):
        return self._fixed_sdram

    @property
<<<<<<< HEAD
    def per_simtime_us(self):
        return self._per_timestep_sdram / self._timestep_in_us

    def __new_costs(self, other):
        """
        Calculates the new costs when combining the two sdram Costs

        The timestep is the lowest common multiple of the two timesteps.

        The individual per timesteps costs have to be increase by the same\
        multiple as their "timestep" increases.

        If other does not have a timestep its per_simetime cost\
        (which could be zero) is converted to a per timestep one.

        :param other: Another sdram cost to combine with
        :return: The new timestep and the two per_timesteps to combine
        """
        if isinstance(other, VariableSDRAM):
            if self._timestep_in_us == other._timestep_in_us:
                return (self._timestep_in_us, self._per_timestep_sdram,
                        other._per_timestep_sdram)
            new_timestep = lcm(self._timestep_in_us, other._timestep_in_us)
            return (
                new_timestep,
                self._per_timestep_sdram * new_timestep / self._timestep_in_us,
                other._per_timestep_sdram * new_timestep /
                other._timestep_in_us)
        else:
            return (
                self._timestep_in_us, self._per_timestep_sdram,
                other.per_simtime_us * self._timestep_in_us)
=======
    @overrides(AbstractSDRAM.per_timestep)
    def per_timestep(self):
        return self._per_timestep_sdram
>>>>>>> 265b4d60

    def __add__(self, other):
        timestep, per_self, per_other = self.__new_costs(other)
        return VariableSDRAM(
            self.fixed + other.fixed,
            per_self + per_other,
            timestep)

    def __sub__(self, other):
        timestep, per_self, per_other = self.__new_costs(other)
        return VariableSDRAM(
            self.fixed - other.fixed,
            per_self - per_other,
            timestep)

    @overrides(AbstractSDRAM.sub_from)
    def sub_from(self, other):
        timestep, per_self, per_other = self.__new_costs(other)
        return VariableSDRAM(
<<<<<<< HEAD
            other.fixed - self.fixed,
            per_other - per_self,
            timestep)
=======
            other.fixed - self._fixed_sdram,
            other.per_timestep - self._per_timestep_sdram)

    @overrides(AbstractSDRAM.report)
    def report(self, timesteps, indent="", preamble="", target=None):
        print_(indent, preamble,
               "Fixed {} bytes Per_timestep {} bytes for a total of {}".format(
                   self._fixed_sdram, self._per_timestep_sdram,
                   self.get_total_sdram(timesteps)), file=target)
>>>>>>> 265b4d60
<|MERGE_RESOLUTION|>--- conflicted
+++ resolved
@@ -13,16 +13,11 @@
 # You should have received a copy of the GNU General Public License
 # along with this program.  If not, see <http://www.gnu.org/licenses/>.
 
-<<<<<<< HEAD
 from __future__ import division
+from six import print_
+from spinn_utilities.helpful_functions import lcm
+from spinn_utilities.overrides import overrides
 from .abstract_sdram import AbstractSDRAM
-from spinn_utilities.overrides import overrides
-from spinn_utilities.helpful_functions import lcm
-=======
-from six import print_
-from .abstract_sdram import AbstractSDRAM
-from spinn_utilities.overrides import overrides
->>>>>>> 265b4d60
 from pacman.exceptions import PacmanConfigurationException
 
 
@@ -59,7 +54,6 @@
         self._per_timestep_sdram = per_timestep_sdram
         self._timestep_in_us = timestep_in_us
 
-<<<<<<< HEAD
     @overrides(AbstractSDRAM.get_sdram_for_simtime)
     def get_sdram_for_simtime(self, time_in_us):
         if time_in_us is None:
@@ -73,17 +67,6 @@
                 "The requested time {} is not a multiple of the timestep {}"
                 "".format(time_in_us, self._timestep_in_us))
         return self._fixed_sdram + (self._per_timestep_sdram * n_timesteps)
-=======
-    @overrides(AbstractSDRAM.get_total_sdram)
-    def get_total_sdram(self, n_timesteps):
-        if n_timesteps is not None:
-            return (self._fixed_sdram +
-                    self._per_timestep_sdram * n_timesteps)
-        if self._per_timestep_sdram == 0:
-            return self._fixed_sdram
-        raise PacmanConfigurationException(
-            "Unable to run forever with a variable SDRAM cost")
->>>>>>> 265b4d60
 
     @property
     @overrides(AbstractSDRAM.fixed)
@@ -91,7 +74,7 @@
         return self._fixed_sdram
 
     @property
-<<<<<<< HEAD
+    @overrides(AbstractSDRAM.per_simtime_us)
     def per_simtime_us(self):
         return self._per_timestep_sdram / self._timestep_in_us
 
@@ -124,11 +107,6 @@
             return (
                 self._timestep_in_us, self._per_timestep_sdram,
                 other.per_simtime_us * self._timestep_in_us)
-=======
-    @overrides(AbstractSDRAM.per_timestep)
-    def per_timestep(self):
-        return self._per_timestep_sdram
->>>>>>> 265b4d60
 
     def __add__(self, other):
         timestep, per_self, per_other = self.__new_costs(other)
@@ -148,18 +126,13 @@
     def sub_from(self, other):
         timestep, per_self, per_other = self.__new_costs(other)
         return VariableSDRAM(
-<<<<<<< HEAD
             other.fixed - self.fixed,
             per_other - per_self,
             timestep)
-=======
-            other.fixed - self._fixed_sdram,
-            other.per_timestep - self._per_timestep_sdram)
 
     @overrides(AbstractSDRAM.report)
-    def report(self, timesteps, indent="", preamble="", target=None):
+    def report(self, time_in_us, indent="", preamble="", target=None):
         print_(indent, preamble,
                "Fixed {} bytes Per_timestep {} bytes for a total of {}".format(
                    self._fixed_sdram, self._per_timestep_sdram,
-                   self.get_total_sdram(timesteps)), file=target)
->>>>>>> 265b4d60
+                   self._get_sdram_for_simtime(time_in_us)), file=target)