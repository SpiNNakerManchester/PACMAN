--- conflicted
+++ resolved
@@ -15,11 +15,8 @@
 
 from __future__ import division
 from .abstract_sdram import AbstractSDRAM
-<<<<<<< HEAD
 from spinn_utilities.overrides import overrides
 from spinn_utilities.helpful_functions import lcm
-=======
->>>>>>> e8779869
 from pacman.exceptions import PacmanConfigurationException
 
 
@@ -41,34 +38,21 @@
         "_timestep_in_us"
     ]
 
-<<<<<<< HEAD
     def __init__(
             self, fixed_sdram, per_timestep_sdram, timestep_in_us):
         """
 
-        :param fixed_sdram: The amount of SDRAM in bytes
-        :type fixed_sdram: int
-        :param per_timestep_sdram: The amount of extra sdram per timestep.
-        Note: This needs only to be accurate at the timestep level.
-        So may be simply per_timestep_sdram / timestep
-        :type per_timestep_sdram: int
-        :param timestep_in_us: the timestep in us of the cost provider
-        :type timestep_in_us: int
-=======
-    def __init__(self, fixed_sdram, per_timestep_sdram):
-        """
         :param int fixed_sdram:
             The amount of SDRAM (in bytes) that represents static overhead
         :param int per_timestep_sdram:
             The amount of SDRAM (in bytes) required per timestep.
             Often represents the space to record a timestep.
->>>>>>> e8779869
+        :param int timestep_in_us: the timestep used by the cost provider
         """
         self._fixed_sdram = fixed_sdram
         self._per_timestep_sdram = per_timestep_sdram
         self._timestep_in_us = timestep_in_us
 
-<<<<<<< HEAD
     @overrides(AbstractSDRAM.get_sdram_for_simtime)
     def get_sdram_for_simtime(self, time_in_us):
         if time_in_us is None:
@@ -82,16 +66,6 @@
                 "The requested time {} is not a multiple of the timestep {}"
                 "".format(time_in_us, self._timestep_in_us))
         return self._fixed_sdram + (self._per_timestep_sdram * n_timesteps)
-=======
-    def get_total_sdram(self, n_timesteps):
-        if n_timesteps is not None:
-            return (self._fixed_sdram +
-                    self._per_timestep_sdram * n_timesteps)
-        if self._per_timestep_sdram == 0:
-            return self._fixed_sdram
-        raise PacmanConfigurationException(
-            "Unable to run forever with a variable SDRAM cost")
->>>>>>> e8779869
 
     @property
     def fixed(self):
@@ -101,7 +75,6 @@
     def per_simtime_us(self):
         return self._per_timestep_sdram / self._timestep_in_us
 
-<<<<<<< HEAD
     def __new_costs(self, other):
         """
         Calculates the new costs when combining the two sdram Costs
@@ -151,20 +124,4 @@
         return VariableSDRAM(
             other.fixed - self.fixed,
             per_other - per_self,
-            timestep)
-=======
-    def __add__(self, other):
-        return VariableSDRAM(
-            self._fixed_sdram + other.fixed,
-            self._per_timestep_sdram + other.per_timestep)
-
-    def __sub__(self, other):
-        return VariableSDRAM(
-            self._fixed_sdram - other.fixed,
-            self._per_timestep_sdram - other.per_timestep)
-
-    def sub_from(self, other):
-        return VariableSDRAM(
-            other.fixed - self._fixed_sdram,
-            other.per_timestep - self._per_timestep_sdram)
->>>>>>> e8779869
+            timestep)