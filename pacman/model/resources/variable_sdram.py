# Copyright (c) 2017 The University of Manchester
#
# Licensed under the Apache License, Version 2.0 (the "License");
# you may not use this file except in compliance with the License.
# You may obtain a copy of the License at
#
#     https://www.apache.org/licenses/LICENSE-2.0
#
# Unless required by applicable law or agreed to in writing, software
# distributed under the License is distributed on an "AS IS" BASIS,
# WITHOUT WARRANTIES OR CONDITIONS OF ANY KIND, either express or implied.
# See the License for the specific language governing permissions and
# limitations under the License.
<<<<<<< HEAD
from typing import Optional
=======

import math
import numpy
from typing import Optional, Union
>>>>>>> d49ffca3
from spinn_utilities.overrides import overrides
from pacman.exceptions import PacmanConfigurationException
from .abstract_sdram import AbstractSDRAM


def _ceil(value: Union[int, float, numpy.integer, numpy.floating]) -> int:
    return math.ceil(value)


class VariableSDRAM(AbstractSDRAM):
    """
    Represents an amount of SDRAM used on a chip in the machine.

    This is where the usage increase as the run time increases
    """

    __slots__ = (
        # The amount of SDRAM in bytes used no matter what
        "_fixed_sdram",
        # The amount of extra SDRAm used for each timestep
        "_per_timestep_sdram")

    def __init__(self, fixed_sdram: int, per_timestep_sdram: float):
        """
        :param fixed_sdram:
            The amount of SDRAM (in bytes) that represents static overhead
        :type fixed_sdram: int or numpy.integer
        :param per_timestep_sdram:
            The amount of SDRAM (in bytes) required per timestep.
            Often represents the space to record a timestep.
        :type per_timestep_sdram: float or numpy.float
        """
        self._fixed_sdram = int(fixed_sdram)
        self._per_timestep_sdram = float(per_timestep_sdram)

    @overrides(AbstractSDRAM.get_total_sdram)
    def get_total_sdram(self, n_timesteps: Optional[int]) -> int:
        if n_timesteps is not None:
<<<<<<< HEAD
            return int(self._fixed_sdram +
                       self._per_timestep_sdram * n_timesteps)
=======
            return _ceil(
                self._fixed_sdram + self._per_timestep_sdram * n_timesteps)
>>>>>>> d49ffca3
        if self._per_timestep_sdram == 0:
            return self._fixed_sdram
        raise PacmanConfigurationException(
            "Unable to run forever with a variable SDRAM cost")

    @property
    @overrides(AbstractSDRAM.fixed)
    def fixed(self) -> int:
        return self._fixed_sdram

    @property
    @overrides(AbstractSDRAM.per_timestep)
    def per_timestep(self) -> float:
        return self._per_timestep_sdram

    def __add__(self, other: AbstractSDRAM) -> 'VariableSDRAM':
        return VariableSDRAM(
            self._fixed_sdram + other.fixed,
            self._per_timestep_sdram + other.per_timestep)

    def __sub__(self, other: AbstractSDRAM) -> 'VariableSDRAM':
        return VariableSDRAM(
            self._fixed_sdram - other.fixed,
            self._per_timestep_sdram - other.per_timestep)

    @overrides(AbstractSDRAM.sub_from)
    def sub_from(self, other: AbstractSDRAM) -> 'VariableSDRAM':
        return VariableSDRAM(
            other.fixed - self._fixed_sdram,
            other.per_timestep - self._per_timestep_sdram)

    @overrides(AbstractSDRAM.report)
    def report(self, timesteps, indent="", preamble="", target=None):
        print(indent, preamble,
              f"Fixed {self._fixed_sdram} bytes "
              f"Per_timestep {self._per_timestep_sdram} bytes "
              f"for a total of {self.get_total_sdram(timesteps)}", file=target)<|MERGE_RESOLUTION|>--- conflicted
+++ resolved
@@ -11,14 +11,10 @@
 # WITHOUT WARRANTIES OR CONDITIONS OF ANY KIND, either express or implied.
 # See the License for the specific language governing permissions and
 # limitations under the License.
-<<<<<<< HEAD
-from typing import Optional
-=======
 
 import math
 import numpy
 from typing import Optional, Union
->>>>>>> d49ffca3
 from spinn_utilities.overrides import overrides
 from pacman.exceptions import PacmanConfigurationException
 from .abstract_sdram import AbstractSDRAM
@@ -57,13 +53,8 @@
     @overrides(AbstractSDRAM.get_total_sdram)
     def get_total_sdram(self, n_timesteps: Optional[int]) -> int:
         if n_timesteps is not None:
-<<<<<<< HEAD
-            return int(self._fixed_sdram +
-                       self._per_timestep_sdram * n_timesteps)
-=======
             return _ceil(
                 self._fixed_sdram + self._per_timestep_sdram * n_timesteps)
->>>>>>> d49ffca3
         if self._per_timestep_sdram == 0:
             return self._fixed_sdram
         raise PacmanConfigurationException(
