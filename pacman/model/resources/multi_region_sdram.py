--- conflicted
+++ resolved
@@ -25,11 +25,7 @@
 _Value: TypeAlias = Union[int, float, numpy.integer, numpy.floating]
 
 
-<<<<<<< HEAD
-def _round(value: _Value) -> int:
-=======
 def _ceil(value: _Value) -> int:
->>>>>>> d49ffca3
     return math.ceil(value)
 
 
@@ -75,16 +71,6 @@
         :param per_timestep_sdram: The variable cost for this region is any
         :type per_timestep_sdram: int or numpy.integer
         """
-<<<<<<< HEAD
-        self._fixed_sdram += _round(fixed_sdram)
-        self._per_timestep_sdram += _round(per_timestep_sdram)
-        sdram: AbstractSDRAM
-        if per_timestep_sdram:
-            sdram = VariableSDRAM(
-                _round(fixed_sdram), _round(per_timestep_sdram))
-        else:
-            sdram = ConstantSDRAM(_round(fixed_sdram))
-=======
         self._fixed_sdram += _ceil(fixed_sdram)
         self._per_timestep_sdram += _ceil(per_timestep_sdram)
         sdram: AbstractSDRAM
@@ -93,7 +79,6 @@
                 _ceil(fixed_sdram), _ceil(per_timestep_sdram))
         else:
             sdram = ConstantSDRAM(_ceil(fixed_sdram))
->>>>>>> d49ffca3
         if region in self.__regions:
             self.__regions[region] += sdram
         else:
