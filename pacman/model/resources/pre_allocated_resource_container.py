from pacman import exceptions


class PreAllocatedResourceContainer(object):
    """ Container object for preallocated resources
    """

    __slots__ = [
        # An iterable of SpecificSDRAMResource object that reflects the amount
        # of SDRAM (in bytes) preallocated on a specific chip on the SpiNNaker
        #  machine
        "_specific_sdram_usage",

        # An iterable of SpecificCoreResource objects that reflect the number
        # of specific cores that have been preallocated on a chip.
        "_specific_core_resources",

        # An iterable of CoreResource objects that reflect the number of
        # cores that have been preallocated on a chip, but which don't care
        # which core it uses.
        "_core_resources",

        # An iterable of SpecificIPTagResource objects that reflect the IP tag
        # details that have been preallocated on a board.
        "_specific_iptag_resources",

        # An iterable of SpecificReverseIPTagResource objects that reflect the
        # reverse IP tag details that have been preallocated on a board.
        "_specific_reverse_iptag_resources",
    ]

    def __init__(
            self, specific_sdram_usage=None, specific_core_resources=None,
            core_resources=None, specific_iptag_resources=None,
            specific_reverse_iptag_resources=None):
        """
        :param specific_sdram_usage:\
            iterable of SpecificSDRAMResource which states that specific chips\
            have missing SDRAM
<<<<<<< HEAD
        :type specific_sdram_usage: iterable of \
            :py:class:`pacman.model.resources.SpecificChipSDRAMResource`
=======
        :type specific_sdram_usage: \
            iterable(:py:class:`pacman.model.resources.SpecificSDRAMResource`)
>>>>>>> 49e7cb19
        :param  specific_core_resources:\
            states which cores have been preallocated
        :type specific_core_resources: \
            iterable(:py:class:`pacman.model.resources.SpecificCoreResource`)
        :param core_resources:\
            states a number of cores have been preallocated but don't care
            which ones they are
        :type core_resources: \
            iterable(:py:class:`pacman.model.resources.CoreResource`)
        """
        # pylint: disable=too-many-arguments
        self._specific_sdram_usage = specific_sdram_usage
        self._specific_core_resources = specific_core_resources
        self._core_resources = core_resources
        self._specific_iptag_resources = specific_iptag_resources
        self._specific_reverse_iptag_resources = \
            specific_reverse_iptag_resources

        # check for none resources
        if self._specific_sdram_usage is None:
            self._specific_sdram_usage = []
        if self._specific_core_resources is None:
            self._specific_core_resources = []
        if self._core_resources is None:
            self._core_resources = []
        if self._specific_iptag_resources is None:
            self._specific_iptag_resources = []
        if self._specific_reverse_iptag_resources is None:
            self._specific_reverse_iptag_resources = []

    @property
    def specific_sdram_usage(self):
        return self._specific_sdram_usage

    @property
    def specific_core_resources(self):
        return self._specific_core_resources

    @property
    def core_resources(self):
        return self._core_resources

    @property
    def specific_iptag_resources(self):
        return self._specific_iptag_resources

    @property
    def specific_reverse_iptag_resources(self):
        return self._specific_reverse_iptag_resources

    def extend(self, other):
        if not isinstance(other, PreAllocatedResourceContainer):
            raise exceptions.PacmanConfigurationException(
                "Only another preallocated resource container can extend a "
                "preallocated resource container")

        # add specific SDRAM usage
        self._specific_sdram_usage.extend(other.specific_sdram_usage)

        # add specific cores
        self._specific_core_resources.extend(other.specific_core_resources)

        # add non-specific cores
        self._core_resources.extend(other.core_resources)

        # add IP tag resources
        self._specific_iptag_resources.extend(other.specific_iptag_resources)

        # add reverse IP tag resources
        self._specific_reverse_iptag_resources.extend(
            other.specific_reverse_iptag_resources)<|MERGE_RESOLUTION|>--- conflicted
+++ resolved
@@ -37,13 +37,10 @@
         :param specific_sdram_usage:\
             iterable of SpecificSDRAMResource which states that specific chips\
             have missing SDRAM
-<<<<<<< HEAD
+        :type specific_sdram_usage: \
+            iterable(:py:class:`pacman.model.resources.SpecificSDRAMResource`)
         :type specific_sdram_usage: iterable of \
             :py:class:`pacman.model.resources.SpecificChipSDRAMResource`
-=======
-        :type specific_sdram_usage: \
-            iterable(:py:class:`pacman.model.resources.SpecificSDRAMResource`)
->>>>>>> 49e7cb19
         :param  specific_core_resources:\
             states which cores have been preallocated
         :type specific_core_resources: \
