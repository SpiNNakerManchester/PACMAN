from pacman.model.resources import AbstractSDRAM


class SpecificChipSDRAMResource(object):
<<<<<<< HEAD
    """ Represents the SDRAm required for this Chip
=======
    """ Represents the number of cores that need to be allocated.
>>>>>>> 49e7cb19
    """

    __slots__ = [

        # The AbstractSDRAM object to hold the sdram usage
        "_sdram_usage",

        # the chip that has this SDRAM usage
        "_chip"
    ]

    def __init__(self, chip, sdram_usage):
        """
        :param sdram_usage:\
<<<<<<< HEAD
            The amount of SDRAM in bytes needed to be pre-allocated
        :type sdram_usage: AbstractSDRAM
=======
            The amount of SDRAM in bytes needed to be preallocated
        :type sdram_usage: int
>>>>>>> 49e7cb19
        :param chip: chip of where the SDRAM is to be allocated
        :type chip: :py:class:`spinn_machine.Chip`
        :raise None: No known exceptions are raised
        """
        assert isinstance(sdram_usage, AbstractSDRAM)
        self._sdram_usage = sdram_usage
        self._chip = chip

    @property
    def sdram_usage(self):
        return self._sdram_usage

    @property
    def chip(self):
        return self._chip

    def get_value(self):
        return self._chip, self._sdram_usage<|MERGE_RESOLUTION|>--- conflicted
+++ resolved
@@ -2,11 +2,8 @@
 
 
 class SpecificChipSDRAMResource(object):
-<<<<<<< HEAD
     """ Represents the SDRAm required for this Chip
-=======
     """ Represents the number of cores that need to be allocated.
->>>>>>> 49e7cb19
     """
 
     __slots__ = [
@@ -21,13 +18,10 @@
     def __init__(self, chip, sdram_usage):
         """
         :param sdram_usage:\
-<<<<<<< HEAD
             The amount of SDRAM in bytes needed to be pre-allocated
         :type sdram_usage: AbstractSDRAM
-=======
             The amount of SDRAM in bytes needed to be preallocated
         :type sdram_usage: int
->>>>>>> 49e7cb19
         :param chip: chip of where the SDRAM is to be allocated
         :type chip: :py:class:`spinn_machine.Chip`
         :raise None: No known exceptions are raised
