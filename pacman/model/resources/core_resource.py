class CoreResource(object):
    """ Represents the number of cores that need to be allocated.
    """

    __slots__ = [

        # The number of cores that need to be allocated on a give chip
        "_n_cores",

        # the chip that has these cores allocated
        "_chip"
    ]

    def __init__(self, chip, n_cores):
        """
        :param n_cores: The number of cores to allocate
        :type n_cores: int
        :param chip: chip of where these cores are to be allocated
        :type chip: :py:class:`spinn_machine.Chip`
        :raise None: No known exceptions are raised
        """
        self._n_cores = n_cores
        self._chip = chip

    @property
    def n_cores(self):
        return self._n_cores

    @property
    def chip(self):
        return self._chip

    def get_value(self):
        """
<<<<<<< HEAD
        :return: The number of chips and cores required.
=======
        :return: The chip and the cores required on it.
>>>>>>> b8378368
        """
        return self._chip, self._n_cores<|MERGE_RESOLUTION|>--- conflicted
+++ resolved
@@ -32,10 +32,6 @@
 
     def get_value(self):
         """
-<<<<<<< HEAD
-        :return: The number of chips and cores required.
-=======
         :return: The chip and the cores required on it.
->>>>>>> b8378368
         """
         return self._chip, self._n_cores