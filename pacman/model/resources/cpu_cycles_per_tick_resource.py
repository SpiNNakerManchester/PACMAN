--- conflicted
+++ resolved
@@ -1,12 +1,4 @@
-<<<<<<< HEAD
-from spinn_utilities.overrides import overrides
-from .abstract_resource import AbstractResource
-
-
-class CPUCyclesPerTickResource(AbstractResource):
-=======
 class CPUCyclesPerTickResource(object):
->>>>>>> c51923d6
     """ Represents the number of CPU clock cycles per tick used or available\
         on a core of a chip in the machine
     """
@@ -27,4 +19,7 @@
         self._cycles = cycles
 
     def get_value(self):
+        """
+        :return: The number of CPU clock cycles needed per simulation tick.
+        """
         return self._cycles