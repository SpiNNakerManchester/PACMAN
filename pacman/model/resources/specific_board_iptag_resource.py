<<<<<<< HEAD
from spinn_utilities.overrides import overrides
from .abstract_resource import AbstractResource


class SpecificBoardTagResource(AbstractResource):
=======
class SpecificBoardTagResource(object):
>>>>>>> c51923d6
    """
    A resource that allocates a tag on a specific board before the class\
    needing it has been built.
    """

    __slots__ = [
        # The host IP address that will receive the data from this tag
        "_ip_address",

        # The port number that data from this tag will be sent to, or None
        # if the port is to be assigned elsewhere
        "_port",

        # A boolean flag that indicates if the SDP headers are stripped before
        # transmission of data
        "_strip_sdp",

        # A fixed tag id to assign, or None if any tag is OK
        "_tag",

        # The identifier that states what type of data is being transmitted
        # through this IPTag
        "_traffic_identifier",

        # The board IP address that this tag is going to be placed upon
        "_board"
    ]

    def __init__(self, board, ip_address, port, strip_sdp, tag=None,
                 traffic_identifier="DEFAULT"):
        """
        :param board: The IP address of the board to which this tag is to be\
            associated with
        :type board: str
        :param ip_address: The IP address of the host that will receive data\
            from this tag
        :type ip_address: str
        :param port: The port that will
        :type port: int or None
        :param strip_sdp: Whether the tag requires that SDP headers are\
            stripped before transmission of data
        :type strip_sdp: bool
        :param tag: A fixed tag id to assign, or None if any tag is OK
        :type tag: int
        :param traffic_identifier: The traffic to be sent using this tag; \
            traffic with the same traffic_identifier can be sent using\
            the same tag
        :type traffic_identifier: str
        """
        # pylint: disable=too-many-arguments
        self._board = board
        self._ip_address = ip_address
        self._port = port
        self._strip_sdp = strip_sdp
        self._tag = tag
        self._traffic_identifier = traffic_identifier

    @property
    def ip_address(self):
        """ The IP address to assign to the tag.

        :return: An IP address
        :rtype: str
        """
        return self._ip_address

    @property
    def port(self):
        """ The port of the tag

        :return: The port of the tag
        :rtype: int
        """
        return self._port

    @property
    def traffic_identifier(self):
        """ The traffic identifier for this IPTag
        """
        return self._traffic_identifier

    @property
    def strip_sdp(self):
        """ Whether SDP headers should be stripped for this tag

        :return: True if the headers should be stripped, False otherwise
        :rtype: bool
        """
        return self._strip_sdp

    @property
    def tag(self):
        """ The tag required, or None if any tag is OK.

        :return: The tag or None
        :rtype: int
        """
        return self._tag

    @property
    def board(self):
        """ The board IP address that this tag is to reside on

        :return: IP address
        """
        return self._board

    def get_value(self):
        return [
            self._board, self._ip_address, self._port, self._strip_sdp,
            self._tag, self._traffic_identifier]

    def __repr__(self):
        return (
            "IPTagResource(board_address={}, ip_address={}, port={}, "
            "strip_sdp={}, tag={}, traffic_identifier={})".format(
                self._board, self._ip_address, self._port, self._strip_sdp,
                self._tag, self._traffic_identifier))<|MERGE_RESOLUTION|>--- conflicted
+++ resolved
@@ -1,12 +1,4 @@
-<<<<<<< HEAD
-from spinn_utilities.overrides import overrides
-from .abstract_resource import AbstractResource
-
-
-class SpecificBoardTagResource(AbstractResource):
-=======
 class SpecificBoardTagResource(object):
->>>>>>> c51923d6
     """
     A resource that allocates a tag on a specific board before the class\
     needing it has been built.
@@ -115,6 +107,9 @@
         return self._board
 
     def get_value(self):
+        """
+        :return: A description of the specific board's IP tag required.
+        """
         return [
             self._board, self._ip_address, self._port, self._strip_sdp,
             self._tag, self._traffic_identifier]
