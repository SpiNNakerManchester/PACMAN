--- conflicted
+++ resolved
@@ -1,9 +1,3 @@
-<<<<<<< HEAD
-from spinn_utilities.overrides import overrides
-
-
-=======
->>>>>>> 721c6c63
 class SDRAMResource(object):
     """ Represents an amount of SDRAM used or available on a chip in the\
         machine.
@@ -22,9 +16,5 @@
         """
         self._sdram = sdram
 
-<<<<<<< HEAD
     def get_total_sdram(self):
-=======
-    def get_value(self):
->>>>>>> 721c6c63
         return self._sdram