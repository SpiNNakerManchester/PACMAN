--- conflicted
+++ resolved
@@ -1,12 +1,4 @@
-<<<<<<< HEAD
-from spinn_utilities.overrides import overrides
-from .abstract_resource import AbstractResource
-
-
-class SDRAMResource(AbstractResource):
-=======
 class SDRAMResource(object):
->>>>>>> c51923d6
     """ Represents an amount of SDRAM used or available on a chip in the\
         machine.
     """
@@ -25,4 +17,7 @@
         self._sdram = sdram
 
     def get_value(self):
+        """
+        :return: The amount of SDRAM required, in bytes.
+        """
         return self._sdram