--- conflicted
+++ resolved
@@ -1,12 +1,4 @@
-<<<<<<< HEAD
-from spinn_utilities.overrides import overrides
-from .abstract_resource import AbstractResource
-
-
-class ReverseIPtagResource(AbstractResource):
-=======
 class ReverseIPtagResource(object):
->>>>>>> c51923d6
     """ Represents the amount of local core memory available or used on a core\
         on a chip of the machine
     """
@@ -69,6 +61,9 @@
         return self._tag
 
     def get_value(self):
+        """
+        :return: The description of the reverse IP tag.
+        """
         return [self._port, self._sdp_port, self._tag]
 
     def __repr__(self):
