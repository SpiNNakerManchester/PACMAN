<<<<<<< HEAD
from spinn_utilities.overrides import overrides
from .abstract_resource import AbstractResource


class DTCMResource(AbstractResource):
=======
class DTCMResource(object):
>>>>>>> c51923d6
    """ Represents the amount of local core memory available or used on a core\
        on a chip of the machine
    """

    __slots__ = [

        # The number of DTCM (in bytes) needed for a given object
        "_dtcm"
    ]

    def __init__(self, dtcm):
        """

        :param dtcm: The amount of DTCM in bytes
        :type dtcm: int
        :raise None: No known exceptions are raised
        """
        self._dtcm = dtcm

    def get_value(self):
        return self._dtcm<|MERGE_RESOLUTION|>--- conflicted
+++ resolved
@@ -1,12 +1,4 @@
-<<<<<<< HEAD
-from spinn_utilities.overrides import overrides
-from .abstract_resource import AbstractResource
-
-
-class DTCMResource(AbstractResource):
-=======
 class DTCMResource(object):
->>>>>>> c51923d6
     """ Represents the amount of local core memory available or used on a core\
         on a chip of the machine
     """
@@ -27,4 +19,7 @@
         self._dtcm = dtcm
 
     def get_value(self):
+        """
+        :return: The required amount of DTCM, in bytes.
+        """
         return self._dtcm