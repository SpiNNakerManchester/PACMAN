--- conflicted
+++ resolved
@@ -30,14 +30,14 @@
         """
         The total SDRAM need to run for this amount of time/simtime
 
-        Warning: This method is guaranteed to produce accurate results if the\
-        time is a multiple of the timestep.  Best is to use a time_in_ms which
-        is a multple of all different timesteps used.
-
-<<<<<<< HEAD
         This allows costed elements like vertexes and graph to calculate their
         per_ms_sdram as their per_timestep_sdram / their timestep.
         The implementations of this method should round up to the nearest int.
+
+        ..warn::
+            This method is guaranteed to produce accurate results if the
+            time is a multiple of the timestep.  Best is to use a time_in_ms
+            which is a multple of all different timesteps used.
 
         :param time_in_us The simulation time in us for which space should
         be saved. A None value will be considered run forever
@@ -47,10 +47,6 @@
         is requested and there is a variable sdram requirement.
         :raise ValueError: If the time_in_us is not a multple of the costed\
         item's timestep. Warning: Not all Implementations do this check.
-=======
-        :param int n_timesteps: number of timesteps to cost for
-        :return:
->>>>>>> ef9807e3
         """
 
     @abstractmethod
@@ -90,16 +86,16 @@
     def per_simtime_us(self):
         """ Returns extra SDRAM cost for each additional ms of simtime
 
-        Warning: SDram required is only guaranteed to produce accurate\
-        results if the time is a multiple of the timestep.
-        Best is to use a time_in_us which is a multple of all different \
-        timesteps used.
-
-<<<<<<< HEAD
         The value returned by this method may will probably just be the
         per_timestep_sdram / timestep.
-=======
+
+        warn:
+            SDram required is only guaranteed to produce accurate
+            results if the time is a multiple of the timestep.
+            Best is to use a time_in_us which is a multple of all different
+            timesteps used.
+
         .. warn:
             May well be zero.
->>>>>>> ef9807e3
+
         """