--- conflicted
+++ resolved
@@ -14,16 +14,5 @@
 # along with this program.  If not, see <http://www.gnu.org/licenses/>.
 
 from .abstract_partitioner_constraint import AbstractPartitionerConstraint
-<<<<<<< HEAD
-from .fixed_vertex_atoms_constraint import FixedVertexAtomsConstraint
-from .max_vertex_atoms_constraint import MaxVertexAtomsConstraint
 
-__all__ = ["AbstractPartitionerConstraint",
-           "FixedVertexAtomsConstraint",
-           "MaxVertexAtomsConstraint"]
-=======
-from .same_atoms_as_vertex_constraint import SameAtomsAsVertexConstraint
-
-__all__ = ["AbstractPartitionerConstraint",
-           "SameAtomsAsVertexConstraint"]
->>>>>>> 92a76fe1
+__all__ = ["AbstractPartitionerConstraint"]