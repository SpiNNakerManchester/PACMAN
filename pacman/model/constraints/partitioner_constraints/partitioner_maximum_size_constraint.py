<<<<<<< HEAD

=======
>>>>>>> 702769d3
# pacman import
from pacman.model.constraints.partitioner_constraints\
    .abstract_partitioner_constraint import AbstractPartitionerConstraint


class PartitionerMaximumSizeConstraint(AbstractPartitionerConstraint):
    """ A constraint which limits the number of atoms on each division of a\
        vertex
    """

    __slots__ = [
        # The maximum number of atoms to split the application vertex into
        "_size"
    ]

    def __init__(self, size):
        """

        :param size: The maximum number of atoms to split the vertex into
        :type size: int
        """
        self._size = size

<<<<<<< HEAD
    def is_partitioner_constraint(self):
        return True

=======
>>>>>>> 702769d3
    @property
    def size(self):
        """ The maximum number of atoms to split the vertex into

        :rtype: int
        """
        return self._size

    def __repr__(self):
        return "PartitionerMaximumSizeConstraint(size={})".format(self._size)<|MERGE_RESOLUTION|>--- conflicted
+++ resolved
@@ -1,7 +1,3 @@
-<<<<<<< HEAD
-
-=======
->>>>>>> 702769d3
 # pacman import
 from pacman.model.constraints.partitioner_constraints\
     .abstract_partitioner_constraint import AbstractPartitionerConstraint
@@ -25,12 +21,9 @@
         """
         self._size = size
 
-<<<<<<< HEAD
     def is_partitioner_constraint(self):
         return True
 
-=======
->>>>>>> 702769d3
     @property
     def size(self):
         """ The maximum number of atoms to split the vertex into
