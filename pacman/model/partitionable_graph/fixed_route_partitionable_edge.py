from pacman.model.partitioned_graph.fixed_route_partitioned_edge import \
    FixedRoutePartitionedEdge
from pacman.model.partitioned_graph.partitioned_vertex import PartitionedVertex
from pacman.model.partitionable_graph.abstract_partitionable_edge \
    import AbstractPartitionableEdge
from pacman import exceptions


class FixedRoutePartitionableEdge(AbstractPartitionableEdge):
    """ Represents part of a division of an edge to match the division of the\
        vertices on either side of the edge
    """

    def __init__(self, pre_subvertex, post_subvertex, label=None):
        """

        :param pre_subvertex: the subvertex at the start of the subedge
        :type pre_subvertex:\
                    :py:class:`pacman.model.partitioned_graph.subvertex.PartitionedVertex`
        :param post_subvertex: the subvertex at the end of the subedge
        :type post_subvertex:\
                    :py:class:`pacman.model.partitioned_graph.subvertex.PartitionedVertex`
        :param label: The name of the edge
        :type label: str
        :raise None: Raises no known exceptions
        """
        AbstractPartitionableEdge.__init__(self, pre_subvertex, post_subvertex,
                                           label)

    def is_partitionable_edge(self):
        return True

    def create_subedge(self, pre_subvertex, post_subvertex, label=None):
<<<<<<< HEAD
        """
        method to create a fixed route partitioned edge from a fixed route
         partitionable edge
        :param pre_subvertex: the soruce subvertex
=======
        """ Create a fixed route partitioned edge

        :param pre_subvertex: the source subvertex
>>>>>>> bcf4b65b
        :param post_subvertex: the destination partitioned subvertex
        :param label: the label associated with the partitioned edge
        :param constraints: any constraints needed for the partitioned edge
        :return: the FixedRoutePartitionedEdge
        """
        if not isinstance(pre_subvertex, PartitionedVertex):
            raise exceptions.PacmanInvalidParameterException(
                "pre_subvertex", str(pre_subvertex),
                "Must be a PartitionedVertex")
        if not isinstance(post_subvertex, PartitionedVertex):
            raise exceptions.PacmanInvalidParameterException(
                "post_subvertex", str(post_subvertex),
                "Must be a PartitionedVertex")

        if label is None and self.label is not None:
            label = self.label

        return FixedRoutePartitionedEdge(pre_subvertex, post_subvertex, label)<|MERGE_RESOLUTION|>--- conflicted
+++ resolved
@@ -31,16 +31,9 @@
         return True
 
     def create_subedge(self, pre_subvertex, post_subvertex, label=None):
-<<<<<<< HEAD
-        """
-        method to create a fixed route partitioned edge from a fixed route
-         partitionable edge
-        :param pre_subvertex: the soruce subvertex
-=======
         """ Create a fixed route partitioned edge
 
         :param pre_subvertex: the source subvertex
->>>>>>> bcf4b65b
         :param post_subvertex: the destination partitioned subvertex
         :param label: the label associated with the partitioned edge
         :param constraints: any constraints needed for the partitioned edge
