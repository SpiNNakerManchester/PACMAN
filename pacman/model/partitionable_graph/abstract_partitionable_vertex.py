--- conflicted
+++ resolved
@@ -150,13 +150,8 @@
         return current_found_max_atoms_per_core
 
     def create_subvertex(self, vertex_slice, resources_required, label=None,
-<<<<<<< HEAD
                          additional_constraints=None):
         """ Creates a subvertex of this vertex.  Can be overridden in vertex\
-=======
-                         additional_constraints=list()):
-        """ Create a subvertex of this vertex.  Can be overridden in vertex\
->>>>>>> 75ad3583
             subclasses to create an subvertex instance that contains detailed\
             information
 
@@ -165,16 +160,6 @@
                     subvertex.  If not given and the vertex has a label, a\
                     default label will be given to the subvertex
         :type label: str
-<<<<<<< HEAD
-        :param additional_constraints: An iterable of constraints from the\
-                    subvertex over-and-above those of the vertex
-        :type additional_constraints: iterable of\
-                    :py:class:`pacman.model.constraints.abstract_constraint\
-                    .AbstractConstraint`
-        :param vertex_slice: the slice of the partitionable vertex that this\
-                             partitioned vertex will cover
-        :type vertex_slice: pacman.model.graph_mapper.vertex_slice.VertexSlice
-=======
         :param vertex_slice: the slice of the partitionable vertex that this\
                     partitioned vertex will cover
         :type vertex_slice: pacman.model.graph_mapper.vertex_slice.VertexSlice
@@ -182,7 +167,6 @@
                     subvertex over-and-above those of the vertex
         :type additional_constraints: iterable of\
                     :py:class:`pacman.model.constraints.abstract_constraint.AbstractConstraint`
->>>>>>> 75ad3583
         :raise pacman.exceptions.PacmanInvalidParameterException:
                     * If lo_atom or hi_atom are out of range
                     * If one of the constraints is invalid
