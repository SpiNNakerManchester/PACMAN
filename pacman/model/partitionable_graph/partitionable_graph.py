<<<<<<< HEAD
from pacman.model.abstract_classes.abstract_constrained_vertex \
    import AbstractConstrainedVertex
=======
from pacman.model.partitionable_graph.abstract_partitionable_vertex \
    import AbstractPartitionableVertex
>>>>>>> a6eb2c59
from pacman.model.partitionable_graph.partitionable_edge \
    import PartitionableEdge
from pacman.exceptions import PacmanInvalidParameterException


class PartitionableGraph(object):
    """ Represents a collection of vertices and edges between vertices that \
        make up a partitionable graph i.e. a graph whose vertices can be \
        divided up.
    """

    def __init__(self, label=None, vertices=None, edges=None):
        """

        :param label: An identifier for the partitionable_graph
        :type label: str
<<<<<<< HEAD
        :param vertices: An iterable of initial vertices in the \
                    partitionable_graph
        :type vertices: iterable of \
                    :py:class:`pacman.model.partitionable_graph.vertex.AbstractConstrainedVertex`
        :param edges: An iterable of initial edges in the partitionable_graph
        :type edges: iterable of \
=======
        :param vertices: An iterable of initial vertices in the\
                    partitionable_graph
        :type vertices: iterable of\
                    :py:class:`pacman.model.partitionable_graph.abstract_partitionable_vertex.AbstractPartitionableVertex`
        :param edges: An iterable of initial edges in the partitionable_graph
        :type edges: iterable of\
>>>>>>> a6eb2c59
                    :py:class:`pacman.model.partitionable_graph.edge.PartitionableEdge`
        :raise pacman.exceptions.PacmanInvalidParameterException:
                    * If one of the edges is not valid
                    * If one of the vertices in not valid
        """
        self._label = label
        self._vertices = list()
        self._edges = list()

        self._outgoing_edges = dict()
        self._incoming_edges = dict()

        self.add_vertices(vertices)
        self.add_edges(edges)

    def add_vertex(self, vertex):
        """ Add a vertex to this partitionable_graph

<<<<<<< HEAD
        :param vertex: a vertex to be added to the partitionable_graph
        :type vertex:\
                    :py:class:`pacman.model.graph.vertex.AbstractConstrainedVertex`
        :return: None
        :rtype: None
        :raise pacman.exceptions.PacmanInvalidParameterException: \
                    If the vertex is not valid
        """
        if vertex is not None and isinstance(vertex,
                                             AbstractConstrainedVertex):
=======
        :param vertex: a vertex to be added to the graph.  Note that this can \
                    be a partitionable or a partitioned vertex
        :type vertex:\
                    :py:class:`pacman.model.partitionable_graph.abstract_partitionable_vertex.AbstractPartitionableVertex`
        :return: None
        :rtype: None
        :raise pacman.exceptions.PacmanInvalidParameterException: If the \
                    vertex is not valid
        """
        if vertex is not None and isinstance(vertex,
                                             AbstractPartitionableVertex):
>>>>>>> a6eb2c59
            self._vertices.append(vertex)
            self._outgoing_edges[vertex] = list()
            self._incoming_edges[vertex] = list()
        else:
            raise PacmanInvalidParameterException(
                "vertex", str(vertex),
                "Must be an instance of pacman.model.partitionable_graph"
<<<<<<< HEAD
                ".vertex.AbstractConstrainedVertex")
=======
                ".abstract_partitionable_vertex.AbstractPartitionableVertex")
>>>>>>> a6eb2c59

    def add_vertices(self, vertices):
        """ Add an iterable of vertices to this partitionable graph

<<<<<<< HEAD
        :param vertices: an iterable of vertices to be added to the \
                    partitionable_graph
        :type vertices: iterable of \
                    :py:class:`pacman.model.partitionable_graph.vertex.AbstractConstrainedVertex`
        :return: None
        :rtype: None
        :raise pacman.exceptions.PacmanInvalidParameterException: \
                    If any vertex in the iterable is not valid
=======
        :param vertices: an iterable of vertices to be added to the graph
        :type vertices: iterable of\
                    :py:class:`pacman.model.partitionable_graph.abstract_partitionable_vertex.AbstractPartitionableVertex`
        :return: None
        :rtype: None
        :raise pacman.exceptions.PacmanInvalidParameterException: If any \
                    vertex in the iterable is not valid
>>>>>>> a6eb2c59
        """
        if vertices is not None:
            for next_vertex in vertices:
                self.add_vertex(next_vertex)

    def add_edge(self, edge):
        """ Add an edge to this partitionable_graph

        :param edge: an edge to be added to the partitionable_graph
        :type edge: :py:class:`pacman.model.graph.edge.PartitionableEdge`
        :return: None
        :rtype: None
        :raise pacman.exceptions.PacmanInvalidParameterException: If the edge\
                    is not valid
        """
        if edge is not None and isinstance(edge, PartitionableEdge):
            self._edges.append(edge)
            self._outgoing_edges[edge.pre_vertex].append(edge)
            self._incoming_edges[edge.post_vertex].append(edge)
        else:
            raise PacmanInvalidParameterException(
<<<<<<< HEAD
                "edge",
                str(edge),
                "Must be an instance of pacman.model.partitionable_graph"
                ".edge.PartitionableEdge")
=======
                "edge", str(edge),
                "Must be an instance of pacman.model.partitionable_graph.edge"
                ".PartitionableEdge")
>>>>>>> a6eb2c59

    def add_edges(self, edges):
        """ Add an iterable of edges to this partitionable_graph

<<<<<<< HEAD
        :param edges: an iterable of edges to be added to the \
                    partitionable_graph
        :type edges: iterable of \
=======
        :param edges: an iterable of edges to be added to the graph
        :type edges: iterable of\
>>>>>>> a6eb2c59
                    :py:class:`pacman.model.partitionable_graph.edge.PartitionableEdge`
        :return: None
        :rtype: None
        :raise pacman.exceptions.PacmanInvalidParameterException: If any edge\
                    in the iterable is not valid
        """
        if edges is not None:
            for next_edge in edges:
                self.add_edge(next_edge)

    def outgoing_edges_from_vertex(self, vertex):
        """ Locate a collection of edges for which vertex is the pre_vertex.\
            Can return an empty collection.

        :param vertex: the vertex for which to find the outgoing edges
<<<<<<< HEAD
        :type vertex: \
                    :py:class:`pacman.model.graph.vertex.AbstractConstrainedVertex`
        :return: an iterable of edges which have vertex as their pre_vertex
        :rtype: iterable of \
=======
        :type vertex:\
                    :py:class:`pacman.model.partitionable_graph.abstract_partitionable_vertex.AbstractPartitionableVertex`
        :return: an iterable of edges which have vertex as their pre_vertex
        :rtype: iterable of\
>>>>>>> a6eb2c59
                    :py:class:`pacman.model.partitionable_graph.edge.PartitionableEdge`
        :raise None: does not raise any known exceptions
        """

        return self._outgoing_edges[vertex]

    def incoming_edges_to_vertex(self, vertex):
        """ Locate a collection of edges for which vertex is the post_vertex.\
            Can return an empty collection.

        :param vertex: the vertex for which to find the incoming edges
<<<<<<< HEAD
        :type vertex: \
                    :py:class:`pacman.model.graph.vertex.AbstractConstrainedVertex`
        :return: an iterable of edges which have vertex as their post_vertex
        :rtype: iterable of \
=======
        :type vertex:\
                    :py:class:`pacman.model.partitionable_graph.abstract_partitionable_vertex.AbstractPartitionableVertex`
        :return: an iterable of edges which have vertex as their post_vertex
        :rtype: iterable of\
>>>>>>> a6eb2c59
                    :py:class:`pacman.model.partitionable_graph.edge.PartitionableEdge`
        :raise None: does not raise any known exceptions
        """
        return self._incoming_edges[vertex]

    @property
    def label(self):
        """ The label of the partitionable_graph

        :return: The label or None if there is no label
        :rtype: str
        :raise None: Raises no known exceptions
        """
        return self._label

    @property
    def vertices(self):
        """ The vertices of the partitionable_graph

        :return: an iterable of vertices
<<<<<<< HEAD
        :rtype: iterable of \
                    :py:class:`pacman.model.partitionable_graph.vertex.AbstractConstrainedVertex`
=======
        :rtype: iterable of\
                    :py:class:`pacman.model.partitionable_graph.abstract_partitionable_vertex.AbstractPartitionableVertex`
>>>>>>> a6eb2c59
        """
        return self._vertices

    @property
    def edges(self):
        """ The edges of the partitionable_graph

        :return: an iterable of edges
<<<<<<< HEAD
        :rtype: iterable of \
=======
        :rtype: iterable of\
>>>>>>> a6eb2c59
                    :py:class:`pacman.model.partitionable_graph.edge.PartitionableEdge`
        """
        return self._edges<|MERGE_RESOLUTION|>--- conflicted
+++ resolved
@@ -1,10 +1,5 @@
-<<<<<<< HEAD
-from pacman.model.abstract_classes.abstract_constrained_vertex \
-    import AbstractConstrainedVertex
-=======
-from pacman.model.partitionable_graph.abstract_partitionable_vertex \
+from pacman.model.abstract_classes.abstract_partitionable_vertex \
     import AbstractPartitionableVertex
->>>>>>> a6eb2c59
 from pacman.model.partitionable_graph.partitionable_edge \
     import PartitionableEdge
 from pacman.exceptions import PacmanInvalidParameterException
@@ -21,21 +16,12 @@
 
         :param label: An identifier for the partitionable_graph
         :type label: str
-<<<<<<< HEAD
-        :param vertices: An iterable of initial vertices in the \
-                    partitionable_graph
-        :type vertices: iterable of \
-                    :py:class:`pacman.model.partitionable_graph.vertex.AbstractConstrainedVertex`
-        :param edges: An iterable of initial edges in the partitionable_graph
-        :type edges: iterable of \
-=======
         :param vertices: An iterable of initial vertices in the\
-                    partitionable_graph
+                    partitionable graph
         :type vertices: iterable of\
                     :py:class:`pacman.model.partitionable_graph.abstract_partitionable_vertex.AbstractPartitionableVertex`
-        :param edges: An iterable of initial edges in the partitionable_graph
+        :param edges: An iterable of initial edges in the partitionable graph
         :type edges: iterable of\
->>>>>>> a6eb2c59
                     :py:class:`pacman.model.partitionable_graph.edge.PartitionableEdge`
         :raise pacman.exceptions.PacmanInvalidParameterException:
                     * If one of the edges is not valid
@@ -54,30 +40,16 @@
     def add_vertex(self, vertex):
         """ Add a vertex to this partitionable_graph
 
-<<<<<<< HEAD
-        :param vertex: a vertex to be added to the partitionable_graph
+        :param vertex: a vertex to be added to the partitionable graph
         :type vertex:\
-                    :py:class:`pacman.model.graph.vertex.AbstractConstrainedVertex`
+                    :py:class:`pacman.model.partitionable_graph.abstract_partitionable_vertex.AbstractPartitionableVertex`
         :return: None
         :rtype: None
         :raise pacman.exceptions.PacmanInvalidParameterException: \
                     If the vertex is not valid
         """
         if vertex is not None and isinstance(vertex,
-                                             AbstractConstrainedVertex):
-=======
-        :param vertex: a vertex to be added to the graph.  Note that this can \
-                    be a partitionable or a partitioned vertex
-        :type vertex:\
-                    :py:class:`pacman.model.partitionable_graph.abstract_partitionable_vertex.AbstractPartitionableVertex`
-        :return: None
-        :rtype: None
-        :raise pacman.exceptions.PacmanInvalidParameterException: If the \
-                    vertex is not valid
-        """
-        if vertex is not None and isinstance(vertex,
                                              AbstractPartitionableVertex):
->>>>>>> a6eb2c59
             self._vertices.append(vertex)
             self._outgoing_edges[vertex] = list()
             self._incoming_edges[vertex] = list()
@@ -85,33 +57,18 @@
             raise PacmanInvalidParameterException(
                 "vertex", str(vertex),
                 "Must be an instance of pacman.model.partitionable_graph"
-<<<<<<< HEAD
-                ".vertex.AbstractConstrainedVertex")
-=======
                 ".abstract_partitionable_vertex.AbstractPartitionableVertex")
->>>>>>> a6eb2c59
 
     def add_vertices(self, vertices):
         """ Add an iterable of vertices to this partitionable graph
 
-<<<<<<< HEAD
-        :param vertices: an iterable of vertices to be added to the \
-                    partitionable_graph
-        :type vertices: iterable of \
-                    :py:class:`pacman.model.partitionable_graph.vertex.AbstractConstrainedVertex`
-        :return: None
-        :rtype: None
-        :raise pacman.exceptions.PacmanInvalidParameterException: \
-                    If any vertex in the iterable is not valid
-=======
         :param vertices: an iterable of vertices to be added to the graph
         :type vertices: iterable of\
                     :py:class:`pacman.model.partitionable_graph.abstract_partitionable_vertex.AbstractPartitionableVertex`
         :return: None
         :rtype: None
-        :raise pacman.exceptions.PacmanInvalidParameterException: If any \
-                    vertex in the iterable is not valid
->>>>>>> a6eb2c59
+        :raise pacman.exceptions.PacmanInvalidParameterException: \
+                    If any vertex in the iterable is not valid
         """
         if vertices is not None:
             for next_vertex in vertices:
@@ -133,28 +90,15 @@
             self._incoming_edges[edge.post_vertex].append(edge)
         else:
             raise PacmanInvalidParameterException(
-<<<<<<< HEAD
-                "edge",
-                str(edge),
+                "edge", str(edge),
                 "Must be an instance of pacman.model.partitionable_graph"
                 ".edge.PartitionableEdge")
-=======
-                "edge", str(edge),
-                "Must be an instance of pacman.model.partitionable_graph.edge"
-                ".PartitionableEdge")
->>>>>>> a6eb2c59
 
     def add_edges(self, edges):
         """ Add an iterable of edges to this partitionable_graph
 
-<<<<<<< HEAD
-        :param edges: an iterable of edges to be added to the \
-                    partitionable_graph
-        :type edges: iterable of \
-=======
         :param edges: an iterable of edges to be added to the graph
         :type edges: iterable of\
->>>>>>> a6eb2c59
                     :py:class:`pacman.model.partitionable_graph.edge.PartitionableEdge`
         :return: None
         :rtype: None
@@ -170,17 +114,10 @@
             Can return an empty collection.
 
         :param vertex: the vertex for which to find the outgoing edges
-<<<<<<< HEAD
-        :type vertex: \
-                    :py:class:`pacman.model.graph.vertex.AbstractConstrainedVertex`
-        :return: an iterable of edges which have vertex as their pre_vertex
-        :rtype: iterable of \
-=======
         :type vertex:\
                     :py:class:`pacman.model.partitionable_graph.abstract_partitionable_vertex.AbstractPartitionableVertex`
         :return: an iterable of edges which have vertex as their pre_vertex
         :rtype: iterable of\
->>>>>>> a6eb2c59
                     :py:class:`pacman.model.partitionable_graph.edge.PartitionableEdge`
         :raise None: does not raise any known exceptions
         """
@@ -192,17 +129,10 @@
             Can return an empty collection.
 
         :param vertex: the vertex for which to find the incoming edges
-<<<<<<< HEAD
-        :type vertex: \
-                    :py:class:`pacman.model.graph.vertex.AbstractConstrainedVertex`
-        :return: an iterable of edges which have vertex as their post_vertex
-        :rtype: iterable of \
-=======
         :type vertex:\
                     :py:class:`pacman.model.partitionable_graph.abstract_partitionable_vertex.AbstractPartitionableVertex`
         :return: an iterable of edges which have vertex as their post_vertex
         :rtype: iterable of\
->>>>>>> a6eb2c59
                     :py:class:`pacman.model.partitionable_graph.edge.PartitionableEdge`
         :raise None: does not raise any known exceptions
         """
@@ -223,13 +153,8 @@
         """ The vertices of the partitionable_graph
 
         :return: an iterable of vertices
-<<<<<<< HEAD
-        :rtype: iterable of \
-                    :py:class:`pacman.model.partitionable_graph.vertex.AbstractConstrainedVertex`
-=======
         :rtype: iterable of\
                     :py:class:`pacman.model.partitionable_graph.abstract_partitionable_vertex.AbstractPartitionableVertex`
->>>>>>> a6eb2c59
         """
         return self._vertices
 
@@ -238,11 +163,7 @@
         """ The edges of the partitionable_graph
 
         :return: an iterable of edges
-<<<<<<< HEAD
-        :rtype: iterable of \
-=======
         :rtype: iterable of\
->>>>>>> a6eb2c59
                     :py:class:`pacman.model.partitionable_graph.edge.PartitionableEdge`
         """
         return self._edges