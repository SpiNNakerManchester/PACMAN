<<<<<<< HEAD
from pacman.model.partitionable_graph.abstract_constrained_vertex import AbstractConstrainedVertex
from pacman.model.partitionable_graph.abstract_partitionable_edge import AbstractPartitionableEdge
=======
from pacman.model.abstract_classes.abstract_partitionable_vertex \
    import AbstractPartitionableVertex
from pacman.model.partitionable_graph.partitionable_edge \
    import PartitionableEdge
>>>>>>> d42ee76b
from pacman.exceptions import PacmanInvalidParameterException


class PartitionableGraph(object):
    """ Represents a collection of vertices and edges between vertices that \
        make up a partitionable graph i.e. a graph whose vertices can be \
        divided up.
    """

    def __init__(self, label=None, vertices=None, edges=None):
        """

        :param label: An identifier for the partitionable_graph
        :type label: str
<<<<<<< HEAD
        :param vertices: An iterable of initial vertices in the partitionable_graph
        :type vertices: iterable of :py:class:`pacman.model.partitionable_graph.vertex.AbstractConstrainedVertex`
        :param edges: An iterable of initial edges in the partitionable_graph
        :type edges: iterable of :py:class:`pacman.model.partitionable_graph.edge.AbstractPartitionableEdge`
=======
        :param vertices: An iterable of initial vertices in the\
                    partitionable graph
        :type vertices: iterable of\
                    :py:class:`pacman.model.partitionable_graph.abstract_partitionable_vertex.AbstractPartitionableVertex`
        :param edges: An iterable of initial edges in the partitionable graph
        :type edges: iterable of\
                    :py:class:`pacman.model.partitionable_graph.edge.PartitionableEdge`
>>>>>>> d42ee76b
        :raise pacman.exceptions.PacmanInvalidParameterException:
                    * If one of the edges is not valid
                    * If one of the vertices in not valid
        """
        self._label = label
        self._vertices = list()
        self._edges = list()

        self._outgoing_edges = dict()
        self._incoming_edges = dict()

        self.add_vertices(vertices)
        self.add_edges(edges)

    def add_vertex(self, vertex):
        """ Add a vertex to this partitionable_graph

        :param vertex: a vertex to be added to the partitionable graph
        :type vertex:\
                    :py:class:`pacman.model.partitionable_graph.abstract_partitionable_vertex.AbstractPartitionableVertex`
        :return: None
        :rtype: None
        :raise pacman.exceptions.PacmanInvalidParameterException: \
                    If the vertex is not valid
        """
        if vertex is not None and isinstance(vertex,
                                             AbstractPartitionableVertex):
            self._vertices.append(vertex)
            self._outgoing_edges[vertex] = list()
            self._incoming_edges[vertex] = list()
        else:
            raise PacmanInvalidParameterException(
                "vertex", str(vertex),
                "Must be an instance of pacman.model.partitionable_graph"
                ".abstract_partitionable_vertex.AbstractPartitionableVertex")

    def add_vertices(self, vertices):
        """ Add an iterable of vertices to this partitionable graph

        :param vertices: an iterable of vertices to be added to the graph
        :type vertices: iterable of\
                    :py:class:`pacman.model.partitionable_graph.abstract_partitionable_vertex.AbstractPartitionableVertex`
        :return: None
        :rtype: None
        :raise pacman.exceptions.PacmanInvalidParameterException: \
                    If any vertex in the iterable is not valid
        """
        if vertices is not None:
            for next_vertex in vertices:
                self.add_vertex(next_vertex)

    def add_edge(self, edge):
        """ Add an edge to this partitionable_graph

        :param edge: an edge to be added to the partitionable_graph
        :type edge: :py:class:`pacman.model.graph.edge.AbstractPartitionableEdge`
        :return: None
        :rtype: None
        :raise pacman.exceptions.PacmanInvalidParameterException: If the edge\
                    is not valid
        """
        if edge is not None and isinstance(edge, AbstractPartitionableEdge):
            self._edges.append(edge)
            self._outgoing_edges[edge.pre_vertex].append(edge)
            self._incoming_edges[edge.post_vertex].append(edge)
        else:
            raise PacmanInvalidParameterException(
<<<<<<< HEAD
                "edge",
                str(edge),
                "Must be an instance of pacman.model.partitionable_graph.edge.AbstractPartitionableEdge")
=======
                "edge", str(edge),
                "Must be an instance of pacman.model.partitionable_graph"
                ".edge.PartitionableEdge")
>>>>>>> d42ee76b

    def add_edges(self, edges):
        """ Add an iterable of edges to this partitionable_graph

<<<<<<< HEAD
        :param edges: an iterable of edges to be added to the partitionable_graph
        :type edges: iterable of :py:class:`pacman.model.partitionable_graph.edge.AbstractPartitionableEdge`
=======
        :param edges: an iterable of edges to be added to the graph
        :type edges: iterable of\
                    :py:class:`pacman.model.partitionable_graph.edge.PartitionableEdge`
>>>>>>> d42ee76b
        :return: None
        :rtype: None
        :raise pacman.exceptions.PacmanInvalidParameterException: If any edge\
                    in the iterable is not valid
        """
        if edges is not None:
            for next_edge in edges:
                self.add_edge(next_edge)

    def outgoing_edges_from_vertex(self, vertex):
        """ Locate a collection of edges for which vertex is the pre_vertex.\
            Can return an empty collection.

        :param vertex: the vertex for which to find the outgoing edges
        :type vertex:\
                    :py:class:`pacman.model.partitionable_graph.abstract_partitionable_vertex.AbstractPartitionableVertex`
        :return: an iterable of edges which have vertex as their pre_vertex
<<<<<<< HEAD
        :rtype: iterable of :py:class:`pacman.model.partitionable_graph.edge.AbstractPartitionableEdge`
=======
        :rtype: iterable of\
                    :py:class:`pacman.model.partitionable_graph.edge.PartitionableEdge`
>>>>>>> d42ee76b
        :raise None: does not raise any known exceptions
        """

        return self._outgoing_edges[vertex]

    def incoming_edges_to_vertex(self, vertex):
        """ Locate a collection of edges for which vertex is the post_vertex.\
            Can return an empty collection.

        :param vertex: the vertex for which to find the incoming edges
        :type vertex:\
                    :py:class:`pacman.model.partitionable_graph.abstract_partitionable_vertex.AbstractPartitionableVertex`
        :return: an iterable of edges which have vertex as their post_vertex
<<<<<<< HEAD
        :rtype: iterable of :py:class:`pacman.model.partitionable_graph.edge.AbstractPartitionableEdge`
=======
        :rtype: iterable of\
                    :py:class:`pacman.model.partitionable_graph.edge.PartitionableEdge`
>>>>>>> d42ee76b
        :raise None: does not raise any known exceptions
        """
        return self._incoming_edges[vertex]

    @property
    def label(self):
        """ The label of the partitionable_graph

        :return: The label or None if there is no label
        :rtype: str
        :raise None: Raises no known exceptions
        """
        return self._label

    @property
    def vertices(self):
        """ The vertices of the partitionable_graph

        :return: an iterable of vertices
        :rtype: iterable of\
                    :py:class:`pacman.model.partitionable_graph.abstract_partitionable_vertex.AbstractPartitionableVertex`
        """
        return self._vertices

    @property
    def edges(self):
        """ The edges of the partitionable_graph

        :return: an iterable of edges
<<<<<<< HEAD
        :rtype: iterable of :py:class:`pacman.model.partitionable_graph.edge.AbstractPartitionableEdge`
=======
        :rtype: iterable of\
                    :py:class:`pacman.model.partitionable_graph.edge.PartitionableEdge`
>>>>>>> d42ee76b
        """
        return self._edges<|MERGE_RESOLUTION|>--- conflicted
+++ resolved
@@ -1,12 +1,6 @@
-<<<<<<< HEAD
-from pacman.model.partitionable_graph.abstract_constrained_vertex import AbstractConstrainedVertex
-from pacman.model.partitionable_graph.abstract_partitionable_edge import AbstractPartitionableEdge
-=======
 from pacman.model.abstract_classes.abstract_partitionable_vertex \
     import AbstractPartitionableVertex
-from pacman.model.partitionable_graph.partitionable_edge \
-    import PartitionableEdge
->>>>>>> d42ee76b
+from pacman.model.partitionable_graph.abstract_partitionable_edge import AbstractPartitionableEdge
 from pacman.exceptions import PacmanInvalidParameterException
 
 
@@ -21,20 +15,13 @@
 
         :param label: An identifier for the partitionable_graph
         :type label: str
-<<<<<<< HEAD
-        :param vertices: An iterable of initial vertices in the partitionable_graph
-        :type vertices: iterable of :py:class:`pacman.model.partitionable_graph.vertex.AbstractConstrainedVertex`
-        :param edges: An iterable of initial edges in the partitionable_graph
-        :type edges: iterable of :py:class:`pacman.model.partitionable_graph.edge.AbstractPartitionableEdge`
-=======
         :param vertices: An iterable of initial vertices in the\
                     partitionable graph
         :type vertices: iterable of\
                     :py:class:`pacman.model.partitionable_graph.abstract_partitionable_vertex.AbstractPartitionableVertex`
         :param edges: An iterable of initial edges in the partitionable graph
         :type edges: iterable of\
-                    :py:class:`pacman.model.partitionable_graph.edge.PartitionableEdge`
->>>>>>> d42ee76b
+                    :py:class:`pacman.model.partitionable_graph.edge.AbstractPartitionableEdge`
         :raise pacman.exceptions.PacmanInvalidParameterException:
                     * If one of the edges is not valid
                     * If one of the vertices in not valid
@@ -102,27 +89,17 @@
             self._incoming_edges[edge.post_vertex].append(edge)
         else:
             raise PacmanInvalidParameterException(
-<<<<<<< HEAD
-                "edge",
-                str(edge),
-                "Must be an instance of pacman.model.partitionable_graph.edge.AbstractPartitionableEdge")
-=======
                 "edge", str(edge),
                 "Must be an instance of pacman.model.partitionable_graph"
-                ".edge.PartitionableEdge")
->>>>>>> d42ee76b
+                ".edge.AbstractPartitionableEdge")
 
     def add_edges(self, edges):
         """ Add an iterable of edges to this partitionable_graph
 
-<<<<<<< HEAD
-        :param edges: an iterable of edges to be added to the partitionable_graph
-        :type edges: iterable of :py:class:`pacman.model.partitionable_graph.edge.AbstractPartitionableEdge`
-=======
         :param edges: an iterable of edges to be added to the graph
         :type edges: iterable of\
-                    :py:class:`pacman.model.partitionable_graph.edge.PartitionableEdge`
->>>>>>> d42ee76b
+                    :py:class:`pacman.model.partitionable_graph.edge.\
+                    AbstractPartitionableEdge`
         :return: None
         :rtype: None
         :raise pacman.exceptions.PacmanInvalidParameterException: If any edge\
@@ -138,14 +115,12 @@
 
         :param vertex: the vertex for which to find the outgoing edges
         :type vertex:\
-                    :py:class:`pacman.model.partitionable_graph.abstract_partitionable_vertex.AbstractPartitionableVertex`
+                    :py:class:`pacman.model.partitionable_graph.\
+                    abstract_partitionable_vertex.AbstractPartitionableVertex`
         :return: an iterable of edges which have vertex as their pre_vertex
-<<<<<<< HEAD
-        :rtype: iterable of :py:class:`pacman.model.partitionable_graph.edge.AbstractPartitionableEdge`
-=======
         :rtype: iterable of\
-                    :py:class:`pacman.model.partitionable_graph.edge.PartitionableEdge`
->>>>>>> d42ee76b
+                    :py:class:`pacman.model.partitionable_graph.edge.\
+                    AbstractPartitionableEdge`
         :raise None: does not raise any known exceptions
         """
 
@@ -157,14 +132,12 @@
 
         :param vertex: the vertex for which to find the incoming edges
         :type vertex:\
-                    :py:class:`pacman.model.partitionable_graph.abstract_partitionable_vertex.AbstractPartitionableVertex`
+                    :py:class:`pacman.model.partitionable_graph.\
+                    abstract_partitionable_vertex.AbstractPartitionableVertex`
         :return: an iterable of edges which have vertex as their post_vertex
-<<<<<<< HEAD
-        :rtype: iterable of :py:class:`pacman.model.partitionable_graph.edge.AbstractPartitionableEdge`
-=======
         :rtype: iterable of\
-                    :py:class:`pacman.model.partitionable_graph.edge.PartitionableEdge`
->>>>>>> d42ee76b
+                    :py:class:`pacman.model.partitionable_graph.edge.\
+                    AbstractPartitionableEdge`
         :raise None: does not raise any known exceptions
         """
         return self._incoming_edges[vertex]
@@ -185,7 +158,8 @@
 
         :return: an iterable of vertices
         :rtype: iterable of\
-                    :py:class:`pacman.model.partitionable_graph.abstract_partitionable_vertex.AbstractPartitionableVertex`
+                    :py:class:`pacman.model.partitionable_graph.\
+                    abstract_partitionable_vertex.AbstractPartitionableVertex`
         """
         return self._vertices
 
@@ -194,11 +168,8 @@
         """ The edges of the partitionable_graph
 
         :return: an iterable of edges
-<<<<<<< HEAD
-        :rtype: iterable of :py:class:`pacman.model.partitionable_graph.edge.AbstractPartitionableEdge`
-=======
         :rtype: iterable of\
-                    :py:class:`pacman.model.partitionable_graph.edge.PartitionableEdge`
->>>>>>> d42ee76b
+                    :py:class:`pacman.model.partitionable_graph.edge.\
+                    AbstractPartitionableEdge`
         """
         return self._edges