--- conflicted
+++ resolved
@@ -13,7 +13,6 @@
 # limitations under the License.
 
 from pacman.data import PacmanDataView
-from pacman.model.graphs.application import ApplicationVertex
 
 
 def splitter_reset() -> None:
@@ -21,9 +20,5 @@
     Performs resetting of splitters to indicate a new phase of operation.
     """
     for vertex in PacmanDataView.iterate_vertices():
-<<<<<<< HEAD
-        if isinstance(vertex, ApplicationVertex) and vertex.has_splitter:
-=======
         if vertex.has_splitter:
->>>>>>> d49ffca3
             vertex.splitter.reset_called()