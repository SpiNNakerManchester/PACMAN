--- conflicted
+++ resolved
@@ -58,7 +58,7 @@
                 if not check:
                     raise PacmanConfigurationException(
                         self.NOT_SUITABLE_VERTEX_ERROR.format(
-                            app_vertex.label, self._splitter_name,
+                            app_vertex.label, type(self).__name__,
                             abstractmethod))
                 logger.warning(self.NOT_API_WARNING)
         super().set_governed_app_vertex(app_vertex)
@@ -71,18 +71,6 @@
                 vertex_slice=self._vertex_slice,
                 sdram=self._sdram, label=None, constraints=None))
         self._governed_app_vertex.remember_machine_vertex(self._machine_vertex)
-<<<<<<< HEAD
-=======
-        if not isinstance(app_vertex, LegacyPartitionerAPI):
-            for abstractmethod in LegacyPartitionerAPI.abstract_methods():
-                check = getattr(app_vertex, abstractmethod, None)
-                if not check:
-                    raise PacmanConfigurationException(
-                        self.NOT_SUITABLE_VERTEX_ERROR.format(
-                            app_vertex.label, type(self).__name__,
-                            abstractmethod))
-                logger.warning(self.NOT_API_WARNING)
->>>>>>> 3b71e1d9
 
     @overrides(AbstractSplitterCommon.create_machine_vertices)
     def create_machine_vertices(self, chip_counter):
