# Copyright (c) 2020 The University of Manchester
#
# Licensed under the Apache License, Version 2.0 (the "License");
# you may not use this file except in compliance with the License.
# You may obtain a copy of the License at
#
#     https://www.apache.org/licenses/LICENSE-2.0
#
# Unless required by applicable law or agreed to in writing, software
# distributed under the License is distributed on an "AS IS" BASIS,
# WITHOUT WARRANTIES OR CONDITIONS OF ANY KIND, either express or implied.
# See the License for the specific language governing permissions and
# limitations under the License.

from dataclasses import dataclass
import logging
<<<<<<< HEAD
from typing import List, Optional
=======
from typing import Optional
>>>>>>> d49ffca3
from spinn_utilities.overrides import overrides
from spinn_utilities.log import FormatAdapter
from pacman.exceptions import PacmanConfigurationException
from pacman.model.graphs.application import ApplicationVertex
from pacman.model.graphs.common import Slice
from pacman.model.graphs.machine import MachineVertex
from pacman.model.partitioner_interfaces import LegacyPartitionerAPI
from pacman.model.resources import AbstractSDRAM
from .abstract_splitter_common import AbstractSplitterCommon
from pacman.model.graphs.application import ApplicationVertex
from pacman.model.graphs.machine import MachineVertex
from pacman.utilities.utility_objs.chip_counter import ChipCounter
from pacman.model.resources import AbstractSDRAM

logger = FormatAdapter(logging.getLogger(__name__))


<<<<<<< HEAD
@dataclass(frozen=True)
class _State:
    vertex: MachineVertex
    vertex_slice: Slice
    sdram: AbstractSDRAM
=======
class SplitterOneToOneLegacy(AbstractSplitterCommon[ApplicationVertex]):
>>>>>>> d49ffca3


<<<<<<< HEAD
class SplitterOneToOneLegacy(AbstractSplitterCommon[ApplicationVertex]):
    """
    A one-to-one splitter for legacy vertices.
    """

    __slots__ = ("__state", )

    def __init__(self) -> None:
        super().__init__()
        self.__state: Optional[_State] = None

    @property
    def _state(self) -> _State:
        assert self.__state is not None, "no app vertex set"
        return self.__state
=======
    def __init__(self) -> None:
        super().__init__()
        self._machine_vertex: Optional[MachineVertex] = None
        self._vertex_slice: Optional[Slice] = None
        self._sdram: Optional[AbstractSDRAM] = None
>>>>>>> d49ffca3

    @overrides(AbstractSplitterCommon.set_governed_app_vertex)
    def set_governed_app_vertex(self, app_vertex: ApplicationVertex):
        if not isinstance(app_vertex, LegacyPartitionerAPI):
            raise PacmanConfigurationException(
                f"{self} is not a LegacyPartitionerAPI")
        super().set_governed_app_vertex(app_vertex)
        _slice = Slice(0, app_vertex.n_atoms - 1)
        sdram = app_vertex.get_sdram_used_by_atoms(_slice)
        self.__state = _State(
            app_vertex.create_machine_vertex(
                vertex_slice=_slice, sdram=sdram, label=None),
            _slice, sdram)
        app_vertex.remember_machine_vertex(self._state.vertex)

    @overrides(AbstractSplitterCommon.create_machine_vertices)
<<<<<<< HEAD
    def create_machine_vertices(self, chip_counter: ChipCounter):
        chip_counter.add_core(self._state.sdram)

    @overrides(AbstractSplitterCommon.get_out_going_slices)
    def get_out_going_slices(self) -> List[Slice]:
        return [self._state.vertex_slice]

    @overrides(AbstractSplitterCommon.get_in_coming_slices)
    def get_in_coming_slices(self) -> List[Slice]:
        return [self._state.vertex_slice]

    @overrides(AbstractSplitterCommon.get_out_going_vertices)
    def get_out_going_vertices(self, partition_id: str) -> List[MachineVertex]:
        return [self._state.vertex]

    @overrides(AbstractSplitterCommon.get_in_coming_vertices)
    def get_in_coming_vertices(self, partition_id: str) -> List[MachineVertex]:
        return [self._state.vertex]

    @overrides(AbstractSplitterCommon.machine_vertices_for_recording)
    def machine_vertices_for_recording(
            self, variable_to_record: str) -> List[MachineVertex]:
        return [self._state.vertex]
=======
    def create_machine_vertices(self, chip_counter):
        assert self._sdram is not None
        chip_counter.add_core(self._sdram)

    @overrides(AbstractSplitterCommon.get_out_going_slices)
    def get_out_going_slices(self):
        assert self._vertex_slice is not None
        return [self._vertex_slice]

    @overrides(AbstractSplitterCommon.get_in_coming_slices)
    def get_in_coming_slices(self):
        assert self._vertex_slice is not None
        return [self._vertex_slice]

    @overrides(AbstractSplitterCommon.get_out_going_vertices)
    def get_out_going_vertices(self, partition_id):
        assert self._machine_vertex is not None
        return [self._machine_vertex]

    @overrides(AbstractSplitterCommon.get_in_coming_vertices)
    def get_in_coming_vertices(self, partition_id):
        assert self._machine_vertex is not None
        return [self._machine_vertex]

    @overrides(AbstractSplitterCommon.machine_vertices_for_recording)
    def machine_vertices_for_recording(self, variable_to_record):
        assert self._machine_vertex is not None
        return [self._machine_vertex]
>>>>>>> d49ffca3

    @overrides(AbstractSplitterCommon.reset_called)
    def reset_called(self) -> None:
        pass<|MERGE_RESOLUTION|>--- conflicted
+++ resolved
@@ -12,13 +12,8 @@
 # See the License for the specific language governing permissions and
 # limitations under the License.
 
-from dataclasses import dataclass
 import logging
-<<<<<<< HEAD
-from typing import List, Optional
-=======
 from typing import Optional
->>>>>>> d49ffca3
 from spinn_utilities.overrides import overrides
 from spinn_utilities.log import FormatAdapter
 from pacman.exceptions import PacmanConfigurationException
@@ -28,89 +23,38 @@
 from pacman.model.partitioner_interfaces import LegacyPartitionerAPI
 from pacman.model.resources import AbstractSDRAM
 from .abstract_splitter_common import AbstractSplitterCommon
-from pacman.model.graphs.application import ApplicationVertex
-from pacman.model.graphs.machine import MachineVertex
-from pacman.utilities.utility_objs.chip_counter import ChipCounter
-from pacman.model.resources import AbstractSDRAM
 
 logger = FormatAdapter(logging.getLogger(__name__))
 
 
-<<<<<<< HEAD
-@dataclass(frozen=True)
-class _State:
-    vertex: MachineVertex
-    vertex_slice: Slice
-    sdram: AbstractSDRAM
-=======
 class SplitterOneToOneLegacy(AbstractSplitterCommon[ApplicationVertex]):
->>>>>>> d49ffca3
 
+    __slots__ = [
+        "_machine_vertex",
+        "_vertex_slice",
+        "_sdram"]
 
-<<<<<<< HEAD
-class SplitterOneToOneLegacy(AbstractSplitterCommon[ApplicationVertex]):
-    """
-    A one-to-one splitter for legacy vertices.
-    """
-
-    __slots__ = ("__state", )
-
-    def __init__(self) -> None:
-        super().__init__()
-        self.__state: Optional[_State] = None
-
-    @property
-    def _state(self) -> _State:
-        assert self.__state is not None, "no app vertex set"
-        return self.__state
-=======
     def __init__(self) -> None:
         super().__init__()
         self._machine_vertex: Optional[MachineVertex] = None
         self._vertex_slice: Optional[Slice] = None
         self._sdram: Optional[AbstractSDRAM] = None
->>>>>>> d49ffca3
 
     @overrides(AbstractSplitterCommon.set_governed_app_vertex)
-    def set_governed_app_vertex(self, app_vertex: ApplicationVertex):
+    def set_governed_app_vertex(self, app_vertex):
         if not isinstance(app_vertex, LegacyPartitionerAPI):
             raise PacmanConfigurationException(
                 f"{self} is not a LegacyPartitionerAPI")
         super().set_governed_app_vertex(app_vertex)
-        _slice = Slice(0, app_vertex.n_atoms - 1)
-        sdram = app_vertex.get_sdram_used_by_atoms(_slice)
-        self.__state = _State(
-            app_vertex.create_machine_vertex(
-                vertex_slice=_slice, sdram=sdram, label=None),
-            _slice, sdram)
-        app_vertex.remember_machine_vertex(self._state.vertex)
+        self._vertex_slice = Slice(0, self.governed_app_vertex.n_atoms - 1)
+        self._sdram = self.governed_app_vertex.get_sdram_used_by_atoms(
+            self._vertex_slice)
+        self._machine_vertex = self.governed_app_vertex.create_machine_vertex(
+            vertex_slice=self._vertex_slice,
+            sdram=self._sdram, label=None)
+        self.governed_app_vertex.remember_machine_vertex(self._machine_vertex)
 
     @overrides(AbstractSplitterCommon.create_machine_vertices)
-<<<<<<< HEAD
-    def create_machine_vertices(self, chip_counter: ChipCounter):
-        chip_counter.add_core(self._state.sdram)
-
-    @overrides(AbstractSplitterCommon.get_out_going_slices)
-    def get_out_going_slices(self) -> List[Slice]:
-        return [self._state.vertex_slice]
-
-    @overrides(AbstractSplitterCommon.get_in_coming_slices)
-    def get_in_coming_slices(self) -> List[Slice]:
-        return [self._state.vertex_slice]
-
-    @overrides(AbstractSplitterCommon.get_out_going_vertices)
-    def get_out_going_vertices(self, partition_id: str) -> List[MachineVertex]:
-        return [self._state.vertex]
-
-    @overrides(AbstractSplitterCommon.get_in_coming_vertices)
-    def get_in_coming_vertices(self, partition_id: str) -> List[MachineVertex]:
-        return [self._state.vertex]
-
-    @overrides(AbstractSplitterCommon.machine_vertices_for_recording)
-    def machine_vertices_for_recording(
-            self, variable_to_record: str) -> List[MachineVertex]:
-        return [self._state.vertex]
-=======
     def create_machine_vertices(self, chip_counter):
         assert self._sdram is not None
         chip_counter.add_core(self._sdram)
@@ -139,8 +83,7 @@
     def machine_vertices_for_recording(self, variable_to_record):
         assert self._machine_vertex is not None
         return [self._machine_vertex]
->>>>>>> d49ffca3
 
     @overrides(AbstractSplitterCommon.reset_called)
-    def reset_called(self) -> None:
+    def reset_called(self):
         pass