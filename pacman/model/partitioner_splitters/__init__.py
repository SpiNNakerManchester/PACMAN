# Copyright (c) 2020-2021 The University of Manchester
#
# This program is free software: you can redistribute it and/or modify
# it under the terms of the GNU General Public License as published by
# the Free Software Foundation, either version 3 of the License, or
# (at your option) any later version.
#
# This program is distributed in the hope that it will be useful,
# but WITHOUT ANY WARRANTY; without even the implied warranty of
# MERCHANTABILITY or FITNESS FOR A PARTICULAR PURPOSE.  See the
# GNU General Public License for more details.
#
# You should have received a copy of the GNU General Public License
# along with this program.  If not, see <http://www.gnu.org/licenses/>.

from .splitter_one_app_one_machine import SplitterOneAppOneMachine
<<<<<<< HEAD
from .splitter_slice_legacy import SplitterSliceLegacy
from .splitter_fixed_legacy import SplitterFixedLegacy
from .splitter_one_to_one_legacy import SplitterOneToOneLegacy
from .splitter_external_device import SplitterExternalDevice

__all__ = ['SplitterOneAppOneMachine', 'SplitterOneToOneLegacy',
           'SplitterSliceLegacy', 'SplitterFixedLegacy',
           'SplitterExternalDevice']
=======
from .splitter_one_to_one_legacy import SplitterOneToOneLegacy
from .splitter_fixed_legacy import SplitterFixedLegacy

__all__ = ['SplitterOneAppOneMachine', 'SplitterOneToOneLegacy',
           'SplitterFixedLegacy']
>>>>>>> 8571a72f
<|MERGE_RESOLUTION|>--- conflicted
+++ resolved
@@ -14,19 +14,9 @@
 # along with this program.  If not, see <http://www.gnu.org/licenses/>.
 
 from .splitter_one_app_one_machine import SplitterOneAppOneMachine
-<<<<<<< HEAD
-from .splitter_slice_legacy import SplitterSliceLegacy
 from .splitter_fixed_legacy import SplitterFixedLegacy
 from .splitter_one_to_one_legacy import SplitterOneToOneLegacy
 from .splitter_external_device import SplitterExternalDevice
 
 __all__ = ['SplitterOneAppOneMachine', 'SplitterOneToOneLegacy',
-           'SplitterSliceLegacy', 'SplitterFixedLegacy',
-           'SplitterExternalDevice']
-=======
-from .splitter_one_to_one_legacy import SplitterOneToOneLegacy
-from .splitter_fixed_legacy import SplitterFixedLegacy
-
-__all__ = ['SplitterOneAppOneMachine', 'SplitterOneToOneLegacy',
-           'SplitterFixedLegacy']
->>>>>>> 8571a72f
+           'SplitterFixedLegacy', 'SplitterExternalDevice']