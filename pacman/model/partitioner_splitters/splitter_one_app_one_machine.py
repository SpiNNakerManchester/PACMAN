--- conflicted
+++ resolved
@@ -48,29 +48,10 @@
     @overrides(AbstractSplitterCommon.create_machine_vertices)
     def create_machine_vertices(self, chip_counter: ChipCounter):
         chip_counter.add_core(
-            self._governed_app_vertex.machine_vertex.sdram_required)
+            self.governed_app_vertex.machine_vertex.sdram_required)
 
     @overrides(AbstractSplitterCommon.get_out_going_slices)
     def get_out_going_slices(self) -> List[Slice]:
-<<<<<<< HEAD
-        return [self._governed_app_vertex.machine_vertex.vertex_slice]
-
-    @overrides(AbstractSplitterCommon.get_in_coming_slices)
-    def get_in_coming_slices(self) -> List[Slice]:
-        return [self._governed_app_vertex.machine_vertex.vertex_slice]
-
-    @overrides(AbstractSplitterCommon.get_out_going_vertices)
-    def get_out_going_vertices(self, partition_id: str) -> List[MV]:
-        return [self._governed_app_vertex.machine_vertex]
-
-    @overrides(AbstractSplitterCommon.get_in_coming_vertices)
-    def get_in_coming_vertices(self, partition_id: str) -> List[MV]:
-        return [self._governed_app_vertex.machine_vertex]
-
-    @overrides(AbstractSplitterCommon.machine_vertices_for_recording)
-    def machine_vertices_for_recording(self, variable_to_record) -> List[MV]:
-        return [self._governed_app_vertex.machine_vertex]
-=======
         return [self.governed_app_vertex.machine_vertex.vertex_slice]
 
     @overrides(AbstractSplitterCommon.get_in_coming_slices)
@@ -88,7 +69,6 @@
     @overrides(AbstractSplitterCommon.machine_vertices_for_recording)
     def machine_vertices_for_recording(self, variable_to_record) -> List[MV]:
         return [self.governed_app_vertex.machine_vertex]
->>>>>>> d49ffca3
 
     @overrides(AbstractSplitterCommon.reset_called)
     def reset_called(self):
