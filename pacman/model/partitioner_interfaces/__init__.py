--- conflicted
+++ resolved
@@ -16,15 +16,7 @@
 from .legacy_partitioner_api import LegacyPartitionerAPI
 from .abstract_slices_connect import AbstractSlicesConnect
 from .abstract_splitter_partitioner import AbstractSplitterPartitioner
-<<<<<<< HEAD
-from .abstract_splitter_common import AbstractSplitterCommon
-
-__all__ = [
-    "AbstractSlicesConnect", "AbstractSplitterCommon",
-    "AbstractSplitterPartitioner", "LegacyPartitionerAPI"]
-=======
 
 __all__ = [
     "AbstractSlicesConnect", "AbstractSplitterPartitioner",
-    "LegacyPartitionerAPI"]
->>>>>>> caa15492
+    "LegacyPartitionerAPI"]