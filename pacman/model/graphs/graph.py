# Copyright (c) 2017-2019 The University of Manchester
#
# This program is free software: you can redistribute it and/or modify
# it under the terms of the GNU General Public License as published by
# the Free Software Foundation, either version 3 of the License, or
# (at your option) any later version.
#
# This program is distributed in the hope that it will be useful,
# but WITHOUT ANY WARRANTY; without even the implied warranty of
# MERCHANTABILITY or FITNESS FOR A PARTICULAR PURPOSE.  See the
# GNU General Public License for more details.
#
# You should have received a copy of the GNU General Public License
# along with this program.  If not, see <http://www.gnu.org/licenses/>.

<<<<<<< HEAD
=======
from collections import defaultdict
>>>>>>> 0215ce9a
from spinn_utilities.abstract_base import (
    AbstractBase, abstractmethod, abstractproperty)
from spinn_utilities.ordered_set import OrderedSet
from pacman.exceptions import (
    PacmanAlreadyExistsException, PacmanInvalidParameterException)
from pacman.model.graphs.common import ConstrainedObject


class Graph(ConstrainedObject, metaclass=AbstractBase):
    """ A graph that specifies the allowed types of the vertices and edges.
    """

    __slots__ = [
        # The classes of vertex that are allowed in this graph
        "_allowed_vertex_types",
        # The classes of edges that are allowed in this graph
        "_allowed_edge_types",
        # The vertices of the graph
        "_vertices",
        # The incoming edges by post-vertex
        "_incoming_edges",
        # The label of the graph
        "_label",
        # map between labels and vertex
        "_vertex_by_label",
        # count of vertex which had a None or already used label
        "_unlabelled_vertex_count"]

    def __init__(self, allowed_vertex_types, allowed_edge_types, label):
        """
        :param allowed_vertex_types:
            A single or tuple of types of vertex to be allowed in the graph
        :type allowed_vertex_types: type or tuple(type, ...)
        :param allowed_edge_types:
            A single or tuple of types of edges to be allowed in the graph
        :type allowed_edge_types: type or tuple(type, ...)
        :param label: The label on the graph, or None
        :type label: str or None
        """
        super().__init__(None)
        self._allowed_vertex_types = allowed_vertex_types
        self._allowed_edge_types = allowed_edge_types
        self._vertices = []
        self._vertex_by_label = dict()
        self._unlabelled_vertex_count = 0
<<<<<<< HEAD
        self._incoming_edges = DefaultOrderedDict(OrderedSet)
=======
        self._outgoing_edge_partitions_by_name = dict()
        self._outgoing_edges = defaultdict(OrderedSet)
        self._incoming_edges = defaultdict(OrderedSet)
        self._incoming_edges_by_partition_name = defaultdict(list)
        self._outgoing_edge_partition_by_edge = dict()
>>>>>>> 0215ce9a
        self._label = label

    @property
    def label(self):
        """ The label of the graph.

        :rtype: str
        """
        return self._label

    def _label_postfix(self):
        self._unlabelled_vertex_count += 1
        return str(self._unlabelled_vertex_count)

    def add_vertex(self, vertex):
        """ Add a vertex to the graph.

        :param AbstractVertex vertex: The vertex to add
        :raises PacmanInvalidParameterException:
            If the vertex is not of a valid type
        :raises PacmanConfigurationException:
            If there is an attempt to add the same vertex more than once
        """
        if not isinstance(vertex, self._allowed_vertex_types):
            raise PacmanInvalidParameterException(
                "vertex", str(vertex.__class__),
                "Vertices of this graph must be one of the following types:"
                " {}".format(self._allowed_vertex_types))
        if not vertex.label:
            vertex.set_label(
                vertex.__class__.__name__ + "_" + self._label_postfix())
        elif vertex.label in self._vertex_by_label:
            if self._vertex_by_label[vertex.label] == vertex:
                raise PacmanAlreadyExistsException("vertex", vertex.label)
            vertex.set_label(vertex.label + self._label_postfix())
        vertex.addedToGraph()
        self._vertices.append(vertex)
        self._vertex_by_label[vertex.label] = vertex

    def add_vertices(self, vertices):
        """ Add a collection of vertices to the graph.

        :param iterable(AbstractVertex) vertices: The vertices to add
        :raises PacmanInvalidParameterException:
            If any vertex is not of a valid type
        :raises PacmanConfigurationException:
            If there is an attempt to add the same vertex more than once
        """
        for v in vertices:
            self.add_vertex(v)

    def add_edge(self, edge, outgoing_edge_partition_name):
        """ Add an edge to the graph and its partition

        If required and possible will create a new partition in the graph

        Returns the partition the edge was added to

        :param AbstractEdge edge: The edge to add
        :param str outgoing_edge_partition_name:
            The name of the edge partition to add the edge to; each edge
            partition is the partition of edges that start at the same vertex
        :rtype: AbstractEdgePartition
        :raises PacmanInvalidParameterException:
            If the edge is not of a valid type or if edges have already been
            added to this partition that start at a different vertex to this
            one
        """
        # Add the edge to the partition
        partition = self.get_outgoing_edge_partition_starting_at_vertex(
            edge.pre_vertex, outgoing_edge_partition_name)
        if partition is None:
            partition = self.new_edge_partition(
                outgoing_edge_partition_name, edge)
            self.add_outgoing_edge_partition(partition)
        self._register_edge(edge, partition)
        partition.add_edge(edge, id(self))
        return partition

    def _register_edge(self, edge, partition):
        """ Add an edge to the graph.

        :param AbstractEdge edge: The edge to add
        :param AbstractEdgePartition partition:
            The name of the edge partition to add the edge to; each edge
            partition is the partition of edges that start at the same vertex
        :raises PacmanInvalidParameterException:
            If the edge is not of a valid type or if edges have already been
            added to this partition that start at a different vertex to this
            one
        """
        # verify that the edge is one suitable for this graph
        if not isinstance(edge, self._allowed_edge_types):
            raise PacmanInvalidParameterException(
                "edge", edge.__class__,
                "Edges of this graph must be one of the following types:"
                " {}".format(self._allowed_edge_types))

        if edge.pre_vertex.label not in self._vertex_by_label:
            raise PacmanInvalidParameterException(
                "Edge", str(edge.pre_vertex),
                "Pre-vertex must be known in graph")
        if edge.post_vertex.label not in self._vertex_by_label:
            raise PacmanInvalidParameterException(
                "Edge", str(edge.post_vertex),
                "Post-vertex must be known in graph")

        # Add the edge to the indices
        self._incoming_edges[edge.post_vertex].add(edge)

    @abstractmethod
    def new_edge_partition(self, name, edge):
        """ How we create a new :py:class:`AbstractSingleSourcePartition` in \
            the first place. Uses the first/only element in the allowed \
            partition types argument to the graph's constructor.

        Called from :py:meth:`~add_edge`.
        Can be overridden if different arguments should be passed.

        :param str name: The identifier of the partition
        :param AbstractEdge edge: An edge for the partition
        :return: the new edge partition
        :rtype: AbstractSingleSourcePartition
        """

    def add_edges(self, edges, outgoing_edge_partition_name):
        """ Add a collection of edges to the graph.

        :param iterable(AbstractEdge) edges: The edges to add
        :param str outgoing_edge_partition_name:
            The name of the edge partition to add the edges to; each edge
            partition is the partition of edges that start at the same vertex
        :raises PacmanInvalidParameterException:
            If any edge is not of a valid type or if edges have already been
            added to this partition that start at a different vertex to this
            one
        """
        for e in edges:
            self.add_edge(e, outgoing_edge_partition_name)

    @abstractmethod
    def add_outgoing_edge_partition(self, edge_partition):
        """ Add an edge partition to the graph.

        Will also add any edges already in the partition as well

        :param AbstractEdgePartition edge_partition: The edge partition to add
        :raises PacmanAlreadyExistsException:
            If a partition already exists with the same pre_vertex and
            identifier
        """

    @property
    def vertices(self):
        """ The vertices in the graph.

        :rtype: iterable(AbstractVertex)
        """
        return self._vertices

    def vertex_by_label(self, label):
        return self._vertex_by_label[label]

    @property
    def n_vertices(self):
        """ The number of vertices in the graph.

        :rtype: int
        """
        return len(self._vertices)

    @property
    def edges(self):
        # pylint: disable=not-an-iterable
        # https://github.com/PyCQA/pylint/issues/3105
        """ The edges in the graph

        :rtype: iterable(AbstractEdge)
        """
        return [
            edge
            for partition in self.outgoing_edge_partitions
            for edge in partition.edges]

    @abstractproperty
    def outgoing_edge_partitions(self):
        """ The edge partitions in the graph.

        :rtype: iterable(AbstractEdgePartition)
        """

    @abstractproperty
    def n_outgoing_edge_partitions(self):
        """ The number of outgoing edge partitions in the graph.

        :rtype: int
        """

    def get_edges_starting_at_vertex(self, vertex):
        """ Get all the edges that start at the given vertex.

        :param AbstractVertex vertex:
            The vertex at which the edges to get start
        :rtype: iterable(AbstractEdge)
        """
        parts = self.get_outgoing_edge_partitions_starting_at_vertex(vertex)
        for partition in parts:
            for edge in partition.edges:
                yield edge

    def get_edges_ending_at_vertex(self, vertex):
        """ Get all the edges that end at the given vertex.

        :param AbstractVertex vertex:
            The vertex at which the edges to get end
        :rtype: iterable(AbstractEdge)
        """
        if vertex not in self._incoming_edges:
            return []
        return self._incoming_edges[vertex]

    @abstractmethod
    def get_outgoing_edge_partitions_starting_at_vertex(self, vertex):
        """ Get all the edge partitions that start at the given vertex.

        :param AbstractVertex vertex:
            The vertex at which the edge partitions to find starts
        :rtype: iterable(AbstractEdgePartition)
        """

    def get_outgoing_edge_partition_starting_at_vertex(
            self, vertex, outgoing_edge_partition_name):
        """ Get the given outgoing edge partition that starts at the
            given vertex, or `None` if no such edge partition exists.

        :param AbstractVertex vertex:
            The vertex at the start of the edges in the partition
        :param str outgoing_edge_partition_name:
            The name of the edge partition
        :return: the named edge partition, or None if no such partition exists
        :rtype: AbstractEdgePartition or None
        """
        # In general, very few partitions start at a given vertex, so iteration
        # isn't going to be as onerous as it looks
        parts = self.get_outgoing_edge_partitions_starting_at_vertex(vertex)
        for partition in parts:
            if partition.identifier == outgoing_edge_partition_name:
                return partition
        return None<|MERGE_RESOLUTION|>--- conflicted
+++ resolved
@@ -1,4 +1,4 @@
-# Copyright (c) 2017-2019 The University of Manchester
+# Copyright (c) 2017-2022 The University of Manchester
 #
 # This program is free software: you can redistribute it and/or modify
 # it under the terms of the GNU General Public License as published by
@@ -13,10 +13,7 @@
 # You should have received a copy of the GNU General Public License
 # along with this program.  If not, see <http://www.gnu.org/licenses/>.
 
-<<<<<<< HEAD
-=======
 from collections import defaultdict
->>>>>>> 0215ce9a
 from spinn_utilities.abstract_base import (
     AbstractBase, abstractmethod, abstractproperty)
 from spinn_utilities.ordered_set import OrderedSet
@@ -62,15 +59,7 @@
         self._vertices = []
         self._vertex_by_label = dict()
         self._unlabelled_vertex_count = 0
-<<<<<<< HEAD
-        self._incoming_edges = DefaultOrderedDict(OrderedSet)
-=======
-        self._outgoing_edge_partitions_by_name = dict()
-        self._outgoing_edges = defaultdict(OrderedSet)
         self._incoming_edges = defaultdict(OrderedSet)
-        self._incoming_edges_by_partition_name = defaultdict(list)
-        self._outgoing_edge_partition_by_edge = dict()
->>>>>>> 0215ce9a
         self._label = label
 
     @property
