# Copyright (c) 2014 The University of Manchester
#
# Licensed under the Apache License, Version 2.0 (the "License");
# you may not use this file except in compliance with the License.
# You may obtain a copy of the License at
#
#     https://www.apache.org/licenses/LICENSE-2.0
#
# Unless required by applicable law or agreed to in writing, software
# distributed under the License is distributed on an "AS IS" BASIS,
# WITHOUT WARRANTIES OR CONDITIONS OF ANY KIND, either express or implied.
# See the License for the specific language governing permissions and
# limitations under the License.

import numpy
from pacman.exceptions import PacmanValueError, PacmanTypeError


<<<<<<< HEAD
class Slice(object):
    """ Represents a Simple Single Dimensional slice of a vertex.
=======
class Slice(collections.namedtuple('Slice',
                                   'lo_atom hi_atom n_atoms shape start')):
    """
    Represents a slice of a vertex.
>>>>>>> 9469534d

    :attr int lo_atom: The lowest atom represented in the slice.
    :attr int hi_atom: The highest atom represented in the slice.
    :attr int n_atoms: The number of atoms represented by the slice.
    :attr slice as_slice: This slice represented as a `slice` object (for
        use in indexing lists, arrays, etc.)
    :attr tuple(int,...) shape: The shape of the atoms over multiple
        dimensions.  By default the shape will be 1-dimensional.
    :attr tuple(int,...) start: The start coordinates of the slice.  By default
        this will be lo_atom in 1 dimension.
    """
<<<<<<< HEAD

    __slots__ = ["_lo_atom", "_n_atoms"]

    def __init__(self, lo_atom, hi_atom):
        """ Create a new Slice object.
=======
    def __new__(cls, lo_atom, hi_atom, shape=None, start=None):
        """
        Create a new Slice object.
>>>>>>> 9469534d

        :param int lo_atom: Index of the lowest atom to represent.
        :param int hi_atom: Index of the highest atom to represent.
        :raises PacmanValueError: If the bounds of the slice are invalid.
        """
        if not isinstance(lo_atom, int):
            raise PacmanTypeError("lo atom needs to be a int")
        if not isinstance(hi_atom, int):
            raise PacmanTypeError("hi atom needs to be a int")

        if lo_atom < 0:
            raise PacmanValueError('lo_atom < 0')
        if hi_atom < lo_atom:
            raise PacmanValueError(
                f'hi_atom {hi_atom:d} < lo_atom {lo_atom:d}')

        self._lo_atom = lo_atom
        # Number of atoms represented by this slice
        self._n_atoms = hi_atom - lo_atom + 1

    @property
    def lo_atom(self):
        return self._lo_atom

    @property
    def hi_atom(self):
        """
        Returns the high atom where possible.

        .. note::
            Use of this method is NOT recommended
            It fails for multi dimensional slices and may be removed

        :return: The highest atom form a 1 D Slice ONLY
        """
        return self._lo_atom + self._n_atoms - 1

    @property
    def n_atoms(self):
        return self._n_atoms

    @property
    def shape(self):
        return (self._n_atoms, )

    @property
    def start(self):
        return (self._lo_atom,)

    @property
    def as_slice(self):
        """
        Converts the Slice to a standard slice object IF Possible

        .. note::
            Use of this method is NOT recommended
            It fails for multi dimensional slices and may be removed

        :return: a standard builtin slice object
        :rtype: slice
        :raises NotImplementedError: If called on a Multi Dimensional slice
        """
        # slice for accessing arrays of values
        return slice(self._lo_atom, self._lo_atom + self._n_atoms)

    def get_slice(self, n):
        """
        Get a slice in the n-th dimension.

        :param int n: Must be 0
        :type: slice
        """
        if n == 0:
            return slice(self._lo_atom, self._lo_atom + self._n_atoms)
        raise IndexError(f"{n} is invalid for a 1 dimension Slice ")

    @property
<<<<<<< HEAD
    def dimension(self):
        """ Get directions or edges as slices for every dimension

        This is the width and if available height, depth ect of the Slice/Grid
        as represented as slices form the origin along in that direction.
=======
    def slices(self):
        """
        Slices for every dimension.
>>>>>>> 9469534d

        :rtype: tuple(slice, ...)
        """
        return (slice(self._lo_atom, self._lo_atom + self._n_atoms), )

    @property
    def end(self):
        """
        The end positions of the slice in each dimension.
        """
        return tuple(self._lo_atom + self._n_atoms)

    def get_ids_as_slice_or_list(self):
        """
        Returns the ids as a builtin slice if possible \
        otherwise as a list of ids

<<<<<<< HEAD
        :return: a slice or list of ids
        :rtype: slice or list(int)
        """
        return slice(self._lo_atom, self._lo_atom + self._n_atoms)

    def get_raster_ids(self):
        """ Get the IDs of the atoms in the slice as they would appear in a
            "raster scan" of the atoms over the whole shape.
=======
    def get_raster_ids(self, atoms_shape):
        """
        Get the IDs of the atoms in the slice as they would appear in a
        "raster scan" of the atoms over the whole shape.
>>>>>>> 9469534d

        :return: A list of the global raster IDs of the atoms in this slice
        """
        return numpy.array(range(self._lo_atom, self._lo_atom + self._n_atoms))

    def __str__(self):
        return (f"({self.lo_atom}:{self.hi_atom})")

    def __eq__(self, other):
        if not isinstance(other, Slice):
            return False
        if self._lo_atom != other.lo_atom:
            return False
        # These checks are mainly to comparing to an extended slice
        if self.shape != other.shape:
            return False
        if self.start != other.start:
            return False
        return self._n_atoms == other.n_atoms

    def __hash__(self):
        # Slices will generally only be hashed in sets for the same Vertex
        return self._lo_atom

    @classmethod
    def from_string(cls, as_str):
        if as_str[0] != "(":
            raise NotImplementedError("Please use MDSlice method")

        parts = as_str[1:-1].split(":")
        lo_atom = int(parts[0])
        hi_atom = int(parts[1])
        return Slice(lo_atom, hi_atom)<|MERGE_RESOLUTION|>--- conflicted
+++ resolved
@@ -16,15 +16,8 @@
 from pacman.exceptions import PacmanValueError, PacmanTypeError
 
 
-<<<<<<< HEAD
 class Slice(object):
     """ Represents a Simple Single Dimensional slice of a vertex.
-=======
-class Slice(collections.namedtuple('Slice',
-                                   'lo_atom hi_atom n_atoms shape start')):
-    """
-    Represents a slice of a vertex.
->>>>>>> 9469534d
 
     :attr int lo_atom: The lowest atom represented in the slice.
     :attr int hi_atom: The highest atom represented in the slice.
@@ -36,17 +29,11 @@
     :attr tuple(int,...) start: The start coordinates of the slice.  By default
         this will be lo_atom in 1 dimension.
     """
-<<<<<<< HEAD
 
     __slots__ = ["_lo_atom", "_n_atoms"]
 
     def __init__(self, lo_atom, hi_atom):
         """ Create a new Slice object.
-=======
-    def __new__(cls, lo_atom, hi_atom, shape=None, start=None):
-        """
-        Create a new Slice object.
->>>>>>> 9469534d
 
         :param int lo_atom: Index of the lowest atom to represent.
         :param int hi_atom: Index of the highest atom to represent.
@@ -61,7 +48,7 @@
             raise PacmanValueError('lo_atom < 0')
         if hi_atom < lo_atom:
             raise PacmanValueError(
-                f'hi_atom {hi_atom:d} < lo_atom {lo_atom:d}')
+                'hi_atom {:d} < lo_atom {:d}'.format(hi_atom, lo_atom))
 
         self._lo_atom = lo_atom
         # Number of atoms represented by this slice
@@ -113,8 +100,7 @@
         return slice(self._lo_atom, self._lo_atom + self._n_atoms)
 
     def get_slice(self, n):
-        """
-        Get a slice in the n-th dimension.
+        """ Get a slice in the n-th dimension
 
         :param int n: Must be 0
         :type: slice
@@ -124,17 +110,11 @@
         raise IndexError(f"{n} is invalid for a 1 dimension Slice ")
 
     @property
-<<<<<<< HEAD
     def dimension(self):
         """ Get directions or edges as slices for every dimension
 
         This is the width and if available height, depth ect of the Slice/Grid
         as represented as slices form the origin along in that direction.
-=======
-    def slices(self):
-        """
-        Slices for every dimension.
->>>>>>> 9469534d
 
         :rtype: tuple(slice, ...)
         """
@@ -142,8 +122,7 @@
 
     @property
     def end(self):
-        """
-        The end positions of the slice in each dimension.
+        """ The end positions of the slice in each dimension
         """
         return tuple(self._lo_atom + self._n_atoms)
 
@@ -152,7 +131,6 @@
         Returns the ids as a builtin slice if possible \
         otherwise as a list of ids
 
-<<<<<<< HEAD
         :return: a slice or list of ids
         :rtype: slice or list(int)
         """
@@ -161,12 +139,6 @@
     def get_raster_ids(self):
         """ Get the IDs of the atoms in the slice as they would appear in a
             "raster scan" of the atoms over the whole shape.
-=======
-    def get_raster_ids(self, atoms_shape):
-        """
-        Get the IDs of the atoms in the slice as they would appear in a
-        "raster scan" of the atoms over the whole shape.
->>>>>>> 9469534d
 
         :return: A list of the global raster IDs of the atoms in this slice
         """
