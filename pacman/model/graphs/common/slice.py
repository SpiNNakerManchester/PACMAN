--- conflicted
+++ resolved
@@ -16,15 +16,8 @@
 from pacman.exceptions import PacmanValueError, PacmanTypeError
 
 
-<<<<<<< HEAD
 class Slice(object):
     """ Represents a Simple Single Dimensional slice of a vertex.
-=======
-class Slice(collections.namedtuple('Slice',
-                                   'lo_atom hi_atom n_atoms shape start')):
-    """
-    Represents a slice of a vertex.
->>>>>>> 9469534d
 
     :attr int lo_atom: The lowest atom represented in the slice.
     :attr int hi_atom: The highest atom represented in the slice.
@@ -36,17 +29,11 @@
     :attr tuple(int,...) start: The start coordinates of the slice.  By default
         this will be lo_atom in 1 dimension.
     """
-<<<<<<< HEAD
 
     __slots__ = ["_lo_atom", "_n_atoms"]
 
     def __init__(self, lo_atom, hi_atom):
         """ Create a new Slice object.
-=======
-    def __new__(cls, lo_atom, hi_atom, shape=None, start=None):
-        """
-        Create a new Slice object.
->>>>>>> 9469534d
 
         :param int lo_atom: Index of the lowest atom to represent.
         :param int hi_atom: Index of the highest atom to represent.
@@ -61,7 +48,7 @@
             raise PacmanValueError('lo_atom < 0')
         if hi_atom < lo_atom:
             raise PacmanValueError(
-                f'hi_atom {hi_atom:d} < lo_atom {lo_atom:d}')
+                'hi_atom {:d} < lo_atom {:d}'.format(hi_atom, lo_atom))
 
         self._lo_atom = lo_atom
         # Number of atoms represented by this slice
@@ -113,8 +100,7 @@
         return slice(self._lo_atom, self._lo_atom + self._n_atoms)
 
     def get_slice(self, n):
-        """
-        Get a slice in the n-th dimension.
+        """ Get a slice in the n-th dimension
 
         :param int n: Must be 0
         :type: slice
@@ -125,8 +111,7 @@
 
     @property
     def slices(self):
-        """
-        Slices for every dimension.
+        """ Get slices for every dimension
 
         :rtype: tuple(slice, ...)
         """
@@ -134,12 +119,10 @@
 
     @property
     def end(self):
-        """
-        The end positions of the slice in each dimension.
+        """ The end positions of the slice in each dimension
         """
         return tuple(self._lo_atom + self._n_atoms)
 
-<<<<<<< HEAD
     def get_ids_as_slice_or_list(self):
         """
         Returns the ids as a builtin slice if possible \
@@ -153,12 +136,6 @@
     def get_raster_ids(self, atoms_shape=None):
         """ Get the IDs of the atoms in the slice as they would appear in a
             "raster scan" of the atoms over the whole shape.
-=======
-    def get_raster_ids(self, atoms_shape):
-        """
-        Get the IDs of the atoms in the slice as they would appear in a
-        "raster scan" of the atoms over the whole shape.
->>>>>>> 9469534d
 
         :param tuple(int) atoms_shape:
             The size of each dimension of the whole shape
