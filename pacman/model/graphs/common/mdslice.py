# Copyright (c) 2023 The University of Manchester
#
# Licensed under the Apache License, Version 2.0 (the "License");
# you may not use this file except in compliance with the License.
# You may obtain a copy of the License at
#
#     https://www.apache.org/licenses/LICENSE-2.0
#
# Unless required by applicable law or agreed to in writing, software
# distributed under the License is distributed on an "AS IS" BASIS,
# WITHOUT WARRANTIES OR CONDITIONS OF ANY KIND, either express or implied.
# See the License for the specific language governing permissions and
# limitations under the License.

import numpy
from spinn_utilities.overrides import overrides
from pacman.exceptions import PacmanValueError
from .slice import Slice


class MDSlice(Slice):
    """
    Represents a multi-dimensional slice of a vertex.
    """

    __slots__ = ["_shape", "_start", "_atoms_shape"]

    def __init__(self, lo_atom, hi_atom, shape, start, atoms_shape):
        """
        :param int lo_atom: Index of the lowest atom to represent.
        :param int hi_atom: Index of the highest atom to represent.
        :param tuple(int,...) shape: The size of each dimension in the slice.
        :param tuple(int,...) start:
            The offset to the start index along each dimension.
        :param list(int) atoms_shape: The shape of atoms (?)
        :raises PacmanValueError: If the bounds of the slice are invalid.
        """
        super().__init__(lo_atom, hi_atom)

        # The shape of the atoms in the slice is all the atoms in a line by
        if shape is None:
            raise PacmanValueError(
                "shape must be specified if start is specified")
        if start is None:
            raise PacmanValueError(
                "start must be specified if shape is specified")
        if len(shape) != len(start):
            raise PacmanValueError(
                "Both shape and start must have the same length")
        self._shape = shape
        self._start = start
        self._atoms_shape = atoms_shape

    @property
    @overrides(Slice.hi_atom)
    def hi_atom(self):
        raise NotImplementedError(
            "hi_atom does not work for multi dimensional slices")

    @property
    @overrides(Slice.shape)
    def shape(self):
        return self._shape

    @property
    @overrides(Slice.start)
    def start(self):
        return self._start

    @property
    @overrides(Slice.as_slice)
    def as_slice(self):
        raise NotImplementedError(
            "as slice does not work for multi dimensional slices")

<<<<<<< HEAD
    @overrides(Slice.get_slice, extend_doc=False)
=======
>>>>>>> 087851fb
    def get_slice(self, n):
        """
        Get a slice in the `n`'th dimension

        :param int n: The 0-indexed dimension to get the shape of
        :type: slice
        """
        try:
            return slice(self.start[n], self.start[n] + self.shape[n])
        except IndexError as exc:
            raise IndexError(f"{n} is invalid for slice with {len(self.shape)}"
                             " dimensions") from exc

    @property
    @overrides(Slice.dimension)
    def dimension(self):
        return tuple(self.get_slice(n) for n in range(len(self.shape)))

    @property
    @overrides(Slice.end)
    def end(self):
        return tuple((numpy.array(self.start) + numpy.array(self.shape)) - 1)

    @overrides(Slice.get_ids_as_slice_or_list)
    def get_ids_as_slice_or_list(self):
        return self.get_raster_ids()

    @overrides(Slice.get_raster_ids)
    def get_raster_ids(self):
        slices = tuple(self.get_slice(n)
                       for n in reversed(range(len(self.start))))
        ids = numpy.arange(numpy.prod(self._atoms_shape)).reshape(
            tuple(reversed(self._atoms_shape)))
        return ids[slices].flatten()

    def __str__(self):
        value = ""
        for a_slice in self.dimension:
            value += f"({a_slice.start}:{a_slice.stop})"
        return f"{self.lo_atom}{self._atoms_shape}{value}"

    def __eq__(self, other):
        if not isinstance(other, MDSlice):
            return False
        if not super().__eq__(other):
            return False
        return self._atoms_shape == other._atoms_shape

    def __hash__(self):
        # Slices will generally only be hashed in sets for the same Vertex
        return self._lo_atom

    @classmethod
    @overrides(Slice.from_string, extend_doc=False)
    def from_string(cls, as_str):
        """
        Convert the string form of a :py:class:`MDSlice` into an object
        instance.

        :param str as_str: The string to parse
        :rtype: MDSlice
        """
        if as_str[0] == "(":
            return Slice.from_string(as_str)
        parts = as_str.split("(")
        lo_atom = int(parts[0])
        shape = []
        start = []
        size = 1
        atoms_shape = tuple(int(sub) for sub in parts[1][:-1].split(","))
        for part in parts[2:]:
            subs = part.split(":")
            begin = int(subs[0])
            atoms = int(subs[1][:-1]) - begin
            size *= atoms
            shape.append(atoms)
            start.append(begin)
        return MDSlice(
            lo_atom, lo_atom + size - 1, tuple(shape), tuple(start),
            atoms_shape)<|MERGE_RESOLUTION|>--- conflicted
+++ resolved
@@ -73,10 +73,7 @@
         raise NotImplementedError(
             "as slice does not work for multi dimensional slices")
 
-<<<<<<< HEAD
     @overrides(Slice.get_slice, extend_doc=False)
-=======
->>>>>>> 087851fb
     def get_slice(self, n):
         """
         Get a slice in the `n`'th dimension
