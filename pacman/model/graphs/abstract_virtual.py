--- conflicted
+++ resolved
@@ -20,11 +20,7 @@
 
 @require_subclass(AbstractVertex)
 class AbstractVirtual(object):
-<<<<<<< HEAD
-    """ An Object (most likely a vertex) which exists outside of the machine,\
-=======
     """ A vertex which exists outside of the machine, \
->>>>>>> c896009d
         allowing a graph to formally participate in I/O.
 
     .. note::
@@ -37,11 +33,7 @@
     @abstractproperty
     def board_address(self):
         """ The IP address of the board to which the device is connected,\
-<<<<<<< HEAD
-            or `None` for the boot board.
-=======
             or ``None`` for the boot board.
->>>>>>> c896009d
 
         :rtype: str
         """
