--- conflicted
+++ resolved
@@ -62,18 +62,10 @@
             The application vertex at the end of the edge.
         :param EdgeTrafficType traffic_type:
             The type of the traffic on the edge.
-<<<<<<< HEAD
-        :param label: The name of the edge.
-        :type label: str or None
-        :param machine_edge_type:
-            The type of machine edges made from this app edge. If `None`,
-            standard MachineEdges will be made.
-=======
         :param str label: The name of the edge.
         :param machine_edge_type:
             The type of machine edges made from this app edge. If `None`,
             standard `MachineEdge`s will be made.
->>>>>>> 67eae832
         :type machine_edge_type: type(MachineEdge) or None
         """
         self._label = label
@@ -93,25 +85,14 @@
 
     # This method gets overridden
     def create_machine_edge(self, pre_vertex, post_vertex, label):
-<<<<<<< HEAD
         """ Create a machine edge between two machine vertices that is a
             machine-level embodiment of this application edge.
-
-        :param ~pacman.model.graphs.machine.MachineVertex pre_vertex:
-            The machine vertex at the start of the edge
-        :param ~pacman.model.graphs.machine.MachineVertex post_vertex:
-            The machine vertex at the end of the edge
-        :param str label: label of the edge
-=======
-        """ Create a machine edge between two machine vertices
 
         :param ~pacman.model.graphs.machine.MachineVertex pre_vertex:
             The machine vertex at the start of the edge.
         :param ~pacman.model.graphs.machine.MachineVertex post_vertex:
             The machine vertex at the end of the edge.
-        :param label: label of the edge
-        :type label: str
->>>>>>> 67eae832
+        :param str label: label of the edge
         :return: The created machine edge
         :rtype: ~pacman.model.graphs.machine.MachineEdge
         """
