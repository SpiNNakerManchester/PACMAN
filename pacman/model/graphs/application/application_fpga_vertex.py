# Copyright (c) 2017-2019 The University of Manchester
#
# This program is free software: you can redistribute it and/or modify
# it under the terms of the GNU General Public License as published by
# the Free Software Foundation, either version 3 of the License, or
# (at your option) any later version.
#
# This program is distributed in the hope that it will be useful,
# but WITHOUT ANY WARRANTY; without even the implied warranty of
# MERCHANTABILITY or FITNESS FOR A PARTICULAR PURPOSE.  See the
# GNU General Public License for more details.
#
# You should have received a copy of the GNU General Public License
# along with this program.  If not, see <http://www.gnu.org/licenses/>.

from pacman.exceptions import PacmanInvalidParameterException
from spinn_utilities.overrides import overrides
from pacman.model.graphs.common.slice import Slice
from .application_virtual_vertex import ApplicationVirtualVertex


class ApplicationFPGAVertex(ApplicationVirtualVertex):
    """ A virtual application vertex connected to one or more FPGA links
    """

    __slots__ = [
        "_n_atoms",
        "_incoming_fpga_connections",
        "_outgoing_fpga_connection",
        "_n_machine_vertices_per_link"]

    def __init__(
            self, n_atoms, incoming_fpga_connections=None,
            outgoing_fpga_connection=None, label=None, constraints=None,
            n_machine_vertices_per_link=1):
        """

        :param int n_atoms: The number of atoms in the vertex
        :param incoming_fpga_connections:
            The connections from one or more FPGAs that that packets are
            expected to be received from for this device, or None if no
            incoming traffic is expected from the device
        :type incoming_fpga_connections: list(FPGAConnection) or None
        :param outgoing_fpga_connection:
            The connection to an FPGA that packets to be sent to this device
            should be sent down, or None if no outgoing traffic is expected to
            be sent to the device.
        :type outgoing_fpga_connection: FPGAConnection or None
        :param str label: The optional name of the vertex.
        :param iterable(AbstractConstraint) constraints:
            The optional initial constraints of the vertex.
        :param int n_machine_vertices_per_link:
            The optional number of machine vertices to create for each FPGA
            link (1 by default)
        """
        super().__init__(label=label, constraints=constraints)
        self._n_atoms = n_atoms
        self._incoming_fpga_connections = incoming_fpga_connections
        self._outgoing_fpga_connection = outgoing_fpga_connection
        self._n_machine_vertices_per_link = n_machine_vertices_per_link

        if (outgoing_fpga_connection is not None and
                not outgoing_fpga_connection.is_concrete):
            raise PacmanInvalidParameterException(
                "outgoing_fpga_connection", outgoing_fpga_connection,
                "The outgoing connection must have a specific FPGA ID and "
                "link ID")

    @property
    @overrides(ApplicationVirtualVertex.n_atoms)
    def n_atoms(self):
        return self._n_atoms

    @property
    def n_machine_vertices_per_link(self):
        """ The number of machine vertices to create for each link of the FPGA
        :rtype: int
        """
        return self._n_machine_vertices_per_link

    def get_incoming_slice_for_link(self, link, index):
        """ Get the slice to be given to the connection from the given link

        :param FPGAConnection link: The FPGA connection to get the slice for
        :param int index:
            The index of the connection on the FGPA link, for when
            n_machine_vertices_per_link > 1

        :rtype: ~pacman.model.graphs.common.Slice
        """
        atoms_per_slice = self.n_atoms // self._n_machine_vertices_per_link
        low_atom = atoms_per_slice * index
        hi_atom = (atoms_per_slice * (index + 1)) - 1
        hi_atom = min((hi_atom, self.n_atoms - 1))
        return Slice(low_atom, hi_atom)

    def get_outgoing_slice(self):
        """ Get the slice to be given to the outgoing connection

        :rtype: ~pacman.model.graphs.common.Slice
        """
        return Slice(0, self.n_atoms - 1)

    @property
    def incoming_fpga_connections(self):
        """ The connections from one or more FPGAs that packets are expected
            to be received from for this device

        :rtype: iter(FPGAConnection)
        """
        for conn in self._incoming_fpga_connections:
            yield from conn.expanded

    @property
<<<<<<< HEAD
    @overrides(ApplicationVertex.n_atoms)
    def n_atoms(self):
        return self._n_atoms
=======
    def outgoing_fpga_connection(self):
        """ The connection to one FPGA via one link to which packets are sent
            to this device.

        :rtype: FPGAConnection or None
        """
        return self._outgoing_fpga_connection
>>>>>>> 648e22b6

    @overrides(ApplicationVirtualVertex.get_outgoing_link_data)
    def get_outgoing_link_data(self, machine):
        if self._outgoing_fpga_connection is None:
            raise NotImplementedError("This vertex doesn't have outgoing data")
        fpga = self._outgoing_fpga_connection
        return machine.get_fpga_link_with_id(
            fpga.fpga_id, fpga.fpga_link_id, fpga.board_address,
            fpga.chip_coords)<|MERGE_RESOLUTION|>--- conflicted
+++ resolved
@@ -112,11 +112,6 @@
             yield from conn.expanded
 
     @property
-<<<<<<< HEAD
-    @overrides(ApplicationVertex.n_atoms)
-    def n_atoms(self):
-        return self._n_atoms
-=======
     def outgoing_fpga_connection(self):
         """ The connection to one FPGA via one link to which packets are sent
             to this device.
@@ -124,7 +119,6 @@
         :rtype: FPGAConnection or None
         """
         return self._outgoing_fpga_connection
->>>>>>> 648e22b6
 
     @overrides(ApplicationVirtualVertex.get_outgoing_link_data)
     def get_outgoing_link_data(self, machine):
