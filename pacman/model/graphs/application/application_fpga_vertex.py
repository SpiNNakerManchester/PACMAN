--- conflicted
+++ resolved
@@ -11,14 +11,10 @@
 # WITHOUT WARRANTIES OR CONDITIONS OF ANY KIND, either express or implied.
 # See the License for the specific language governing permissions and
 # limitations under the License.
-<<<<<<< HEAD
 
+from __future__ import annotations
 import math
-from pacman.exceptions import PacmanInvalidParameterException
-=======
-from __future__ import annotations
 from typing import Iterable, List, Optional, TYPE_CHECKING
->>>>>>> 084f2c70
 from spinn_utilities.overrides import overrides
 from pacman.model.graphs.common.slice import Slice
 from .application_virtual_vertex import ApplicationVirtualVertex
