# Copyright (c) 2016 The University of Manchester
#
# Licensed under the Apache License, Version 2.0 (the "License");
# you may not use this file except in compliance with the License.
# You may obtain a copy of the License at
#
#     https://www.apache.org/licenses/LICENSE-2.0
#
# Unless required by applicable law or agreed to in writing, software
# distributed under the License is distributed on an "AS IS" BASIS,
# WITHOUT WARRANTIES OR CONDITIONS OF ANY KIND, either express or implied.
# See the License for the specific language governing permissions and
# limitations under the License.
from __future__ import annotations
from typing import Iterable, List, Optional, TYPE_CHECKING
from spinn_utilities.overrides import overrides
from pacman.exceptions import PacmanInvalidParameterException
from pacman.model.graphs.common.slice import Slice
from .application_virtual_vertex import ApplicationVirtualVertex
if TYPE_CHECKING:
    from spinn_machine.link_data_objects import FPGALinkData
    from spinn_machine import Machine
    from .fpga_connection import FPGAConnection


class ApplicationFPGAVertex(ApplicationVirtualVertex):
    """
    A virtual application vertex connected to one or more FPGA links.
    """

    __slots__ = (
        "_n_atoms",
        "_incoming_fpga_connections",
        "_outgoing_fpga_connection",
        "_n_machine_vertices_per_link")

    def __init__(
            self, n_atoms: int,
            incoming_fpga_connections: Optional[List[FPGAConnection]] = None,
            outgoing_fpga_connection: Optional[FPGAConnection] = None,
            label: Optional[str] = None,
            n_machine_vertices_per_link: int = 1):
        """
        :param int n_atoms: The number of atoms in the vertex
        :param incoming_fpga_connections:
            The connections from one or more FPGAs that that packets are
            expected to be received from for this device, or `None` if no
            incoming traffic is expected from the device
        :type incoming_fpga_connections:
            list(~pacman.model.graphs.application.FPGAConnection) or None
        :param outgoing_fpga_connection:
            The connection to an FPGA that packets to be sent to this device
            should be sent down, or `None` if no outgoing traffic is expected
            to be sent to the device.
        :type outgoing_fpga_connection:
            ~pacman.model.graphs.application.FPGAConnection or None
        :param str label: The optional name of the vertex.
        :param int n_machine_vertices_per_link:
            The optional number of machine vertices to create for each FPGA
            link (1 by default)
        """
        super().__init__(label=label)
        self._n_atoms = n_atoms
        self._incoming_fpga_connections = incoming_fpga_connections
        self._outgoing_fpga_connection = outgoing_fpga_connection
        self._n_machine_vertices_per_link = n_machine_vertices_per_link

    @property
    @overrides(ApplicationVirtualVertex.n_atoms)
    def n_atoms(self) -> int:
        return self._n_atoms

    @property
    def n_machine_vertices_per_link(self) -> int:
        """
        The number of machine vertices to create for each link of the FPGA.

        :rtype: int
        """
        return self._n_machine_vertices_per_link

    def get_incoming_slice_for_link(
            self, link: FPGAConnection, index: int) -> Slice:
        """
        Get the slice to be given to the connection from the given link.

        :param ~pacman.model.graphs.application.FPGAConnection link:
            The FPGA connection to get the slice for
        :param int index:
            The index of the connection on the FGPA link, for when
            n_machine_vertices_per_link > 1
        :rtype: ~pacman.model.graphs.common.Slice
        """
        # pylint: disable=unused-argument
        atoms_per_slice = self.n_atoms // self._n_machine_vertices_per_link
        low_atom = atoms_per_slice * index
        hi_atom = (atoms_per_slice * (index + 1)) - 1
        hi_atom = min((hi_atom, self.n_atoms - 1))
        return Slice(low_atom, hi_atom)

    def get_outgoing_slice(self) -> Slice:
        """
        Get the slice to be given to the outgoing connection.

        :rtype: ~pacman.model.graphs.common.Slice
        """
        return Slice(0, self.n_atoms - 1)

    @property
    def incoming_fpga_connections(self) -> Iterable[FPGAConnection]:
        """
        The connections from one or more FPGAs that packets are expected
        to be received from for this device.

        :rtype: iterable(~pacman.model.graphs.application.FPGAConnection)
        """
        if self._incoming_fpga_connections:
            yield from self._incoming_fpga_connections

    @property
    def outgoing_fpga_connection(self) -> Optional[FPGAConnection]:
        """
        The connection to one FPGA via one link to which packets are sent
        to this device.

        :rtype: ~pacman.model.graphs.application.FPGAConnection or None
        """
        return self._outgoing_fpga_connection

    @overrides(ApplicationVirtualVertex.get_outgoing_link_data)
    def get_outgoing_link_data(self, machine: Machine) -> FPGALinkData:
        fpga = self._outgoing_fpga_connection
        if fpga is None:
            raise NotImplementedError("This vertex doesn't have outgoing data")
<<<<<<< HEAD
        if not fpga.is_concrete:
            raise NotImplementedError(
                "This vertex doesn't have a concrete outgoing link")
        assert fpga.fpga_id is not None and fpga.fpga_link_id is not None
=======
>>>>>>> d49ffca3
        return machine.get_fpga_link_with_id(
            fpga.fpga_id, fpga.fpga_link_id, fpga.board_address,
            fpga.chip_coords)<|MERGE_RESOLUTION|>--- conflicted
+++ resolved
@@ -14,7 +14,6 @@
 from __future__ import annotations
 from typing import Iterable, List, Optional, TYPE_CHECKING
 from spinn_utilities.overrides import overrides
-from pacman.exceptions import PacmanInvalidParameterException
 from pacman.model.graphs.common.slice import Slice
 from .application_virtual_vertex import ApplicationVirtualVertex
 if TYPE_CHECKING:
@@ -132,13 +131,6 @@
         fpga = self._outgoing_fpga_connection
         if fpga is None:
             raise NotImplementedError("This vertex doesn't have outgoing data")
-<<<<<<< HEAD
-        if not fpga.is_concrete:
-            raise NotImplementedError(
-                "This vertex doesn't have a concrete outgoing link")
-        assert fpga.fpga_id is not None and fpga.fpga_link_id is not None
-=======
->>>>>>> d49ffca3
         return machine.get_fpga_link_with_id(
             fpga.fpga_id, fpga.fpga_link_id, fpga.board_address,
             fpga.chip_coords)