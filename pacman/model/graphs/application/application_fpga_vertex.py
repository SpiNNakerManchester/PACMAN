--- conflicted
+++ resolved
@@ -18,12 +18,8 @@
 from pacman.model.constraints.placer_constraints import (
     ChipAndCoreConstraint)
 from .application_vertex import ApplicationVertex
-<<<<<<< HEAD
-from pacman.model.graphs import AbstractFPGAVertex, AbstractVirtualVertex
-=======
 from pacman.model.graphs import AbstractFPGA, AbstractVirtual
 from pacman.model.graphs.machine import MachineFPGAVertex
->>>>>>> b36193ba
 from pacman.model.resources import ResourceContainer
 
 
@@ -98,7 +94,7 @@
     def create_machine_vertex(
             self, vertex_slice, resources_required, label=None,
             constraints=None):
-        from pacman.model.graphs.machine import MachineFPGAVertex
+        # from pacman.model.graphs.machine import MachineFPGAVertex
         vertex = MachineFPGAVertex(
             self._fpga_id, self._fpga_link_id, self._board_address,
             label, constraints, self, vertex_slice)
