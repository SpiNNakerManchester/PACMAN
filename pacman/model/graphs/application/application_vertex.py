--- conflicted
+++ resolved
@@ -81,44 +81,13 @@
         return "ApplicationVertex(label={}, constraints={}".format(
             self.label, self.constraints)
 
-<<<<<<< HEAD
-    @abstractmethod
-    def get_resources_used_by_atoms(self, vertex_slice):
-        """ Get the separate resource requirements for a range of atoms.
-
-        :param ~pacman.model.graphs.common.Slice vertex_slice:
-            the range of atoms to calculate resources for
-        :return: a resource container that contains a
-            :py:class:`~pacman.model.resources.CPUCyclesPerTickResource`,
-            :py:class:`~pacman.model.resources.DTCMResource` and
-            :py:class:`~pacman.model.resources.AbstractSDRAM`
-        :rtype: ~pacman.model.resources.ResourceContainer
-        """
-
-    @abstractmethod
-    def create_machine_vertex(
-            self, vertex_slice, resources_required, label=None,
-            constraints=None):
-        """ Create a machine vertex from this application vertex.
-
-        :param vertex_slice:
-            The slice of atoms that the machine vertex will cover,
-            or `None` to use the default slice
-        :type vertex_slice: ~pacman.model.graphs.common.Slice or None
-        :param ~pacman.model.resources.ResourceContainer resources_required:
-            The resources used by the machine vertex.
-        :param label: human readable label for the machine vertex
-        :type label: str or None
-        :param iterable(~pacman.model.constraints.AbstractConstraint) \
-                constraints:
-            Constraints to be passed on to the machine vertex.
-=======
     @property
     def splitter(self):
-        """
+        """ The splitter responsible for converting this vertex into machine\
+            vertices.
+
         :rtype:
             ~pacman.model.partitioner_interfaces.AbstractSplitterPartitioner
->>>>>>> 2c604f0a
         """
         return self._splitter
 
@@ -126,14 +95,6 @@
     def splitter(self, new_value):
         """ Sets the splitter object. Does not allow repeated settings.
 
-<<<<<<< HEAD
-    def remember_associated_machine_vertex(self, machine_vertex):
-        """ Adds the machine vertex the iterable returned by \
-            :py:meth:`machine_vertices`.
-
-        :param machine_vertex: A pointer to a machine_vertex.
-            This vertex may not be fully initialised but will have a slice
-=======
         :param new_value: The new splitter object
         :type new_value:
             ~pacman.model.partitioner_interfaces.AbstractSplitterPartitioner
@@ -158,12 +119,12 @@
         """
         Adds the Machine vertex the iterable returned by machine_vertices
 
-        This method will be called by MachineVertex.app_vertex
+        This method will be called by
+        :py:meth:`~pacman.model.graphs.machine.MachineVertex.app_vertex`.
         No other place should call it.
 
         :param MachineVertex machine_vertex: A pointer to a machine_vertex.
             This vertex may not be fully initialized but will have a slice
->>>>>>> 2c604f0a
         :raises PacmanValueError: If the slice of the machine_vertex is too big
         """
 
