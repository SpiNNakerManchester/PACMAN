--- conflicted
+++ resolved
@@ -52,12 +52,8 @@
             placed on a core, used in partitioning.
         :param splitter: The splitter object needed for this vertex.
             Leave as None to delegate the choice of splitter to the selector.
-<<<<<<< HEAD
-        :type splitter None or AbstractSplitterCommon
-=======
         :type splitter: None or
             ~pacman.model.partitioner_interfaces.abstract_splitters.SplitterObjectCommon
->>>>>>> a6e1d6c9
         :raise PacmanInvalidParameterException:
             If one of the constraints is not valid
         """
@@ -83,12 +79,8 @@
     @property
     def splitter(self):
         """
-<<<<<<< HEAD
-        :rtype: ~pacman.model.partitioner_interfaces.AbstractSplitterCommon
-=======
         :rtype:
             ~pacman.model.partitioner_interfaces.abstract_splitters.AbstractSplitterCommon
->>>>>>> a6e1d6c9
         """
         return self._splitter
 
@@ -96,13 +88,9 @@
     def splitter(self, new_value):
         """ sets the splitter object. Does not allow repeated settings.
 
-<<<<<<< HEAD
-        :param SplitterObjectCommon new_value: the new splitter object
-=======
         :param new_value: the new splitter object
         :type new_value:
             ~pacman.model.partitioner_interfaces.abstract_splitters.SplitterObjectCommon
->>>>>>> a6e1d6c9
         :rtype: None
         """
         if self._splitter == new_value:
