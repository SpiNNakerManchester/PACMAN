--- conflicted
+++ resolved
@@ -11,13 +11,8 @@
 
 @add_metaclass(AbstractBase)
 class ApplicationVertex(ConstrainedObject, AbstractVertex):
-<<<<<<< HEAD
-    """ A vertex that can be broken down into a number of smaller vertices\
-        based on the resources that the vertex requires
-=======
     """ A vertex that can be broken down into a number of smaller vertices
         based on the resources that the vertex requires.
->>>>>>> 2017c6eb
     """
 
     __slots__ = ["_label"]
