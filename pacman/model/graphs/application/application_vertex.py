# Copyright (c) 2017-2019 The University of Manchester
#
# This program is free software: you can redistribute it and/or modify
# it under the terms of the GNU General Public License as published by
# the Free Software Foundation, either version 3 of the License, or
# (at your option) any later version.
#
# This program is distributed in the hope that it will be useful,
# but WITHOUT ANY WARRANTY; without even the implied warranty of
# MERCHANTABILITY or FITNESS FOR A PARTICULAR PURPOSE.  See the
# GNU General Public License for more details.
#
# You should have received a copy of the GNU General Public License
# along with this program.  If not, see <http://www.gnu.org/licenses/>.

import sys
from six import add_metaclass
from spinn_utilities.abstract_base import abstractproperty, AbstractBase
from pacman.model.constraints.partitioner_constraints import (
    MaxVertexAtomsConstraint)
from pacman.model.graphs import AbstractVertex


@add_metaclass(AbstractBase)
class ApplicationVertex(AbstractVertex):
    """ A vertex that can be broken down into a number of smaller vertices
        based on the resources that the vertex requires.
    """

    __slots__ = []

    def __init__(self, label=None, constraints=None,
                 max_atoms_per_core=sys.maxsize):
        """
        :param label: The optional name of the vertex
        :type label: str
        :param constraints: The optional initial constraints of the vertex
        :type constraints: \
            iterable(~pacman.model.constraints.AbstractConstraint)
        :param max_atoms_per_core: the max number of atoms that can be\
            placed on a core, used in partitioning
        :type max_atoms_per_core: int
        :raise pacman.exceptions.PacmanInvalidParameterException:\
            * If one of the constraints is not valid
        """

        super(ApplicationVertex, self).__init__(label, constraints)

        # add a constraint for max partitioning
        self.add_constraint(
            MaxVertexAtomsConstraint(max_atoms_per_core))

    def __str__(self):
        return self.label

    def __repr__(self):
        return "ApplicationVertex(label={}, constraints={}".format(
            self.label, self.constraints)

<<<<<<< HEAD
=======
    @abstractmethod
    def get_resources_used_by_atoms(self, vertex_slice):
        """ Get the separate resource requirements for a range of atoms

        :param vertex_slice: the low value of atoms to calculate resources from
        :type vertex_slice: ~pacman.model.graphs.common.Slice
        :return: a Resource container that contains a \
            CPUCyclesPerTickResource, DTCMResource and SDRAMResource
        :rtype: ~pacman.model.resources.ResourceContainer
        :raise None: this method does not raise any known exception
        """

    @abstractmethod
    def create_machine_vertex(
            self, vertex_slice, resources_required, label=None,
            constraints=None):
        """ Create a machine vertex from this application vertex

        :param vertex_slice:\
            The slice of atoms that the machine vertex will cover
        :type vertex_slice: ~pacman.model.graphs.common.Slice
        :param resources_required: the resources used by the machine vertex
        :type resources_required: ~pacman.model.resources.ResourceContainer
        :param label: human readable label for the machine vertex
        :type label: str or None
        :param constraints: Constraints to be passed on to the machine vertex
        :type constraints: \
            iterable(~pacman.model.constraints.AbstractConstraint)
        """

>>>>>>> 0742876b
    @abstractproperty
    def n_atoms(self):
        """ The number of atoms in the vertex

        :rtype: int
        """

    def get_max_atoms_per_core(self):
        for constraint in self.constraints:
            if isinstance(constraint, MaxVertexAtomsConstraint):
                return constraint.size
        return self.n_atoms<|MERGE_RESOLUTION|>--- conflicted
+++ resolved
@@ -57,43 +57,11 @@
         return "ApplicationVertex(label={}, constraints={}".format(
             self.label, self.constraints)
 
-<<<<<<< HEAD
-=======
-    @abstractmethod
-    def get_resources_used_by_atoms(self, vertex_slice):
-        """ Get the separate resource requirements for a range of atoms
-
-        :param vertex_slice: the low value of atoms to calculate resources from
-        :type vertex_slice: ~pacman.model.graphs.common.Slice
-        :return: a Resource container that contains a \
-            CPUCyclesPerTickResource, DTCMResource and SDRAMResource
-        :rtype: ~pacman.model.resources.ResourceContainer
-        :raise None: this method does not raise any known exception
-        """
-
-    @abstractmethod
-    def create_machine_vertex(
-            self, vertex_slice, resources_required, label=None,
-            constraints=None):
-        """ Create a machine vertex from this application vertex
-
-        :param vertex_slice:\
-            The slice of atoms that the machine vertex will cover
-        :type vertex_slice: ~pacman.model.graphs.common.Slice
-        :param resources_required: the resources used by the machine vertex
-        :type resources_required: ~pacman.model.resources.ResourceContainer
-        :param label: human readable label for the machine vertex
-        :type label: str or None
-        :param constraints: Constraints to be passed on to the machine vertex
-        :type constraints: \
-            iterable(~pacman.model.constraints.AbstractConstraint)
-        """
-
->>>>>>> 0742876b
     @abstractproperty
     def n_atoms(self):
         """ The number of atoms in the vertex
 
+        :return: The number of atoms
         :rtype: int
         """
 
