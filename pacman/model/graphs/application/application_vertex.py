# Copyright (c) 2017-2019 The University of Manchester
#
# This program is free software: you can redistribute it and/or modify
# it under the terms of the GNU General Public License as published by
# the Free Software Foundation, either version 3 of the License, or
# (at your option) any later version.
#
# This program is distributed in the hope that it will be useful,
# but WITHOUT ANY WARRANTY; without even the implied warranty of
# MERCHANTABILITY or FITNESS FOR A PARTICULAR PURPOSE.  See the
# GNU General Public License for more details.
#
# You should have received a copy of the GNU General Public License
# along with this program.  If not, see <http://www.gnu.org/licenses/>.

import sys
from six import add_metaclass
from spinn_utilities.abstract_base import (
    abstractmethod, abstractproperty, AbstractBase)
from pacman.model.constraints.partitioner_constraints import (
    MaxVertexAtomsConstraint)
from pacman.model.graphs import AbstractVertex


@add_metaclass(AbstractBase)
class ApplicationVertex(AbstractVertex):
    """ A vertex that can be broken down into a number of smaller vertices
        based on the resources that the vertex requires.
    """

    __slots__ = []

    def __init__(self, label=None, constraints=None,
                 max_atoms_per_core=sys.maxsize):
        """
<<<<<<< HEAD
        :param label: The optional name of the vertex
        :type label: str
        :param constraints: The optional initial constraints of the vertex
        :type constraints: iterable(AbstractConstraint)
        :param max_atoms_per_core: the max number of atoms that can be\
            placed on a core, used in partitioning
        :type max_atoms_per_core: int
        :raise PacmanInvalidParameterException:\
=======
        :param str label: The optional name of the vertex.
        :param iterable(AbstractConstraint) constraints:
            The optional initial constraints of the vertex.
        :param int max_atoms_per_core: The max number of atoms that can be
            placed on a core, used in partitioning.
        :raise PacmanInvalidParameterException:
>>>>>>> 67eae832
            * If one of the constraints is not valid
        """

        super(ApplicationVertex, self).__init__(label, constraints)

        # add a constraint for max partitioning
        self.add_constraint(
            MaxVertexAtomsConstraint(max_atoms_per_core))

    def __str__(self):
        return self.label

    def __repr__(self):
        return "ApplicationVertex(label={}, constraints={}".format(
            self.label, self.constraints)

    @abstractmethod
    def get_resources_used_by_atoms(self, vertex_slice):
        """ Get the separate resource requirements for a range of atoms

        :param ~pacman.model.graphs.common.Slice vertex_slice:
            the low value of atoms to calculate resources from
        :return: a Resource container that contains a
            CPUCyclesPerTickResource, DTCMResource and SDRAMResource
        :rtype: ~pacman.model.resources.ResourceContainer
        """

    @abstractmethod
    def create_machine_vertex(
            self, vertex_slice, resources_required, label=None,
            constraints=None):
        """ Create a machine vertex from this application vertex

        :param ~pacman.model.graphs.common.Slice vertex_slice:
            The slice of atoms that the machine vertex will cover.
        :param ~pacman.model.resources.ResourceContainer resources_required:
            The resources used by the machine vertex.
        :param label: human readable label for the machine vertex
        :type label: str or None
        :param iterable(~pacman.model.constraints.AbstractConstraint) \
                constraints:
            Constraints to be passed on to the machine vertex.
        """

    @abstractproperty
    def n_atoms(self):
        """ The number of atoms in the vertex

        :rtype: int
        """

    def get_max_atoms_per_core(self):
        """ Gets the maximum number of atoms per core, which is either the\
            number of atoms required across the whole application vertex,\
            or a lower value if a constraint lowers it.

        :rtype: int
        """
        for constraint in self.constraints:
            if isinstance(constraint, MaxVertexAtomsConstraint):
                return constraint.size
        return self.n_atoms

    @abstractproperty
    def timesteps_in_us(self):
        """ The timesteps of this vertex in us

        Typically will be a singleton list of timestep set by the users.

        Vertexes which do not use timestep may return an empty list.

        If the machine vertexes have different timestemps this method will all
        the different ones.

        :rtype: set(int)
        """<|MERGE_RESOLUTION|>--- conflicted
+++ resolved
@@ -33,23 +33,12 @@
     def __init__(self, label=None, constraints=None,
                  max_atoms_per_core=sys.maxsize):
         """
-<<<<<<< HEAD
-        :param label: The optional name of the vertex
-        :type label: str
-        :param constraints: The optional initial constraints of the vertex
-        :type constraints: iterable(AbstractConstraint)
-        :param max_atoms_per_core: the max number of atoms that can be\
-            placed on a core, used in partitioning
-        :type max_atoms_per_core: int
-        :raise PacmanInvalidParameterException:\
-=======
         :param str label: The optional name of the vertex.
         :param iterable(AbstractConstraint) constraints:
             The optional initial constraints of the vertex.
         :param int max_atoms_per_core: The max number of atoms that can be
             placed on a core, used in partitioning.
         :raise PacmanInvalidParameterException:
->>>>>>> 67eae832
             * If one of the constraints is not valid
         """
 
