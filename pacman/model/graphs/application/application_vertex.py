--- conflicted
+++ resolved
@@ -36,15 +36,9 @@
         "_machine_vertices",
 
         # the splitter object associated with this app vertex
-<<<<<<< HEAD
-        "_splitter_object"]
-
-    SETTING_SPLITTER_OBJECT_ERROR_MSG = (
-=======
         "_splitter"]
 
     SETTING_SPLITTER_ERROR_MSG = (
->>>>>>> 4e7671c0
         "The splitter object on {} has already been set, it cannot be "
         "reset. Please fix and try again. ")
 
@@ -62,12 +56,8 @@
         :raise PacmanInvalidParameterException:
             If one of the constraints is not valid
         """
-<<<<<<< HEAD
-        self._splitter_object = None
-=======
         # Need to set to None temporarily as add_constraint checks splitter
         self._splitter = None
->>>>>>> 4e7671c0
         super(ApplicationVertex, self).__init__(label, constraints)
         self._machine_vertices = OrderedSet()
 
@@ -86,16 +76,6 @@
             self.label, self.constraints)
 
     @property
-<<<<<<< HEAD
-    def splitter_object(self):
-        """
-        :rtype: ~pacman.model.partitioner_interfaces.AbstractSplitterCommon
-        """
-        return self._splitter_object
-
-    @splitter_object.setter
-    def splitter_object(self, new_value):
-=======
     def splitter(self):
         """
         :rtype: ~pacman.model.partitioner_interfaces.AbstractSplitterCommon
@@ -104,21 +84,11 @@
 
     @splitter.setter
     def splitter(self, new_value):
->>>>>>> 4e7671c0
         """ sets the splitter object. Does not allow repeated settings.
 
         :param SplitterObjectCommon new_value: the new splitter object
         :rtype: None
         """
-<<<<<<< HEAD
-        if self._splitter_object == new_value:
-            return
-        if self._splitter_object is not None:
-            raise PacmanConfigurationException(
-                self.SETTING_SPLITTER_OBJECT_ERROR_MSG.format(self._label))
-        self._splitter_object = new_value
-        self._splitter_object.set_governed_app_vertex(self)
-=======
         if self._splitter == new_value:
             return
         if self._splitter is not None:
@@ -127,18 +97,12 @@
         self._splitter = new_value
         self._splitter.set_governed_app_vertex(self)
         self._splitter.check_supported_constraints()
->>>>>>> 4e7671c0
 
     @overrides(AbstractVertex.add_constraint)
     def add_constraint(self, constraint):
         AbstractVertex.add_constraint(self, constraint)
-<<<<<<< HEAD
-        if self._splitter_object is not None:
-            self._splitter_object.check_supported_constraints()
-=======
         if self._splitter is not None:
             self._splitter.check_supported_constraints()
->>>>>>> 4e7671c0
 
     def remember_machine_vertex(self, machine_vertex):
         """
@@ -200,10 +164,5 @@
             vertex maps to.
         """
         self._machine_vertices = OrderedSet()
-<<<<<<< HEAD
-        if self._splitter_object is not None:
-            self._splitter_object.reset_called()
-=======
         if self._splitter is not None:
-            self._splitter.reset_called()
->>>>>>> 4e7671c0
+            self._splitter.reset_called()