# Copyright (c) 2021 The University of Manchester
#
# Licensed under the Apache License, Version 2.0 (the "License");
# you may not use this file except in compliance with the License.
# You may obtain a copy of the License at
#
#     https://www.apache.org/licenses/LICENSE-2.0
#
# Unless required by applicable law or agreed to in writing, software
# distributed under the License is distributed on an "AS IS" BASIS,
# WITHOUT WARRANTIES OR CONDITIONS OF ANY KIND, either express or implied.
# See the License for the specific language governing permissions and
# limitations under the License.
from __future__ import annotations
<<<<<<< HEAD
from typing import Iterable, NamedTuple, Optional
=======
from typing import NamedTuple, Optional
>>>>>>> d49ffca3
from spinn_utilities.typing.coords import XY

#: The range of FPGA ids
FPGA_IDS = range(0, 3)

#: The range of FPGA link ids
FPGA_LINK_IDS = range(0, 16)


class FPGAConnection(NamedTuple):
    """
    A connection from or to an FPGA.
    """

<<<<<<< HEAD
    #: The ID of the FPGA on the board (0, 1 or 2), or None for all of them
    fpga_id: Optional[int]

    #: The ID of the link of the FPGA (0-15), or None for all of them
    fpga_link_id: Optional[int]
=======
    #: The ID of the FPGA on the board (0, 1 or 2)
    fpga_id: int

    #: The ID of the link of the FPGA (0-15)
    fpga_link_id: int
>>>>>>> d49ffca3

    #: The IP address of the board with the FPGA, or None for the default board
    #: or if using chip_coords
    board_address: Optional[str]

    #: The coordinates of the chip connected to the FPGA, or None for the
    #: default board or if using board_address
<<<<<<< HEAD
    chip_coords: Optional[XY]

    @property
    def is_concrete(self) -> bool:
        """
        Whether the connection has the FPGA id and link id set.

        :rtype: bool
        """
        return self.fpga_id is not None and self.fpga_link_id is not None

    @property
    def expanded(self) -> Iterable[FPGAConnection]:
        """
        Get a list of concrete FPGA connections,
        where fpga_id and fpga_link_id are not `None`.

        :rtype: iterable(FPGAConnection)
        """
        ids = [self.fpga_id] if self.fpga_id is not None else FPGA_IDS
        links = ([self.fpga_link_id] if self.fpga_link_id is not None
                 else FPGA_LINK_IDS)
        for i in ids:
            for lnk in links:
                yield FPGAConnection(
                    i, lnk, self.board_address, self.chip_coords)
=======
    chip_coords: Optional[XY]
>>>>>>> d49ffca3
<|MERGE_RESOLUTION|>--- conflicted
+++ resolved
@@ -12,11 +12,7 @@
 # See the License for the specific language governing permissions and
 # limitations under the License.
 from __future__ import annotations
-<<<<<<< HEAD
-from typing import Iterable, NamedTuple, Optional
-=======
 from typing import NamedTuple, Optional
->>>>>>> d49ffca3
 from spinn_utilities.typing.coords import XY
 
 #: The range of FPGA ids
@@ -31,19 +27,11 @@
     A connection from or to an FPGA.
     """
 
-<<<<<<< HEAD
-    #: The ID of the FPGA on the board (0, 1 or 2), or None for all of them
-    fpga_id: Optional[int]
-
-    #: The ID of the link of the FPGA (0-15), or None for all of them
-    fpga_link_id: Optional[int]
-=======
     #: The ID of the FPGA on the board (0, 1 or 2)
     fpga_id: int
 
     #: The ID of the link of the FPGA (0-15)
     fpga_link_id: int
->>>>>>> d49ffca3
 
     #: The IP address of the board with the FPGA, or None for the default board
     #: or if using chip_coords
@@ -51,33 +39,4 @@
 
     #: The coordinates of the chip connected to the FPGA, or None for the
     #: default board or if using board_address
-<<<<<<< HEAD
-    chip_coords: Optional[XY]
-
-    @property
-    def is_concrete(self) -> bool:
-        """
-        Whether the connection has the FPGA id and link id set.
-
-        :rtype: bool
-        """
-        return self.fpga_id is not None and self.fpga_link_id is not None
-
-    @property
-    def expanded(self) -> Iterable[FPGAConnection]:
-        """
-        Get a list of concrete FPGA connections,
-        where fpga_id and fpga_link_id are not `None`.
-
-        :rtype: iterable(FPGAConnection)
-        """
-        ids = [self.fpga_id] if self.fpga_id is not None else FPGA_IDS
-        links = ([self.fpga_link_id] if self.fpga_link_id is not None
-                 else FPGA_LINK_IDS)
-        for i in ids:
-            for lnk in links:
-                yield FPGAConnection(
-                    i, lnk, self.board_address, self.chip_coords)
-=======
-    chip_coords: Optional[XY]
->>>>>>> d49ffca3
+    chip_coords: Optional[XY]