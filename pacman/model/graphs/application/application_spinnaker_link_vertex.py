# Copyright (c) 2017-2019 The University of Manchester
#
# This program is free software: you can redistribute it and/or modify
# it under the terms of the GNU General Public License as published by
# the Free Software Foundation, either version 3 of the License, or
# (at your option) any later version.
#
# This program is distributed in the hope that it will be useful,
# but WITHOUT ANY WARRANTY; without even the implied warranty of
# MERCHANTABILITY or FITNESS FOR A PARTICULAR PURPOSE.  See the
# GNU General Public License for more details.
#
# You should have received a copy of the GNU General Public License
# along with this program.  If not, see <http://www.gnu.org/licenses/>.

import sys

from pacman.model.partitioner_interfaces.splitter_by_atoms import \
    SplitterByAtoms
from spinn_utilities.overrides import overrides
from pacman.model.constraints.placer_constraints import (
    ChipAndCoreConstraint)
from .application_vertex import ApplicationVertex
from pacman.model.resources import ResourceContainer
from pacman.model.graphs import (
    AbstractVirtual, AbstractSpiNNakerLink)
from pacman.model.graphs.machine import MachineSpiNNakerLinkVertex


class ApplicationSpiNNakerLinkVertex(
<<<<<<< HEAD
        ApplicationVertex, AbstractSpiNNakerLinkVertex, SplitterByAtoms):
=======
        ApplicationVertex, AbstractSpiNNakerLink):
>>>>>>> b36193ba
    """ A virtual vertex on a SpiNNaker Link.
    """

    __slots__ = [
        "_n_atoms",
        "_spinnaker_link_id",
        "_board_address",
        "_virtual_chip_x",
        "_virtual_chip_y"]

    def __init__(
            self, n_atoms, spinnaker_link_id, board_address=None, label=None,
            constraints=None, max_atoms_per_core=sys.maxsize):
        super(ApplicationSpiNNakerLinkVertex, self).__init__(
            label=label, constraints=constraints,
            max_atoms_per_core=max_atoms_per_core)
        self._n_atoms = n_atoms
        self._spinnaker_link_id = spinnaker_link_id
        self._board_address = board_address
        self._virtual_chip_x = None
        self._virtual_chip_y = None

    @property
    @overrides(AbstractSpiNNakerLink.spinnaker_link_id)
    def spinnaker_link_id(self):
        return self._spinnaker_link_id

    @property
    @overrides(AbstractVirtual.board_address)
    def board_address(self):
        return self._board_address

    @property
    @overrides(AbstractVirtual.virtual_chip_x)
    def virtual_chip_x(self):
        return self._virtual_chip_x

    @property
    @overrides(AbstractVirtual.virtual_chip_y)
    def virtual_chip_y(self):
        return self._virtual_chip_y

    @overrides(AbstractVirtual.set_virtual_chip_coordinates)
    def set_virtual_chip_coordinates(self, virtual_chip_x, virtual_chip_y):
        self._virtual_chip_x = virtual_chip_x
        self._virtual_chip_y = virtual_chip_y
        self.add_constraint(ChipAndCoreConstraint(
            self._virtual_chip_x, self._virtual_chip_y))

    @property
    @overrides(ApplicationVertex.n_atoms)
    def n_atoms(self):
        return self._n_atoms

    @overrides(SplitterByAtoms.get_resources_used_by_atoms)
    def get_resources_used_by_atoms(self, vertex_slice):
        return ResourceContainer()

    @overrides(SplitterByAtoms.create_machine_vertex)
    def create_machine_vertex(
            self, vertex_slice, resources_required, label=None,
            constraints=None):
        vertex = MachineSpiNNakerLinkVertex(
            self._spinnaker_link_id, self._board_address, label, constraints)
        return vertex<|MERGE_RESOLUTION|>--- conflicted
+++ resolved
@@ -28,11 +28,7 @@
 
 
 class ApplicationSpiNNakerLinkVertex(
-<<<<<<< HEAD
-        ApplicationVertex, AbstractSpiNNakerLinkVertex, SplitterByAtoms):
-=======
-        ApplicationVertex, AbstractSpiNNakerLink):
->>>>>>> b36193ba
+        ApplicationVertex, AbstractSpiNNakerLink, SplitterByAtoms):
     """ A virtual vertex on a SpiNNaker Link.
     """
 
