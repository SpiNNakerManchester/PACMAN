--- conflicted
+++ resolved
@@ -199,10 +199,7 @@
             for edge in partition.edges:
                 yield edge
 
-<<<<<<< HEAD
-=======
-
->>>>>>> 7dbe2c73
+
     @property
     def outgoing_edge_partitions(self):
         """ The edge partitions in the graph.
