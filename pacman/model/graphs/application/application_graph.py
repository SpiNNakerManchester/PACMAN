--- conflicted
+++ resolved
@@ -15,17 +15,13 @@
 
 from .application_edge import ApplicationEdge
 from .application_vertex import ApplicationVertex
-<<<<<<< HEAD
 from .application_edge_partition import ApplicationEdgePartition
 from spinn_utilities.default_ordered_dict import DefaultOrderedDict
 from spinn_utilities.ordered_set import OrderedSet
 from spinn_utilities.overrides import overrides
 from pacman.exceptions import (
-    PacmanAlreadyExistsException, PacmanInvalidParameterException)
-=======
-from spinn_utilities.overrides import overrides
-from pacman.exceptions import PacmanConfigurationException
->>>>>>> 3b348a97
+    PacmanAlreadyExistsException, PacmanConfigurationException,
+    PacmanInvalidParameterException)
 from pacman.model.graphs.graph import Graph
 
 
@@ -63,7 +59,6 @@
         for e in self.edges:
             e.forget_machine_edges()
 
-<<<<<<< HEAD
     @overrides(Graph.new_edge_partition)
     def new_edge_partition(self, name, edge):
         return ApplicationEdgePartition(
@@ -114,7 +109,7 @@
         :rtype: iterable(AbstractEdgePartition)
         """
         return self._outgoing_edge_partitions_by_pre_vertex[vertex]
-=======
+
     def clone(self, frozen=False):
         """
         Makes as shallow as possible copy of the graph.
@@ -178,11 +173,10 @@
         super(_FrozenApplicationGraph, self).add_vertex(vertex)
 
     @overrides(ApplicationGraph.add_outgoing_edge_partition)
-    def add_outgoing_edge_partition(self, outgoing_edge_partition):
+    def add_outgoing_edge_partition(self, edge_partition):
         if self.__frozen:
             raise PacmanConfigurationException(
                 "Please add partitions via simulator not directly to this "
                 "graph")
         super(_FrozenApplicationGraph, self).add_outgoing_edge_partition(
-            outgoing_edge_partition)
->>>>>>> 3b348a97
+            edge_partition)