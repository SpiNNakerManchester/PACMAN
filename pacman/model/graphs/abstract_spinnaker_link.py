# Copyright (c) 2017-2019 The University of Manchester
#
# This program is free software: you can redistribute it and/or modify
# it under the terms of the GNU General Public License as published by
# the Free Software Foundation, either version 3 of the License, or
# (at your option) any later version.
#
# This program is distributed in the hope that it will be useful,
# but WITHOUT ANY WARRANTY; without even the implied warranty of
# MERCHANTABILITY or FITNESS FOR A PARTICULAR PURPOSE.  See the
# GNU General Public License for more details.
#
# You should have received a copy of the GNU General Public License
# along with this program.  If not, see <http://www.gnu.org/licenses/>.

from spinn_utilities.abstract_base import abstractproperty
from .abstract_virtual import AbstractVirtual


class AbstractSpiNNakerLink(AbstractVirtual):
    """ An Object (most likely a vertex) connected to a SpiNNaker Link.

        Note: It is expected that everything that is an instance of \
        AbstractSpiNNakerLink is also an instance of AbstractVertex, \
        This is not enforced to avoid diamond inheritance.
    """

    __slots__ = ()

    @abstractproperty
    def spinnaker_link_id(self):
        """ The SpiNNaker Link that the vertex is connected to.
<<<<<<< HEAD

        :rtype: int
=======
>>>>>>> cf1b717e
        """<|MERGE_RESOLUTION|>--- conflicted
+++ resolved
@@ -30,9 +30,6 @@
     @abstractproperty
     def spinnaker_link_id(self):
         """ The SpiNNaker Link that the vertex is connected to.
-<<<<<<< HEAD
 
         :rtype: int
-=======
->>>>>>> cf1b717e
         """