--- conflicted
+++ resolved
@@ -16,22 +16,13 @@
 from .machine_edge import MachineEdge
 from .machine_fpga_vertex import MachineFPGAVertex
 from .machine_graph import MachineGraph
-<<<<<<< HEAD
-from .machine_outgoing_edge_partition import MachineOutgoingEdgePartition
 from .machine_timestep_vertex import MachineTimestepVertex
-=======
->>>>>>> 18e8a3ad
 from .machine_spinnaker_link_vertex import MachineSpiNNakerLinkVertex
 from .machine_vertex import MachineVertex
 from .simple_machine_timestep_vertex import SimpleMachineTimestepVertex
 from .simple_machine_vertex import SimpleMachineVertex
 
 __all__ = ["MachineEdge", "MachineFPGAVertex", "MachineGraph",
-<<<<<<< HEAD
-           "MachineOutgoingEdgePartition", "MachineSpiNNakerLinkVertex",
-           "MachineTimestepVertex", "MachineVertex",
-           "SimpleMachineTimestepVertex", "SimpleMachineVertex"]
-=======
-           "MachineSpiNNakerLinkVertex", "MachineVertex",
-           "SimpleMachineVertex"]
->>>>>>> 18e8a3ad
+           "MachineSpiNNakerLinkVertex", "MachineTimestepVertex",
+           "MachineVertex", "SimpleMachineTimestepVertex",
+           "SimpleMachineVertex"]