--- conflicted
+++ resolved
@@ -57,21 +57,6 @@
             self._vertex_slice = vertex_slice
         else:
             self._vertex_slice = self._DEFAULT_SLICE
-<<<<<<< HEAD
-        # associate depends on self._vertex_slice and self._app_vertex
-        self.associate_application_vertex()
-
-    def associate_application_vertex(self):
-        """ Asks the application vertex (if any) to remember this machine \
-            vertex.
-
-        :raises PacmanValueError: If the slice of the machine_vertex is too big
-        """
-        # remember depends on slice already being set
-        if self._app_vertex:
-            self._app_vertex.remember_associated_machine_vertex(self)
-=======
->>>>>>> 2c604f0a
 
     @property
     def app_vertex(self):
