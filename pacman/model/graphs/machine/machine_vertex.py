--- conflicted
+++ resolved
@@ -85,14 +85,9 @@
         :return: The number of keys required
         :rtype: int
         """
-<<<<<<< HEAD
         # Work out the number of bits required in the various dimensions
         field_size = [get_n_bits(n) for n in self._vertex_slice.shape]
         return 1 << sum(field_size)
-=======
-        # pylint:disable=unused-argument
-        return self._vertex_slice.n_atoms
->>>>>>> 9cb8c330
 
     @property
     def index(self):
