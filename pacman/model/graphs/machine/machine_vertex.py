# Copyright (c) 2017-2019 The University of Manchester
#
# This program is free software: you can redistribute it and/or modify
# it under the terms of the GNU General Public License as published by
# the Free Software Foundation, either version 3 of the License, or
# (at your option) any later version.
#
# This program is distributed in the hope that it will be useful,
# but WITHOUT ANY WARRANTY; without even the implied warranty of
# MERCHANTABILITY or FITNESS FOR A PARTICULAR PURPOSE.  See the
# GNU General Public License for more details.
#
# You should have received a copy of the GNU General Public License
# along with this program.  If not, see <http://www.gnu.org/licenses/>.

from six import add_metaclass
from spinn_utilities.abstract_base import AbstractBase, abstractproperty
from pacman.model.graphs import AbstractVertex
<<<<<<< HEAD
from pacman.model.graphs.common import ConstrainedObject, Slice
from pacman.model.graphs.application import ApplicationVertex
from pacman.exceptions import PacmanInvalidParameterException
=======
>>>>>>> b36193ba


@add_metaclass(AbstractBase)
class MachineVertex(AbstractVertex):
    """ A machine graph vertex.
    """

<<<<<<< HEAD
    __slots__ = ["_app_vertex", "_index", "_label", "_vertex_slice"]
    _DEFAULT_SLICE = Slice(0, 0)
=======
    __slots__ = []
>>>>>>> b36193ba

    def __init__(self, label=None, constraints=None, app_vertex=None,
                 vertex_slice=None):
        """
        :param label: The optional name of the vertex
        :type label: str
        :param constraints: The optional initial constraints of the vertex
        :type constraints: \
            iterable(:py:class:`pacman.model.constraints.AbstractConstraint`)
        :param app_vertex: The application vertex that caused this machine\
            vertex to be created. If None, there is no such application vertex.
        :param vertex_slice: The slice of the application vertex that this\
            machine vertex implements.
        :raise pacman.exceptions.PacmanInvalidParameterException:
            * If one of the constraints is not valid
        """
<<<<<<< HEAD
        super(MachineVertex, self).__init__(constraints)
        if label:
            self._label = label
        else:
            self._label = str(type(self))
        self._app_vertex = app_vertex
        self._index = None
        if app_vertex is not None and not isinstance(
                app_vertex, ApplicationVertex):
            raise PacmanInvalidParameterException(
                "app_vertex", app_vertex,
                "must be an application vertex")
        if vertex_slice is not None:
            self._vertex_slice = vertex_slice
        else:
            self._vertex_slice = self._DEFAULT_SLICE

    @property
    @overrides(AbstractVertex.label)
    def label(self):
        return self._label
=======
        if label is None:
            label = str(type(self))
        super(MachineVertex, self).__init__(label, constraints)
        self._added_to_graph = False
>>>>>>> b36193ba

    @property
    def app_vertex(self):
        """ The application vertex that caused this machine vertex to be\
            created. If None, there is no such application vertex.
        """
        return self._app_vertex

    @property
    def vertex_slice(self):
        """ The slice of the application vertex that this machine vertex\
            implements.
        """
        return self._vertex_slice

    @property
    def index(self):
        """ The index into the collection of machine vertices for an\
            application vertex.
        """
        return self._index if self._index is not None else 0

    @index.setter
    def index(self, value):
        """ The index into the collection of machine vertices for an\
            application vertex.
        """
        if self._index is not None:
            # TODO: Should we error or warn about this?
            pass
        self._index = value

    def __str__(self):
        _l = self.label
        return self.__repr__() if _l is None else _l

    def __repr__(self):
        return "MachineVertex(label={}, constraints={}".format(
            self.label, self.constraints)

    @abstractproperty
    def resources_required(self):
        """ The resources required by the vertex

        :rtype: :py:class:`pacman.model.resources.ResourceContainer`
        """<|MERGE_RESOLUTION|>--- conflicted
+++ resolved
@@ -16,12 +16,9 @@
 from six import add_metaclass
 from spinn_utilities.abstract_base import AbstractBase, abstractproperty
 from pacman.model.graphs import AbstractVertex
-<<<<<<< HEAD
-from pacman.model.graphs.common import ConstrainedObject, Slice
+from pacman.model.graphs.common import Slice
 from pacman.model.graphs.application import ApplicationVertex
 from pacman.exceptions import PacmanInvalidParameterException
-=======
->>>>>>> b36193ba
 
 
 @add_metaclass(AbstractBase)
@@ -29,12 +26,8 @@
     """ A machine graph vertex.
     """
 
-<<<<<<< HEAD
-    __slots__ = ["_app_vertex", "_index", "_label", "_vertex_slice"]
+    __slots__ = ["_app_vertex", "_index", "_vertex_slice"]
     _DEFAULT_SLICE = Slice(0, 0)
-=======
-    __slots__ = []
->>>>>>> b36193ba
 
     def __init__(self, label=None, constraints=None, app_vertex=None,
                  vertex_slice=None):
@@ -51,12 +44,10 @@
         :raise pacman.exceptions.PacmanInvalidParameterException:
             * If one of the constraints is not valid
         """
-<<<<<<< HEAD
-        super(MachineVertex, self).__init__(constraints)
-        if label:
-            self._label = label
-        else:
-            self._label = str(type(self))
+        if label is None:
+            label = str(type(self))
+        super(MachineVertex, self).__init__(label, constraints)
+        self._added_to_graph = False
         self._app_vertex = app_vertex
         self._index = None
         if app_vertex is not None and not isinstance(
@@ -68,17 +59,6 @@
             self._vertex_slice = vertex_slice
         else:
             self._vertex_slice = self._DEFAULT_SLICE
-
-    @property
-    @overrides(AbstractVertex.label)
-    def label(self):
-        return self._label
-=======
-        if label is None:
-            label = str(type(self))
-        super(MachineVertex, self).__init__(label, constraints)
-        self._added_to_graph = False
->>>>>>> b36193ba
 
     @property
     def app_vertex(self):
