--- conflicted
+++ resolved
@@ -32,19 +32,18 @@
     def __init__(self, label=None, constraints=None, app_vertex=None,
                  vertex_slice=None):
         """
-        :param label: The optional name of the vertex
+        :param str label: The optional name of the vertex
         :type label: str
-        :param constraints: The optional initial constraints of the vertex
-        :type constraints: \
-<<<<<<< HEAD
-            iterable(:py:class:`pacman.model.constraints.AbstractConstraint`)
-        :param app_vertex: The application vertex that caused this machine\
-            vertex to be created. If None, there is no such application vertex.
-        :param vertex_slice: The slice of the application vertex that this\
-            machine vertex implements.
-=======
-            iterable(~pacman.model.constraints.AbstractConstraint)
->>>>>>> bc3a4ff2
+        :param iterable(AbstractConstraint) constraints:
+            The optional initial constraints of the vertex
+        :param app_vertex:
+            The application vertex that caused this machine vertex to be
+            created. If None, there is no such application vertex.
+        :type app_vertex: ApplicationVertex or None
+        :param vertex_slice:
+            The slice of the application vertex that this machine vertex
+            implements.
+        :type vertex_slice: Slice or None
         :raise pacman.exceptions.PacmanInvalidParameterException:
             If one of the constraints is not valid
         """
@@ -57,8 +56,7 @@
         if app_vertex is not None and not isinstance(
                 app_vertex, ApplicationVertex):
             raise PacmanInvalidParameterException(
-                "app_vertex", app_vertex,
-                "must be an application vertex")
+                "app_vertex", app_vertex, "must be an application vertex")
         if vertex_slice is not None:
             self._vertex_slice = vertex_slice
         else:
@@ -66,28 +64,34 @@
 
     @property
     def app_vertex(self):
-        """ The application vertex that caused this machine vertex to be\
+        """ The application vertex that caused this machine vertex to be
             created. If None, there is no such application vertex.
+
+        :rtype: ApplicationVertex or None
         """
         return self._app_vertex
 
     @property
     def vertex_slice(self):
-        """ The slice of the application vertex that this machine vertex\
+        """ The slice of the application vertex that this machine vertex
             implements.
+
+        :rtype: Slice
         """
         return self._vertex_slice
 
     @property
     def index(self):
-        """ The index into the collection of machine vertices for an\
+        """ The index into the collection of machine vertices for an
             application vertex.
+
+        :rtype: int
         """
         return self._index if self._index is not None else 0
 
     @index.setter
     def index(self, value):
-        """ The index into the collection of machine vertices for an\
+        """ The index into the collection of machine vertices for an
             application vertex.
         """
         if self._index is not None:
@@ -109,5 +113,5 @@
     def resources_required(self):
         """ The resources required by the vertex
 
-        :rtype: ~pacman.model.resources.ResourceContainer
+        :rtype: ResourceContainer
         """