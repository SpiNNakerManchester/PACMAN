# Copyright (c) 2017-2019 The University of Manchester
#
# This program is free software: you can redistribute it and/or modify
# it under the terms of the GNU General Public License as published by
# the Free Software Foundation, either version 3 of the License, or
# (at your option) any later version.
#
# This program is distributed in the hope that it will be useful,
# but WITHOUT ANY WARRANTY; without even the implied warranty of
# MERCHANTABILITY or FITNESS FOR A PARTICULAR PURPOSE.  See the
# GNU General Public License for more details.
#
# You should have received a copy of the GNU General Public License
# along with this program.  If not, see <http://www.gnu.org/licenses/>.

from .machine_vertex import MachineVertex
from .machine_edge import MachineEdge
from pacman.model.graphs.graph import Graph
from pacman.model.graphs import OutgoingEdgePartition


class MachineGraph(Graph):
    """ A graph whose vertices can fit on the chips of a machine.
    """

    __slots__ = ["_app_graph"]

<<<<<<< HEAD
    def __init__(self, label, application_graph=None):
        """
        :param label: The label for the graph
        :type label: str or None
        :param application_graph:
            The application graph that this machine graph is derived from.
        :type application_graph: ApplicationGraph or None
=======
    def __init__(self, label):
        """
        :param label: The label for the graph
        :type label: str or None
>>>>>>> 67eae832
        """
        super(MachineGraph, self).__init__(
            MachineVertex, MachineEdge, OutgoingEdgePartition, label)
        self._app_graph = application_graph

    @property
    def application_graph(self):
        """
        :rtype: ApplicationGraph or None
        """
        return self._app_graph

    @application_graph.setter
    def application_graph(self, application_graph):
        self._app_graph = application_graph<|MERGE_RESOLUTION|>--- conflicted
+++ resolved
@@ -25,20 +25,14 @@
 
     __slots__ = ["_app_graph"]
 
-<<<<<<< HEAD
     def __init__(self, label, application_graph=None):
         """
-        :param label: The label for the graph
+        :param label: The label for the graph.
         :type label: str or None
         :param application_graph:
-            The application graph that this machine graph is derived from.
+            The application graph that this machine graph is derived from, if
+            it is derived from one at all.
         :type application_graph: ApplicationGraph or None
-=======
-    def __init__(self, label):
-        """
-        :param label: The label for the graph
-        :type label: str or None
->>>>>>> 67eae832
         """
         super(MachineGraph, self).__init__(
             MachineVertex, MachineEdge, OutgoingEdgePartition, label)
