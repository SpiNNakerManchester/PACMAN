# Copyright (c) 2017-2019 The University of Manchester
#
# This program is free software: you can redistribute it and/or modify
# it under the terms of the GNU General Public License as published by
# the Free Software Foundation, either version 3 of the License, or
# (at your option) any later version.
#
# This program is distributed in the hope that it will be useful,
# but WITHOUT ANY WARRANTY; without even the implied warranty of
# MERCHANTABILITY or FITNESS FOR A PARTICULAR PURPOSE.  See the
# GNU General Public License for more details.
#
# You should have received a copy of the GNU General Public License
# along with this program.  If not, see <http://www.gnu.org/licenses/>.

from collections import defaultdict
from .machine_vertex import MachineVertex
from .machine_edge import MachineEdge
from spinn_utilities.ordered_set import OrderedSet
from spinn_utilities.overrides import overrides
<<<<<<< HEAD
from spinn_utilities.default_ordered_dict import DefaultOrderedDict
from pacman.exceptions import PacmanInvalidParameterException
=======
from pacman.exceptions import (
    PacmanAlreadyExistsException, PacmanInvalidParameterException)
>>>>>>> 0215ce9a
from pacman.model.graphs import Graph
from pacman.model.graphs.common import EdgeTrafficType
from pacman.model.graphs.machine import (
    AbstractMachineEdgePartition, AbstractSDRAMPartition,
    FixedRouteEdgePartition, MulticastEdgePartition)


class MachineGraph(Graph):
    """ A graph whose vertices can fit on the chips of a machine.
    """

    __slots__ = [
        # Flags to say the application level is used so all machine vertices
        # will have an application vertex
        "_application_level_used",
        # The sets of multicast edge partitions by pre-vertex
        "_multicast_edge_partitions_by_pre_vertex",
        # The sets of fixed_point edge partitions by pre-vertex
        "_fixed_route_edge_partitions_by_pre_vertex",
        # The sdram outgoing edge partitions by pre-vertex
        "_sdram_edge_partitions_by_pre_vertex",
        # The sdram outgoing edge partitions by pre-vertex
        "_sdram_edge_partitions_by_post_vertex",
        # The total number of outgoing edge partitions
        "_n_outgoing_edge_partitions"
    ]

    MISSING_APP_VERTEX_ERROR_MESSAGE = (
        "The vertex does not have an app_vertex, "
        "which is required when other app_vertices exist.")

    UNEXPECTED_APP_VERTEX_ERROR_MESSAGE = (
        "The vertex has an app_vertex, "
        "which is not allowed when other vertices not have app_vertices.")

    def __init__(self, label, application_graph=None):
        """
        :param label: The label for the graph.
        :type label: str or None
        :param application_graph:
            The application graph that this machine graph is derived from, if
            it is derived from one at all.
        :type application_graph: ApplicationGraph or None
        """
        super().__init__(MachineVertex, MachineEdge, label)
        if application_graph:
            application_graph.forget_machine_graph()
            # Check the first vertex added
            self._application_level_used = True
        else:
            # Must be false as there is no App_graph
            self._application_level_used = False
<<<<<<< HEAD
=======
        self._multicast_partitions = defaultdict(
            lambda: defaultdict(set))
        self._edge_partitions = OrderedSet()
>>>>>>> 0215ce9a
        self._fixed_route_edge_partitions_by_pre_vertex = (
            defaultdict(OrderedSet))
        self._multicast_edge_partitions_by_pre_vertex = (
            defaultdict(OrderedSet))
        self._sdram_edge_partitions_by_pre_vertex = (
<<<<<<< HEAD
            DefaultOrderedDict(OrderedSet))
        self._sdram_edge_partitions_by_post_vertex = (
            DefaultOrderedDict(OrderedSet))
        self._n_outgoing_edge_partitions = 0
=======
            defaultdict(OrderedSet))
        self._fixed_route_edge_partitions_by_post_vertex = (
            defaultdict(OrderedSet))
        self._multicast_edge_partitions_by_post_vertex = (
            defaultdict(OrderedSet))
        self._sdram_edge_partitions_by_post_vertex = (
            defaultdict(OrderedSet))
>>>>>>> 0215ce9a

    @overrides(Graph.add_edge)
    def add_edge(self, edge, outgoing_edge_partition_name):
        edge_partition = super().add_edge(
            edge, outgoing_edge_partition_name)
        if isinstance(edge_partition, AbstractSDRAMPartition):
            self._sdram_edge_partitions_by_post_vertex[
                edge.post_vertex].add(edge_partition)
        return edge_partition

    @overrides(Graph.add_vertex)
    def add_vertex(self, vertex):
        super().add_vertex(vertex)
        if self._application_level_used:
            try:
                vertex.app_vertex.remember_machine_vertex(vertex)
            except AttributeError as e:
                if self.n_vertices == 1:
                    self._application_level_used = False
                else:
                    raise PacmanInvalidParameterException(
                        "vertex", str(vertex),
                        self.MISSING_APP_VERTEX_ERROR_MESSAGE) from e
        elif vertex.app_vertex:
            raise PacmanInvalidParameterException(
                "vertex", vertex, self.UNEXPECTED_APP_VERTEX_ERROR_MESSAGE)

    @overrides(Graph.add_outgoing_edge_partition)
    def add_outgoing_edge_partition(self, edge_partition):
        # verify that this partition is suitable for this graph
        if not isinstance(edge_partition, AbstractMachineEdgePartition):
            raise PacmanInvalidParameterException(
                "outgoing_edge_partition", str(edge_partition.__class__),
                "Partitions of this graph must be an "
                "AbstractMachineEdgePartition")

        edge_partition.register_graph_code(id(self))

        for pre_vertex in edge_partition.pre_vertices:
            if isinstance(edge_partition, MulticastEdgePartition):
                self._multicast_edge_partitions_by_pre_vertex[
                    pre_vertex].add(edge_partition)
            elif isinstance(edge_partition, FixedRouteEdgePartition):
                self._fixed_route_edge_partitions_by_pre_vertex[
                    pre_vertex].add(edge_partition)
            elif isinstance(edge_partition, AbstractSDRAMPartition):
                self._sdram_edge_partitions_by_pre_vertex[
                    pre_vertex].add(edge_partition)
            else:
                raise NotImplementedError(
                    "Unexpected edge_partition: {}".format(edge_partition))
        for edge in edge_partition.edges:
            self._register_edge(edge, edge_partition)

        self._n_outgoing_edge_partitions += 1

    @overrides(Graph.new_edge_partition)
    def new_edge_partition(self, name, edge):
        if edge.traffic_type == EdgeTrafficType.FIXED_ROUTE:
            return FixedRouteEdgePartition(
                identifier=name, pre_vertex=edge.pre_vertex)
        elif edge.traffic_type == EdgeTrafficType.MULTICAST:
            return MulticastEdgePartition(
                identifier=name, pre_vertex=edge.pre_vertex)
        else:
            raise PacmanInvalidParameterException(
                "edge", edge,
                "Unable to add an Edge with traffic type {} unless you first "
                "add a partition for it".format(edge.traffic_type))

    @property
    @overrides(Graph.outgoing_edge_partitions)
    def outgoing_edge_partitions(self):
        for partitions in \
                self._fixed_route_edge_partitions_by_pre_vertex.values():
            for partition in partitions:
                yield partition
        for partitions in \
                self._multicast_edge_partitions_by_pre_vertex.values():
            for partition in partitions:
                yield partition
        for partitions in \
                self._sdram_edge_partitions_by_pre_vertex.values():
            for partition in partitions:
                yield partition

    @property
    @overrides(Graph.n_outgoing_edge_partitions)
    def n_outgoing_edge_partitions(self):
        return self._n_outgoing_edge_partitions

    @property
    def outgoing_multicast_edge_partitions(self):
        for partitions in \
                self._multicast_edge_partitions_by_pre_vertex.values():
            for partition in partitions:
                yield partition

    @property
    def outgoing_sdram_edge_partitions(self):
        for partitions in \
                self._sdram_edge_partitions_by_pre_vertex.values():
            for partition in partitions:
                yield partition

    def get_fixed_route_edge_partitions_starting_at_vertex(self, vertex):
        """ Get only the fixed_route edge partitions that start at the vertex.

        :param MachineVertex vertex:
             The vertex at which the edge partitions to find starts
        :rtype: iterable(FixedRouteEdgePartition)
        """
        return self._fixed_route_edge_partitions_by_pre_vertex.get(vertex, [])

    def get_multicast_edge_partitions_starting_at_vertex(self, vertex):
        """ Get only the multicast edge partitions that start at the vertex.

        :param MachineVertex vertex:
            The vertex at which the edge partitions to find starts
        :rtype: iterable(MulticastEdgePartition)
        """
        return self._multicast_edge_partitions_by_pre_vertex.get(vertex, [])

    def get_sdram_edge_partitions_starting_at_vertex(self, vertex):
        """ Get all the SDRAM edge partitions that start at the given vertex.

        :param MachineVertex vertex:
            The vertex at which the sdram edge partitions to find starts
        :rtype: iterable(AbstractSDRAMPartition)
        """
        return self._sdram_edge_partitions_by_pre_vertex.get(vertex, [])

    @overrides(Graph.get_outgoing_edge_partitions_starting_at_vertex)
    def get_outgoing_edge_partitions_starting_at_vertex(self, vertex):
        for partition in self.\
                get_fixed_route_edge_partitions_starting_at_vertex(vertex):
            yield partition
        for partition in \
                self.get_multicast_edge_partitions_starting_at_vertex(vertex):
            yield partition
        for partition in \
                self.get_sdram_edge_partitions_starting_at_vertex(vertex):
            yield partition

    def get_sdram_edge_partitions_ending_at_vertex(self, vertex):
        """ Get all the sdram edge partitions that end at the given vertex.

        :param MachineVertex vertex:
            The vertex at which the SDRAM edge partitions to find starts
        :rtype: iterable(AbstractSDRAMPartition)
        """
        return self._sdram_edge_partitions_by_post_vertex.get(vertex, [])

    def clone(self):
        """
        Makes as shallow as possible copy of the graph.

        Vertices and edges are copied over. Partition will be new objects.

        :return: A shallow copy of this graph
        :rtype: MachineGraph
        :raises PacmanInvalidParameterException:
            If called on a none empty graph when Application Vertexes exist
        """
        new_graph = MachineGraph(self.label)
        for vertex in self.vertices:
            new_graph.add_vertex(vertex)
        for outgoing_partition in \
                self.outgoing_edge_partitions:
            new_outgoing_partition = outgoing_partition.clone_without_edges()
            new_graph.add_outgoing_edge_partition(new_outgoing_partition)
            for edge in outgoing_partition.edges:
                new_graph.add_edge(edge, outgoing_partition.identifier)
        return new_graph<|MERGE_RESOLUTION|>--- conflicted
+++ resolved
@@ -1,4 +1,4 @@
-# Copyright (c) 2017-2019 The University of Manchester
+# Copyright (c) 2017-2022 The University of Manchester
 #
 # This program is free software: you can redistribute it and/or modify
 # it under the terms of the GNU General Public License as published by
@@ -18,13 +18,7 @@
 from .machine_edge import MachineEdge
 from spinn_utilities.ordered_set import OrderedSet
 from spinn_utilities.overrides import overrides
-<<<<<<< HEAD
-from spinn_utilities.default_ordered_dict import DefaultOrderedDict
 from pacman.exceptions import PacmanInvalidParameterException
-=======
-from pacman.exceptions import (
-    PacmanAlreadyExistsException, PacmanInvalidParameterException)
->>>>>>> 0215ce9a
 from pacman.model.graphs import Graph
 from pacman.model.graphs.common import EdgeTrafficType
 from pacman.model.graphs.machine import (
@@ -77,31 +71,15 @@
         else:
             # Must be false as there is no App_graph
             self._application_level_used = False
-<<<<<<< HEAD
-=======
-        self._multicast_partitions = defaultdict(
-            lambda: defaultdict(set))
-        self._edge_partitions = OrderedSet()
->>>>>>> 0215ce9a
         self._fixed_route_edge_partitions_by_pre_vertex = (
             defaultdict(OrderedSet))
         self._multicast_edge_partitions_by_pre_vertex = (
             defaultdict(OrderedSet))
         self._sdram_edge_partitions_by_pre_vertex = (
-<<<<<<< HEAD
-            DefaultOrderedDict(OrderedSet))
+            defaultdict(OrderedSet))
         self._sdram_edge_partitions_by_post_vertex = (
-            DefaultOrderedDict(OrderedSet))
+            defaultdict(OrderedSet))
         self._n_outgoing_edge_partitions = 0
-=======
-            defaultdict(OrderedSet))
-        self._fixed_route_edge_partitions_by_post_vertex = (
-            defaultdict(OrderedSet))
-        self._multicast_edge_partitions_by_post_vertex = (
-            defaultdict(OrderedSet))
-        self._sdram_edge_partitions_by_post_vertex = (
-            defaultdict(OrderedSet))
->>>>>>> 0215ce9a
 
     @overrides(Graph.add_edge)
     def add_edge(self, edge, outgoing_edge_partition_name):
