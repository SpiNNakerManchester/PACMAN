# Copyright (c) 2017-2019 The University of Manchester
#
# This program is free software: you can redistribute it and/or modify
# it under the terms of the GNU General Public License as published by
# the Free Software Foundation, either version 3 of the License, or
# (at your option) any later version.
#
# This program is distributed in the hope that it will be useful,
# but WITHOUT ANY WARRANTY; without even the implied warranty of
# MERCHANTABILITY or FITNESS FOR A PARTICULAR PURPOSE.  See the
# GNU General Public License for more details.
#
# You should have received a copy of the GNU General Public License
# along with this program.  If not, see <http://www.gnu.org/licenses/>.

from .machine_vertex import MachineVertex
from .machine_edge import MachineEdge
from spinn_utilities.overrides import overrides
<<<<<<< HEAD
from pacman.exceptions import PacmanInvalidParameterException
=======
>>>>>>> e0b83001
from pacman.model.graphs.graph import Graph
from pacman.model.graphs import OutgoingEdgePartition


class MachineGraph(Graph):
    """ A graph whose vertices can fit on the chips of a machine.
    """

    __slots__ = [
        # Flags to say the application level is used so all machine vertices
        # will have an application vertex
        "_application_level_used",
    ]

    MISSING_APP_VERTEX_ERROR_MESSAGE = (
        "The vertex does not have an app_vertex, "
        "which is required when other app_vertices exist.")

    UNEXPECTED_APP_VERTEX_ERROR_MESSAGE = (
        "The vertex has an app_vertex, "
        "which is not allowed when others not have app_vertices.")

    def __init__(self, label, application_graph=None):
        """
        :param label: The label for the graph.
        :type label: str or None
        :param application_graph:
            The application graph that this machine graph is derived from, if
            it is derived from one at all.
        :type application_graph: ApplicationGraph or None
        """
        super(MachineGraph, self).__init__(
            MachineVertex, MachineEdge, OutgoingEdgePartition, label)
        if application_graph:
            application_graph.forget_machine_graph()
<<<<<<< HEAD
            # Check the first vertex added
            self._application_level_used = True
        else:
            # Must be false as there is no App_graph
            self._application_level_used = False
=======
>>>>>>> e0b83001

    @overrides(Graph.add_vertex)
    def add_vertex(self, vertex):
        super(MachineGraph, self).add_vertex(vertex)
<<<<<<< HEAD
        if self._application_level_used:
            if not vertex.app_vertex:
                if self.n_vertices == 1:
                    self._application_level_used = False
                else:
                    raise PacmanInvalidParameterException(
                        "vertex", vertex,
                        self.MISSING_APP_VERTEX_ERROR_MESSAGE)
        else:
            if vertex.app_vertex:
                raise PacmanInvalidParameterException(
                    "vertex", vertex, self.UNEXPECTED_APP_VERTEX_ERROR_MESSAGE)
            assert(vertex.app_vertex is None)
=======
        if vertex.app_vertex:
            vertex.app_vertex.remember_machine_vertex(vertex)
>>>>>>> e0b83001
<|MERGE_RESOLUTION|>--- conflicted
+++ resolved
@@ -16,10 +16,7 @@
 from .machine_vertex import MachineVertex
 from .machine_edge import MachineEdge
 from spinn_utilities.overrides import overrides
-<<<<<<< HEAD
 from pacman.exceptions import PacmanInvalidParameterException
-=======
->>>>>>> e0b83001
 from pacman.model.graphs.graph import Graph
 from pacman.model.graphs import OutgoingEdgePartition
 
@@ -55,19 +52,15 @@
             MachineVertex, MachineEdge, OutgoingEdgePartition, label)
         if application_graph:
             application_graph.forget_machine_graph()
-<<<<<<< HEAD
             # Check the first vertex added
             self._application_level_used = True
         else:
             # Must be false as there is no App_graph
             self._application_level_used = False
-=======
->>>>>>> e0b83001
 
     @overrides(Graph.add_vertex)
     def add_vertex(self, vertex):
         super(MachineGraph, self).add_vertex(vertex)
-<<<<<<< HEAD
         if self._application_level_used:
             if not vertex.app_vertex:
                 if self.n_vertices == 1:
@@ -81,7 +74,5 @@
                 raise PacmanInvalidParameterException(
                     "vertex", vertex, self.UNEXPECTED_APP_VERTEX_ERROR_MESSAGE)
             assert(vertex.app_vertex is None)
-=======
         if vertex.app_vertex:
-            vertex.app_vertex.remember_machine_vertex(vertex)
->>>>>>> e0b83001
+            vertex.app_vertex.remember_machine_vertex(vertex)