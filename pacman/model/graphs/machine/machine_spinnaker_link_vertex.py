# Copyright (c) 2017-2019 The University of Manchester
#
# This program is free software: you can redistribute it and/or modify
# it under the terms of the GNU General Public License as published by
# the Free Software Foundation, either version 3 of the License, or
# (at your option) any later version.
#
# This program is distributed in the hope that it will be useful,
# but WITHOUT ANY WARRANTY; without even the implied warranty of
# MERCHANTABILITY or FITNESS FOR A PARTICULAR PURPOSE.  See the
# GNU General Public License for more details.
#
# You should have received a copy of the GNU General Public License
# along with this program.  If not, see <http://www.gnu.org/licenses/>.

from spinn_utilities.overrides import overrides
from pacman.model.resources import ResourceContainer
from .machine_vertex import MachineVertex
from pacman.model.graphs import (
    AbstractVirtual, AbstractSpiNNakerLink)


class MachineSpiNNakerLinkVertex(MachineVertex, AbstractSpiNNakerLink):
    """ A virtual vertex on a SpiNNaker Link.
    """

    __slots__ = [
        "_spinnaker_link_id",
<<<<<<< HEAD
        "_board_address",
        "_linked_chip_coordinates",
        "_virtual_chip_x",
        "_virtual_chip_y",
        "_outgoing_keys_and_masks",
        "_incoming",
        "_outgoing"]
=======
        "_board_address"]
>>>>>>> 8571a72f

    def __init__(
            self, spinnaker_link_id, board_address=None,
            linked_chip_coordinates=None, label=None, constraints=None,
            app_vertex=None, vertex_slice=None, outgoing_keys_and_masks=None,
            incoming=True, outgoing=False):
        super().__init__(
            label=label, constraints=constraints, app_vertex=app_vertex,
            vertex_slice=vertex_slice)
        self._spinnaker_link_id = spinnaker_link_id
        self._board_address = board_address
<<<<<<< HEAD
        self._linked_chip_coordinates = linked_chip_coordinates
        self._virtual_chip_x = None
        self._virtual_chip_y = None
        self._outgoing_keys_and_masks = outgoing_keys_and_masks
        self._incoming = incoming
        self._outgoing = outgoing
=======
>>>>>>> 8571a72f

    @property
    @overrides(MachineVertex.resources_required)
    def resources_required(self):
        return ResourceContainer()

    @property
    @overrides(AbstractSpiNNakerLink.spinnaker_link_id)
    def spinnaker_link_id(self):
        return self._spinnaker_link_id

    @property
    @overrides(AbstractVirtual.board_address)
    def board_address(self):
<<<<<<< HEAD
        return self._board_address

    @property
    @overrides(AbstractVirtual.linked_chip_coordinates)
    def linked_chip_coordinates(self):
        return self._linked_chip_coordinates

    @property
    @overrides(AbstractVirtual.virtual_chip_x)
    def virtual_chip_x(self):
        return self._virtual_chip_x

    @property
    @overrides(AbstractVirtual.virtual_chip_y)
    def virtual_chip_y(self):
        return self._virtual_chip_y

    @overrides(AbstractVirtual.set_virtual_chip_coordinates)
    def set_virtual_chip_coordinates(self, virtual_chip_x, virtual_chip_y):
        if virtual_chip_x is not None and virtual_chip_y is not None:
            self._virtual_chip_x = virtual_chip_x
            self._virtual_chip_y = virtual_chip_y
            self.add_constraint(ChipAndCoreConstraint(
                self._virtual_chip_x, self._virtual_chip_y))

    @overrides(AbstractVirtual.outgoing_keys_and_masks)
    def outgoing_keys_and_masks(self):
        return self._outgoing_keys_and_masks

    @property
    @overrides(AbstractVirtual.incoming)
    def incoming(self):
        return self._incoming

    @property
    @overrides(AbstractVirtual.outgoing)
    def outgoing(self):
        return self._outgoing
=======
        return self._board_address
>>>>>>> 8571a72f
<|MERGE_RESOLUTION|>--- conflicted
+++ resolved
@@ -26,7 +26,6 @@
 
     __slots__ = [
         "_spinnaker_link_id",
-<<<<<<< HEAD
         "_board_address",
         "_linked_chip_coordinates",
         "_virtual_chip_x",
@@ -34,9 +33,6 @@
         "_outgoing_keys_and_masks",
         "_incoming",
         "_outgoing"]
-=======
-        "_board_address"]
->>>>>>> 8571a72f
 
     def __init__(
             self, spinnaker_link_id, board_address=None,
@@ -48,15 +44,10 @@
             vertex_slice=vertex_slice)
         self._spinnaker_link_id = spinnaker_link_id
         self._board_address = board_address
-<<<<<<< HEAD
         self._linked_chip_coordinates = linked_chip_coordinates
-        self._virtual_chip_x = None
-        self._virtual_chip_y = None
         self._outgoing_keys_and_masks = outgoing_keys_and_masks
         self._incoming = incoming
         self._outgoing = outgoing
-=======
->>>>>>> 8571a72f
 
     @property
     @overrides(MachineVertex.resources_required)
@@ -71,31 +62,12 @@
     @property
     @overrides(AbstractVirtual.board_address)
     def board_address(self):
-<<<<<<< HEAD
         return self._board_address
 
     @property
     @overrides(AbstractVirtual.linked_chip_coordinates)
     def linked_chip_coordinates(self):
         return self._linked_chip_coordinates
-
-    @property
-    @overrides(AbstractVirtual.virtual_chip_x)
-    def virtual_chip_x(self):
-        return self._virtual_chip_x
-
-    @property
-    @overrides(AbstractVirtual.virtual_chip_y)
-    def virtual_chip_y(self):
-        return self._virtual_chip_y
-
-    @overrides(AbstractVirtual.set_virtual_chip_coordinates)
-    def set_virtual_chip_coordinates(self, virtual_chip_x, virtual_chip_y):
-        if virtual_chip_x is not None and virtual_chip_y is not None:
-            self._virtual_chip_x = virtual_chip_x
-            self._virtual_chip_y = virtual_chip_y
-            self.add_constraint(ChipAndCoreConstraint(
-                self._virtual_chip_x, self._virtual_chip_y))
 
     @overrides(AbstractVirtual.outgoing_keys_and_masks)
     def outgoing_keys_and_masks(self):
@@ -109,7 +81,4 @@
     @property
     @overrides(AbstractVirtual.outgoing)
     def outgoing(self):
-        return self._outgoing
-=======
-        return self._board_address
->>>>>>> 8571a72f
+        return self._outgoing