# Copyright (c) 2017-2019 The University of Manchester
#
# This program is free software: you can redistribute it and/or modify
# it under the terms of the GNU General Public License as published by
# the Free Software Foundation, either version 3 of the License, or
# (at your option) any later version.
#
# This program is distributed in the hope that it will be useful,
# but WITHOUT ANY WARRANTY; without even the implied warranty of
# MERCHANTABILITY or FITNESS FOR A PARTICULAR PURPOSE.  See the
# GNU General Public License for more details.
#
# You should have received a copy of the GNU General Public License
# along with this program.  If not, see <http://www.gnu.org/licenses/>.

from .abstract_edge import AbstractEdge
from .abstract_fpga import AbstractFPGA
from .abstract_spinnaker_link import AbstractSpiNNakerLink
from .abstract_vertex import AbstractVertex
from .abstract_virtual import AbstractVirtual
from .outgoing_edge_partition import OutgoingEdgePartition
<<<<<<< HEAD

__all__ = ["AbstractEdge", "AbstractFPGA",
           "OutgoingEdgePartition", "AbstractSpiNNakerLink",
           "AbstractVertex", "AbstractVirtual"]
=======
from .graph import Graph

__all__ = ["AbstractEdge", "AbstractFPGA", "AbstractSpiNNakerLink",
           "AbstractVertex", "AbstractVirtual", "Graph",
           "OutgoingEdgePartition"]
>>>>>>> 005c8a3b
<|MERGE_RESOLUTION|>--- conflicted
+++ resolved
@@ -19,15 +19,8 @@
 from .abstract_vertex import AbstractVertex
 from .abstract_virtual import AbstractVirtual
 from .outgoing_edge_partition import OutgoingEdgePartition
-<<<<<<< HEAD
-
-__all__ = ["AbstractEdge", "AbstractFPGA",
-           "OutgoingEdgePartition", "AbstractSpiNNakerLink",
-           "AbstractVertex", "AbstractVirtual"]
-=======
 from .graph import Graph
 
 __all__ = ["AbstractEdge", "AbstractFPGA", "AbstractSpiNNakerLink",
            "AbstractVertex", "AbstractVirtual", "Graph",
-           "OutgoingEdgePartition"]
->>>>>>> 005c8a3b
+           "OutgoingEdgePartition"]