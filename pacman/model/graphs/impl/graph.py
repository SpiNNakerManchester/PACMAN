--- conflicted
+++ resolved
@@ -120,14 +120,9 @@
 
         if edge.pre_vertex.label not in self._vertex_by_label:
             raise PacmanInvalidParameterException(
-<<<<<<< HEAD
                 "edge", str(edge.pre_vertex),
                 "pre-vertex must be known in graph")
-        if edge.post_vertex not in self._vertices:
-=======
-                "edge", edge.pre_vertex, "pre-vertex must be known in graph")
         if edge.post_vertex.label not in self._vertex_by_label:
->>>>>>> b4e9c9d9
             raise PacmanInvalidParameterException(
                 "edge", str(edge.post_vertex),
                 "post-vertex must be known in graph")
