--- conflicted
+++ resolved
@@ -91,11 +91,6 @@
     def get_dtcm_usage_for_atoms(self, vertex_slice, graph):
         return 0
 
-<<<<<<< HEAD
-    # overlaoded method from partitionable vertex
-    def get_static_sdram_usage_for_atoms(self, vertex_slice, graph):
-=======
     # overloaded method from partitionable vertex
     def get_sdram_usage_for_atoms(self, vertex_slice, graph):
->>>>>>> 5186125a
         return 0