from abc import ABCMeta
from six import add_metaclass


from pacman.exceptions import PacmanInvalidParameterException
from pacman.model.constraints.abstract_constraints.abstract_constraint \
    import AbstractConstraint


@add_metaclass(ABCMeta)
class AbstractConstrainedObject(object):

    def __init__(self, constraints=None):
<<<<<<< HEAD
        # safety point for dimond inhirrtance
=======

        # safety point for diamond inheritance
>>>>>>> bcf4b65b
        if not hasattr(self, 'constraints'):
            self._constraints = set()

        # add new constraints to the set
        self.add_constraints(constraints)

    def add_constraint(self, constraint):
        """ Add a new constraint to the collection of constraints for the vertex

        :param constraint: constraint to add
        :type constraint:\
                    :py:class:`pacman.model.constraints.abstract_constraint.AbstractConstraint`
        :return: None
        :rtype: None
        :raise pacman.exceptions.PacmanInvalidParameterException: If the\
                    constraint is not valid
        """
        if (constraint is None or
                not isinstance(constraint, AbstractConstraint)):
            raise PacmanInvalidParameterException(
                "constraint", constraint, "Must be a pacman.model."
                                          "constraints.abstract_constraint."
                                          "AbstractConstraint")
        self._constraints.add(constraint)

    def add_constraints(self, constraints):
        """ Add an iterable of constraints to the collection of constraints for\
            the vertex

        :param constraints: iterable of constraints to add
        :type constraints: iterable of\
                    :py:class:`pacman.model.constraints.abstract_constraint.AbstractConstraint`
        :return: None
        :rtype: None
        :raise pacman.exceptions.PacmanInvalidParameterException: If one of \
                    the constraints is not valid
        """
        if constraints is not None:
            for next_constraint in constraints:
                self.add_constraint(next_constraint)

    def set_constraints(self, constraints):
        """ Set the constraints of the vertex to be exactly the given iterable\
            of constraints, overwriting any previously added constraints

        :param constraints: iterable of constraints to set
        :type constraints: iterable of\
                    :py:class:`pacman.model.constraints.abstract_constraint\
                    .AbstractConstraint`
        :return: None
        :rtype: None
        :raise pacman.exceptions.PacmanInvalidParameterException: If one of \
                    the constraints is not valid
        """
        self._constraints = list()
        self.add_constraints(constraints)

    @property
    def constraints(self):
        """ An iterable constraints for the vertex

        :return: iterable of constraints
        :rtype: iterable of\
                    :py:class:`pacman.model.constraints.abstract_constraint\
                    .AbstractConstraint`
        :raise None: Raises no known exceptions
        """
        return self._constraints<|MERGE_RESOLUTION|>--- conflicted
+++ resolved
@@ -11,12 +11,8 @@
 class AbstractConstrainedObject(object):
 
     def __init__(self, constraints=None):
-<<<<<<< HEAD
-        # safety point for dimond inhirrtance
-=======
 
         # safety point for diamond inheritance
->>>>>>> bcf4b65b
         if not hasattr(self, 'constraints'):
             self._constraints = set()
 
