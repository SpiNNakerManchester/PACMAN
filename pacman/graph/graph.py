__author__ = 'stokesa6'

class Graph(object):
    """ a graph object """

<<<<<<< HEAD
    def __init__(label, vertices=None, edges=None):
        """ create a graph object
=======

    def __init__(self, label, vertexes=None, edges=None):
        ''' create a graph object
>>>>>>> d604af9d
        :param label: a identifier for the graph
        :param vertices: a collection of vertices
        :param edges: a collection of edges
        :type label: str
        :type vertices: None or iterable object
        :type edges: None or iterable object
        :return: a new graph object
        :rtype: pacman.graph.graph.Graph
        :raises None: does not raise any known exceptions
        """
        pass


    def add_vertex(self, vertex):
        """ adds a vertex object to this graph object
        :param vertex: a vertex to be added to the graph
        :type vertex: pacman.graph.vertex.Vertex
        :return: None
        :rtype: None
        :raises None: does not raise any known exceptions
        """
        pass

    def add_vertices(self, vertices):
        """ adds a collection of vertex objects to this graph object
        :param vertices: a iterable object containing vertex objects to be
                         added to the graph
        :type vertices: iterable object
        :return: None
        :rtype: None
        :raises None: does not raise any known exceptions
        """
        pass


    def add_edge(self, edge):
        """ adds a edge object to this graph object
        :param edge: a edge to be added to the graph
        :type edge: pacman.graph.edge.Edge
        :return: None
        :rtype: None
        :raises None: does not raise any known exceptions
        """
        pass

    def add_edges(self, edges):
        """ adds a collection of edge objects to this graph object
        :param edges: a iterable object containing edge objects to be
                      added to the graph
        :type edges: iterable object
        :return: None
        :rtype: None
        :raises None: does not raise any known exceptions
        """
        pass

    def outgoing_edges_from_vertex(self, vertex):
        """ locates a collection of edges which contain the vertex as its
            pre_vertex. Can return an empty collection if no edges exists that
            meet the criteria
        :param vertex: the vertex which will be used to locate its outgoing
                       edges
        :type vertex:  pacman.graph.vertex.Vertex
        :return: a list of edges which have vertex as their pre_vertex
        :rtype: iterable object
        :raises None: does not raise any known exceptions
        """
        pass

    def incoming_edges_from_vertex(self, vertex):
        """ locates a collection of edges which contain the vertex as its
            post_vertex. Can return an empty collection if no edges exists that
            meet the criteria
        :param vertex: the vertex which will be used to locate its incoming
                       edges
        :type vertex:  pacman.graph.vertex.Vertex
        :return: a list of edges which have vertex as their post_vertex
        :rtype: iterable object
        :raises None: does not raise any known exceptions
        """
        pass

    @property
    def vertices(self):
        """returns the vertices collection from this graph object
        :return: a iterable object that contains the vertices of this graph
        :rtype: iterable object
        """

    @property
    def edges(self):
        """
        returns the edges collection from this graph object
        :return: a iterable object that contains the edges of this graph
        :rtype: iterable object
        """
<|MERGE_RESOLUTION|>--- conflicted
+++ resolved
@@ -3,14 +3,8 @@
 class Graph(object):
     """ a graph object """
 
-<<<<<<< HEAD
-    def __init__(label, vertices=None, edges=None):
+    def __init__(self, label, vertices=None, edges=None):
         """ create a graph object
-=======
-
-    def __init__(self, label, vertexes=None, edges=None):
-        ''' create a graph object
->>>>>>> d604af9d
         :param label: a identifier for the graph
         :param vertices: a collection of vertices
         :param edges: a collection of edges
